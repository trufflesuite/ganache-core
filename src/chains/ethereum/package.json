--- conflicted
+++ resolved
@@ -38,11 +38,6 @@
     "keccak": "3.0.0",
     "levelup": "4.4.0",
     "merkle-patricia-tree": "3.0.0",
-<<<<<<< HEAD
-    "mocha": "^8.0.1",
-    "nyc": "^15.1.0"
-=======
     "scrypt-js": "3.0.1"
->>>>>>> 5faee65b
   }
 }