import ExecutionError, { RETURN_TYPES } from "./things/execution-error";
import Miner from "./miner";
import Database from "./database";
import Emittery from "emittery";
import BlockManager, {Block} from "./components/block-manager";
import BlockLogs from "./things/blocklogs";
import TransactionManager from "./components/transaction-manager";
import CheckpointTrie from "merkle-patricia-tree";
import {BN} from "ethereumjs-util";
import Account from "./things/account";
import {promisify} from "util";
import {Quantity, Data} from "@ganache/utils";
import EthereumJsAccount from "ethereumjs-account";
import AccountManager from "./components/account-manager";
import {utils} from "@ganache/utils";
import Transaction from "./things/transaction";
import Manager from "./components/manager";
import TransactionReceipt from "./things/transaction-receipt";
import {encode as rlpEncode} from "rlp";
import Common from "ethereumjs-common";
import {Block as EthereumBlock} from "ethereumjs-block";
import VM from "ethereumjs-vm";
import Address from "./things/address";
import BlockLogManager from "./components/blocklog-manager";
<<<<<<< HEAD
import { EVMResult } from "ethereumjs-vm/dist/evm/evm";

=======
import RejectionError from "./things/rejection-error";

const unref = utils.unref;
>>>>>>> 1640debc

export enum Status {
  // Flags
  started = 1,		// 0000 0001
  starting = 2,		// 0000 0010
  stopped = 4,		// 0000 0100
  stopping = 8,		// 0000 1000
  paused = 16			// 0001 0000
}

interface Logger {
  log(message?: any, ...optionalParams: any[]): void;
}

export type BlockchainOptions = {
  db?: string | object;
  db_path?: string;
  initialAccounts?: Account[];
  hardfork?: string;
  allowUnlimitedContractSize?: boolean;
  gasLimit?: Quantity;
  time?: Date;
  blockTime?: number;
  coinbase: Account;
  chainId: number;
  common: Common;
  legacyInstamine: boolean;
  vmErrorsOnRPCResponse: boolean;
  logger: Logger
};

type BlockchainTypedEvents = {block: Block, blockLogs: BlockLogs, pendingTransaction: Transaction};
type BlockchainEvents = "start" | "stop" | "step";

export default class Blockchain extends Emittery.Typed<BlockchainTypedEvents, BlockchainEvents> {
  #state: Status = Status.starting;
  #miner: Miner;
  #processingBlock: Promise<{block: Block, blockLogs: BlockLogs}>;
  public blocks: BlockManager;
  public blockLogs: BlockLogManager;
  public transactions: TransactionManager;
  public transactionReceipts: Manager<TransactionReceipt>;
  public accounts: AccountManager;
  public vm: VM;
  public trie: CheckpointTrie;
  readonly #database: Database;
  readonly #options: BlockchainOptions;
  readonly #instamine: boolean;

  /**
   * Initializes the underlying Database and handles synchronization between
   * the API and the database.
   *
   * Emits a `ready` event once the database and all dependencies are fully
   * initialized.
   * @param options
   */
  constructor(options: BlockchainOptions) {
    super();
    this.#options = options;

    const logger = options.logger;
    const instamine = this.#instamine = !options.blockTime || options.blockTime <= 0;
    const legacyInstamine = options.legacyInstamine;
    const database = (this.#database = new Database(options, this));

    { // warnings
      if (legacyInstamine) {
        console.warn("Legacy instamining, where transactions are fully mined before the hash is returned, is deprecated and will be removed in the future.");
      }

      if (instamine === false) {
        if (legacyInstamine === true) {
          console.warn("Setting legacyInstamine to true has no effect when not instamining, i.e., blockTime > 0.");
        }

        if (this.#options.vmErrorsOnRPCResponse === true) {
          console.warn("Setting vmErrorsOnRPCResponse to true has no effect when not instamining, i.e., blockTime > 0.");
        }
      }
    }

    database.once("ready").then(async () => {
      const blocks = this.blocks = await BlockManager.initialize(database.blockIndexes, database.blocks, {common: options.common});

      // if we have a latest block, use it to set up the trie.
      const latest = blocks.latest;
      if (latest) {
        this.#processingBlock = Promise.resolve({block: latest, blockLogs: null});
        this.trie = new CheckpointTrie(database.trie, latest.value.header.stateRoot);
      } else {
        this.trie = new CheckpointTrie(database.trie, null);
      }
      
      this.blockLogs = new BlockLogManager(database.blockLogs);
      this.transactions = new TransactionManager(this, database.transactions, options);
      this.transactionReceipts = new Manager(
        database.transactionReceipts,
        TransactionReceipt
      );
      this.accounts = new AccountManager(this, database.trie);

      this.coinbase = options.coinbase.address;
      this.vm = this.createVmFromStateTrie(this.trie, options.allowUnlimitedContractSize);
      this.vm.on("step", this.emit.bind(this, "step"));

      await this.#commitAccounts(options.initialAccounts);

      const gasLimit = options.gasLimit = Quantity.from(options.gasLimit as any);

      { // create first block
        let firstBlockTime: number;
        if (options.time != null) {
          const t = +options.time;
          firstBlockTime = Math.floor(t / 1000);
          this.setTime(t);
        } else {
          firstBlockTime = this.#currentTime();
        }

        // if we don't already have a latest block, create a genesis block!
        if (!latest) {
          this.#processingBlock = this.#initializeGenesisBlock(firstBlockTime, gasLimit);
          blocks.earliest = blocks.latest = await this.#processingBlock.then(({block}) => block);
        }
      }

      { // configure and start miner
        const miner = this.#miner = new Miner(this.vm, this.#readyNextBlock, {legacyInstamine, instamine, gasLimit});

        { // automatic mining
          const mineAll = async () => this.#isPaused() ? null : this.mine(1);
          if (instamine) {
            // whenever the transaction pool is drained mine the txs into blocks
            this.transactions.transactionPool.on("drain", mineAll);
          } else {
            const wait = () => unref(setTimeout(mineNext, options.blockTime * 1000));
            const mineNext = () => mineAll().then(wait);
            wait();
          }
        }

        miner.on("transaction-failure", (failureData: any) => {
          const txHash = Data.from(failureData.txHash, 32).toString();
          return this.emit("transaction:" + txHash as any, new RejectionError(txHash.toString(), failureData.errorMessage));
        });

        miner.on("block", async (blockData: any) => {
          await this.#processingBlock;
          const previousBlock = blocks.latest;
          const previousHeader = previousBlock.value.header;
          const previousNumber = Quantity.from(previousHeader.number).toBigInt() || 0n;
          const block = blocks.createBlock({
            parentHash: previousHeader.hash(),
            number: Quantity.from(previousNumber + 1n).toBuffer(),
            coinbase: this.coinbase.toBuffer(),
            timestamp: blockData.timestamp,
            // difficulty:
            gasLimit: options.gasLimit.toBuffer(),
            transactionsTrie: blockData.transactionsTrie.root,
            receiptTrie: blockData.receiptTrie.root,
            stateRoot: this.trie.root,
            gasUsed: Quantity.from(blockData.gasUsed).toBuffer()
          });

          blocks.latest = block;
          const value = block.value;
          const header = value.header;
          this.#processingBlock = database.batch(() => {
            const blockHash = value.hash();
            const blockNumber = header.number;
            const blockNumberQ = Quantity.from(blockNumber);
            const blockLogs = BlockLogs.create(blockHash);
            const timestamp = new Date(Quantity.from(header.timestamp).toNumber() * 1000).toString();
            blockData.blockTransactions.forEach((tx: Transaction, i: number) => {
              const hash = tx.hash();
              // TODO: clean up transaction extra data stuffs because this is gross:
              const extraData = [...tx.raw, blockHash, blockNumber, Quantity.from(i).toBuffer(), Buffer.from([tx.type]), tx.from];
              const encodedTx = rlpEncode(extraData);
              this.transactions.set(hash, encodedTx);

              const receipt = tx.getReceipt();
              const encodedReceipt = receipt.serialize(true);
              this.transactionReceipts.set(hash, encodedReceipt);

              tx.getLogs().forEach(log => {
                blockLogs.append(
                  Quantity.from(i).toBuffer(),
                  hash,
                  log
                );
              });

              logger.log("");
              logger.log("  Transaction: " + hash);

              const contractAddress = receipt.contractAddress;
              if (contractAddress != null) {
                logger.log("  Contract created: " + contractAddress);
              }

              const raw = receipt.raw;
              logger.log("  Gas usage: " + Quantity.from(raw[1]));
              logger.log("  Block Number: " + blockNumberQ);
              logger.log("  Block Time: " + timestamp);

              const error = tx.execException;
              if (error) {
                logger.log("  Runtime Error: " + error.data.message);
                if ((error as any).reason) {
                  logger.log("  Revert reason: " + (error as any).data.reason);
                }
              }

              logger.log("");
            });
            blockLogs.blockNumber = blockNumberQ;
            this.blockLogs.set(blockNumber, blockLogs.serialize());
            value.transactions = blockData.blockTransactions;
            blocks.putBlock(block);
            return {block, blockLogs};
          });

          return this.#processingBlock.then(({block, blockLogs}) => {
            blocks.latest = block;

            if (instamine && options.legacyInstamine) {
              block.value.transactions.forEach(transaction => {
                const error = this.#options.vmErrorsOnRPCResponse ? transaction.execException : null
                this.emit("transaction:" + Data.from(transaction.hash(), 32).toString() as any, error);
              });

              // in legacy instamine mode we must delay the broadcast of new blocks
              process.nextTick(() => {
                // emit the block once everything has been fully saved to the database
                this.emit("block", block);
                this.emit("blockLogs", blockLogs);
              });
            } else {
              this.emit("block", block);
              this.emit("blockLogs", blockLogs);
            }
          });
        });

        this.once("stop").then(() => miner.clearListeners());
      }

      this.#state = Status.started;
      this.emit("start");
    });
  }

  coinbase: Address;

  #readyNextBlock = (previousBlock: EthereumBlock, timestamp?: number) => {
    const previousHeader = previousBlock.header;
    const previousNumber = Quantity.from(previousHeader.number).toBigInt() || 0n;
    return this.blocks.createBlock({
      number: Quantity.from(previousNumber + 1n).toBuffer(),
      gasLimit: this.#options.gasLimit.toBuffer(),
      timestamp: timestamp == null ? this.#currentTime(): timestamp,
      parentHash: previousHeader.hash()
    }).value;
  }

  isMining = () => {
    return this.#state === Status.started;
  }

  mine = async (maxTransactions: number, timestamp?: number, onlyOneBlock: boolean = false) => {
    await this.#processingBlock;
    const nextBlock = this.#readyNextBlock(this.blocks.latest.value, timestamp);
    return this.#miner.mine(this.transactions.transactionPool.executables, nextBlock, maxTransactions, onlyOneBlock);
  }

  #isPaused = () => {
    return (this.#state & Status.paused) !== 0;
  }

  pause() {
    this.#state |= Status.paused;
  }

  resume(_threads: number = 1) {
    if (!this.#isPaused()) {
      console.log("Warning: startMining called when miner was already started");
      return;
    }

    // toggles the `paused` bit
    this.#state ^= Status.paused;

    // if we are instamining mine a block right away
    if (this.#instamine) {
      return this.mine(-1);
    }
  }

  createVmFromStateTrie = (stateTrie: CheckpointTrie, allowUnlimitedContractSize: boolean): any => {
    const blocks = this.blocks;
    // ethereumjs vm doesn't use the callback style anymore
    const getBlock = class T {
      static async [promisify.custom] (number: BN) {
        const block = await blocks.get(number.toBuffer()).catch(_ => null);
        return block ? block.value : null;
      }
    };

    return new VM({
      state: stateTrie,
      activatePrecompiles: true,
      common: this.#options.common,
      allowUnlimitedContractSize,
      blockchain: {
        getBlock
      } as any
    });
  };

  #commitAccounts = async (accounts: Account[]): Promise<void> => {
    const stateManager = this.vm.stateManager;
    const putAccount = promisify(stateManager.putAccount.bind(stateManager));
    const checkpoint = promisify(stateManager.checkpoint.bind(stateManager));
    const commit = promisify(stateManager.commit.bind(stateManager));
    await checkpoint();
    const l = accounts.length;
    const pendingAccounts = Array(l);
    for (let i = 0; i < l; i++) {
      const account = accounts[i];
      const ethereumJsAccount = new EthereumJsAccount();
      (ethereumJsAccount.nonce = account.nonce.toBuffer()), (ethereumJsAccount.balance = account.balance.toBuffer());
      pendingAccounts[i] = putAccount(account.address.toBuffer(), ethereumJsAccount);
    }
    await Promise.all(pendingAccounts);
    await commit();
  };

  #initializeGenesisBlock = async (timestamp: number, blockGasLimit: Quantity) => {
    // create the genesis block
    const genesis = this.blocks.next({
      // If we were given a timestamp, use it instead of the `_currentTime`
      timestamp,
      gasLimit: blockGasLimit.toBuffer(),
      stateRoot: this.trie.root,
      number: "0x0"
    });

    // store the genesis block in the database
    return this.blocks.putBlock(genesis).then(block => ({block, blockLogs: BlockLogs.create(block.value.hash())}));
  };

  #timeAdjustment: number = 0;

  /**
   * Returns the timestamp, adjusted by the timeAdjustent offset, in seconds.
   */
  #currentTime = () => {
    return Math.floor((Date.now() + this.#timeAdjustment) / 1000);
  };

  /**
   * @param seconds
   * @returns the total time offset *in milliseconds*
   */
  public increaseTime(seconds: number) {
    if (seconds < 0) {
      seconds = 0;
    }
    return this.#timeAdjustment += seconds;
  }
  
  /**
   * @param seconds
   * @returns the total time offset *in milliseconds*
   */
  public setTime(timestamp: number) {
    return this.#timeAdjustment = timestamp - Date.now();
  }

  // TODO(perf): this.#snapshots is a potential unbound memory suck. Caller could call `evm_snapshot` over and over
  // to grow the snapshot stack indefinitely
  #snapshots: any[] = [];
  public snapshot() {
    const currentBlockHeader = this.blocks.latest.value.header;
    const hash = currentBlockHeader.hash();
    const stateRoot = currentBlockHeader.stateRoot;

    // TODO: logger.log...
    // self.logger.log("Saved snapshot #" + self.snapshots.length);
    
    return this.#snapshots.push({
      hash,
      stateRoot,
      timeAdjustment: this.#timeAdjustment
    });
  }

  #deleteBlockData = (block: Block) => {
    const blocks = this.blocks;
    return this.#database.batch(() => {
      blocks.del(block.value.header.number);
      blocks.del(block.value.header.hash());
      this.blockLogs.del(block.value.header.number);
      block.value.transactions.forEach(tx => {
        const txHash = tx.hash();
        this.transactions.del(txHash);
        this.transactionReceipts.del(txHash);
      });
    });
  }
  public async revert(snapshotId: Quantity) {

    const rawValue = snapshotId.valueOf();
    if (rawValue === null || rawValue === undefined) {
      throw new Error("invalid snapshotId");
    }

    // TODO: logger.log...
    // this.logger.log("Reverting to snapshot #" + snapshotId);

    const snapshotNumber = rawValue - 1n;
    if (snapshotNumber < 0n) {
      return false;
    }

    const snapshotsToRemove = this.#snapshots.splice(Number(snapshotNumber));
    const snapshot = snapshotsToRemove.shift();

    if (!snapshot) {
      return false;
    }

    const blocks = this.blocks;
    const currentBlock = blocks.latest;
    const currentHash = currentBlock.value.header.hash();
    const snapshotHash = snapshot.hash;

    // if nothing was added since we snapshotted just return immediately.
    if (currentHash.equals(snapshotHash)) {
      return true;
    } else {
      const stateManager = this.vm.stateManager;
      // TODO: we may need to ensure nothing can be written to the blockchain
      // whilst setting the state root, otherwise we could get into weird states.
      // Additionally, if something has created a vm checkpoint `setStateRoot`
      // will fail anyway.
      const settingStateRootProm = promisify(stateManager.setStateRoot.bind(stateManager))(
        snapshot.stateRoot
      );
      const getBlockProm = this.blocks.getByHash(snapshotHash);

      // TODO(perf): lazily clean up the database. Get all blocks created since our reverted
      // snapshot was created, and delete them, and their transaction data.
      // TODO(perf): look into optimizing this to delete from all reverted snapshots.
      //   the current approach looks at each block, finds its parent, then
      //   finds its parent, and so on until we reach our target block. Whenever
      //   we revert a snapshot, we may also throwing away several others, and
      //   there may be an optimization here by querying for those other
      //   snapshots' blocks simultaneously.
      let nextBlock = currentBlock;
      const promises = [getBlockProm, settingStateRootProm] as [Promise<Block>, ...Promise<unknown>[]];
      do {
        promises.push(this.#deleteBlockData(nextBlock));
        const header = nextBlock.value.header
        if (header.parentHash.equals(snapshotHash)) {
          break;
        } else {
          nextBlock = await blocks.getByHash(header.parentHash);
        }
      } while(nextBlock);

      const [latest] = await Promise.all(promises);
      this.blocks.latest = latest as Block;
      // put our time back!
      this.#timeAdjustment = snapshot.timeAdjustment;
      // update our cached "latest" block
      return true;
    }
  }

  public async queueTransaction(transaction: any, secretKey?: Data) {
    // NOTE: this.transactions.push *must* be awaited before returning the
    // `transaction.hash()`, as the transactionPool may change the transaction
    // (and thus its hash!)
    // It may also throw Errors that must be returned to the caller.
    if ( (await this.transactions.push(transaction, secretKey) === true) ) {
      process.nextTick(this.emit.bind(this), "pendingTransaction", transaction);
    }

    const hash = Data.from(transaction.hash(), 32);
    if (this.#isPaused() || !this.#instamine) {
      return hash;
    } else {
      if (this.#instamine && this.#options.legacyInstamine) {
        const hashStr = hash.toString();
        const error = await this.once("transaction:" + hashStr as any);
        if (error) {
          throw error;
        }
      }
      return hash;
    }
  }

  public async simulateTransaction(transaction: any, parentBlock: Block, block: Block) {
    // TODO: this is just a prototype implementation
    const vm = this.vm.copy();
    const stateManager = vm.stateManager;
    const settingStateRootProm = promisify(stateManager.setStateRoot.bind(stateManager))(
      parentBlock.value.header.stateRoot
    );
    const tx = Transaction.fromJSON(transaction, this.#options.common, Transaction.types.fake);
    tx.block = block.value;
    tx.caller = Data.from(transaction.from || block.value.header.coinbase).toBuffer();
    await settingStateRootProm;
<<<<<<< HEAD
    return await vm.runCall(transaction);
  }

  public async simulateTransaction2(transaction: any, parentBlock: Block, block: Block, stepListener?: any): Promise<EVMResult> {
    // TODO: this is just a prototype implementation
    const vm = this.vm.copy();
    const stateManager = vm.stateManager;
    const settingStateRootProm = promisify(stateManager.setStateRoot.bind(stateManager))(
      parentBlock.value.header.stateRoot
    );
    if (stepListener) {
      vm.on("step", stepListener);
    }
    transaction.block = block.value;
    transaction.caller = transaction.from || block.value.header.coinbase;
    await settingStateRootProm;
    block.value.transactions.push(transaction);
    return await vm.runTx({tx:transaction, block: block.value, skipBalance:true, skipNonce:true});
=======
    const result = await vm.runCall(tx);
    if (result.execResult.exceptionError) {
      if (this.#options.vmErrorsOnRPCResponse) {
        throw new ExecutionError(tx, result, RETURN_TYPES.RETURN_VALUE);
      } else {
        return Data.from(result.execResult.returnValue || "0x");
      }
    } else {
      return Data.from(result.execResult.returnValue || "0x");
    }
>>>>>>> 1640debc
  }

  /**
   * Gracefully shuts down the blockchain service and all of its dependencies.
   */
  public async stop() {
    // If the blockchain is still initalizing we don't want to shut down
    // yet because there may still be database calls in flight. Leveldb may
    // cause a segfault due to a race condition between a db write and the close
    // call.
    if (this.#state === Status.starting) {
      await this.once("start");
    }

    // clean up listeners
    this.vm.removeAllListeners();
    this.transactions.transactionPool.clearListeners();
    await this.emit("stop");

    if (this.#state === Status.started) {
      this.#state = Status.stopping;
      await this.#database.close();
      this.#state = Status.stopped;
    }
  }
}<|MERGE_RESOLUTION|>--- conflicted
+++ resolved
@@ -22,14 +22,9 @@
 import VM from "ethereumjs-vm";
 import Address from "./things/address";
 import BlockLogManager from "./components/blocklog-manager";
-<<<<<<< HEAD
-import { EVMResult } from "ethereumjs-vm/dist/evm/evm";
-
-=======
 import RejectionError from "./things/rejection-error";
 
 const unref = utils.unref;
->>>>>>> 1640debc
 
 export enum Status {
   // Flags
@@ -546,11 +541,19 @@
     tx.block = block.value;
     tx.caller = Data.from(transaction.from || block.value.header.coinbase).toBuffer();
     await settingStateRootProm;
-<<<<<<< HEAD
-    return await vm.runCall(transaction);
-  }
-
-  public async simulateTransaction2(transaction: any, parentBlock: Block, block: Block, stepListener?: any): Promise<EVMResult> {
+    const result = await vm.runCall(tx);
+    if (result.execResult.exceptionError) {
+      if (this.#options.vmErrorsOnRPCResponse) {
+        throw new ExecutionError(tx, result, RETURN_TYPES.RETURN_VALUE);
+      } else {
+        return Data.from(result.execResult.returnValue || "0x");
+      }
+    } else {
+      return Data.from(result.execResult.returnValue || "0x");
+    }
+  }
+
+  public async simulateTransaction2(transaction: any, parentBlock: Block, block: Block, stepListener?: any) {
     // TODO: this is just a prototype implementation
     const vm = this.vm.copy();
     const stateManager = vm.stateManager;
@@ -564,19 +567,7 @@
     transaction.caller = transaction.from || block.value.header.coinbase;
     await settingStateRootProm;
     block.value.transactions.push(transaction);
-    return await vm.runTx({tx:transaction, block: block.value, skipBalance:true, skipNonce:true});
-=======
-    const result = await vm.runCall(tx);
-    if (result.execResult.exceptionError) {
-      if (this.#options.vmErrorsOnRPCResponse) {
-        throw new ExecutionError(tx, result, RETURN_TYPES.RETURN_VALUE);
-      } else {
-        return Data.from(result.execResult.returnValue || "0x");
-      }
-    } else {
-      return Data.from(result.execResult.returnValue || "0x");
-    }
->>>>>>> 1640debc
+    return vm.runTx({tx:transaction, block: block.value, skipBalance:true, skipNonce:true});
   }
 
   /**
