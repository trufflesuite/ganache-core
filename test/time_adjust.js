--- conflicted
+++ resolved
@@ -1,16 +1,9 @@
-<<<<<<< HEAD
-var Ganache = require("../index.js");
+var Ganache = require(process.env.TEST_BUILD ? "../build/ganache.core." +
+process.env.TEST_BUILD + ".js" : "../index.js");
 var assert = require("assert-match");
 var matchers = require("assert-match/matchers");
 var gte = matchers.gte;
 var lte = matchers.lte;
-=======
-var Ganache = require(process.env.TEST_BUILD ? "../build/ganache.core." + process.env.TEST_BUILD + ".js" : "../index.js");
-var assert = require('assert-match');
-var matchers = require('assert-match/matchers');
-var gte = matchers.gte
-var lte = matchers.lte
->>>>>>> 0139355c
 var Web3 = require("web3");
 
 describe("Time adjustment", function() {
