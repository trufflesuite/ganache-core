<<<<<<< HEAD
var BN = require("bn.js");
var Web3 = require("web3");
var Ganache = require("../index.js");
var assert = require("assert");
=======
var BN = require('bn.js');
var Web3 = require('web3');
var Ganache = require(process.env.TEST_BUILD ? "../build/ganache.core." + process.env.TEST_BUILD + ".js" : "../index.js");
var assert = require('assert');
>>>>>>> 0139355c
var to = require("../lib/utils/to.js");
var solc = require("solc");
var pify = require("pify");

// Thanks solc. At least this works!
// This removes solc's overzealous uncaughtException event handler.
process.removeAllListeners("uncaughtException");

describe("Mining", function() {
  var web3 = new Web3(
    Ganache.provider({
      vmErrorsOnRPCResponse: true
      // logger: console,
    })
  );
  var accounts;
  var snapshotId;
  var badBytecode;
  var goodBytecode;

<<<<<<< HEAD
  before("compile solidity code that causes runtime errors", function() {
    this.timeout(10000);
    return compileSolidity("pragma solidity ^0.4.2; contract Example { function Example() {throw;} }").then(function(
      result
    ) {
      badBytecode = result.code;
    });
  });

  before("compile solidity code that causes an event", function() {
    this.timeout(10000);
    return compileSolidity(
      "pragma solidity ^0.4.2; contract Example { event Event(); function Example() { Event(); } }"
    ).then(function(result) {
      goodBytecode = result.code;
    });
  });

  beforeEach("checkpoint, so that we can revert later", function(done) {
    web3.currentProvider.send(
      {
        jsonrpc: "2.0",
        method: "evm_snapshot",
        id: new Date().getTime()
      },
      function(err, res) {
        if (!err) {
          snapshotId = res.result;
        }
        done(err);
      }
    );
  });

  afterEach("revert back to checkpoint", function(done) {
    web3.currentProvider.send(
      {
        jsonrpc: "2.0",
        method: "evm_revert",
        params: [snapshotId],
        id: new Date().getTime()
      },
      done
    );
  });

  // Everything's a Promise to add in readibility.
  function getBlockNumber() {
    return new Promise(function(resolve, reject) {
      web3.eth.getBlockNumber(function(err, number) {
        if (err) {
          return reject(err);
        }
        resolve(to.number(number));
      });
    });
  }

  function startMining() {
    return new Promise(function(resolve, reject) {
      web3.currentProvider.send(
        {
          jsonrpc: "2.0",
          method: "miner_start",
          params: [1],
          id: new Date().getTime()
        },
        function(err) {
          if (err) {
            return reject(err);
          }
          resolve();
        }
      );
    });
  }

  function stopMining() {
    return new Promise(function(resolve, reject) {
      web3.currentProvider.send(
        {
          jsonrpc: "2.0",
          method: "miner_stop",
          id: new Date().getTime()
        },
        function(err) {
          if (err) {
            return reject(err);
          }
          resolve();
        }
      );
    });
  }

  function checkMining() {
    return new Promise(function(resolve, reject) {
      web3.currentProvider.send(
        {
          jsonrpc: "2.0",
          method: "eth_mining",
          id: new Date().getTime()
        },
        function(err, res) {
          if (err) {
            return reject(err);
          }
          resolve(res.result);
        }
      );
=======
  before("compile solidity code that causes runtime errors", async function() {
    this.timeout(10000)
    let result = await compileSolidity("pragma solidity ^0.4.2; contract Example { function Example() {throw;} }");
    badBytecode = result.code;
  });

  before("compile solidity code that causes an event", async function() {
    this.timeout(10000)
    let result = await compileSolidity("pragma solidity ^0.4.2; contract Example { event Event(); function Example() { Event(); } }");
    goodBytecode = result.code;
  });

  beforeEach("checkpoint, so that we can revert later", async function() {
    let res = await pify(web3.currentProvider.send)({
      jsonrpc: "2.0",
      method: "evm_snapshot",
      id: new Date().getTime()
    });

    snapshot_id = res.result;
  });

  afterEach("revert back to checkpoint", async function() {
    await pify(web3.currentProvider.send)({
      jsonrpc: "2.0",
      method: "evm_revert",
      params: [snapshot_id],
      id: new Date().getTime()
    });
  });

  // Everything's a Promise to add in readibility.
  async function getBlockNumber() {
    return to.number(await web3.eth.getBlockNumber())
  };

  async function startMining() {
    await pify(web3.currentProvider.send)({
      jsonrpc: "2.0",
      method: "miner_start",
      params: [1],
      id: new Date().getTime()
    });
  }

  async function stopMining() {
    await pify(web3.currentProvider.send)({
      jsonrpc: "2.0",
      method: "miner_stop",
      id: new Date().getTime()
    });
  }

  async function checkMining() {
    let response = await pify(web3.currentProvider.send)({
      jsonrpc: "2.0",
      method: "eth_mining",
      id: new Date().getTime()
>>>>>>> 0139355c
    });

    return response.result;
  }

<<<<<<< HEAD
  function mineSingleBlock() {
    return new Promise(function(resolve, reject) {
      web3.currentProvider.send(
        {
          jsonrpc: "2.0",
          method: "evm_mine",
          id: new Date().getTime()
        },
        function(err, result) {
          if (err) {
            return reject(err);
          }
          assert.deepStrictEqual(result.result, "0x0");
          resolve(result);
        }
      );
=======
  async function mineSingleBlock() {
    let result = await pify(web3.currentProvider.send)({
      jsonrpc: "2.0",
      method: "evm_mine",
      id: new Date().getTime()
>>>>>>> 0139355c
    });
    assert.deepEqual(result.result, "0x0");
  }

<<<<<<< HEAD
  function queueTransaction(from, to, gasLimit, value, data) {
    return new Promise(function(resolve, reject) {
      web3.eth.sendTransaction(
        {
          from: from,
          to: to,
          gas: gasLimit,
          value: value,
          data: data
        },
        function(err, tx) {
          if (err) {
            return reject(err);
          }
          resolve(tx);
        }
      );
    });
  }

  function getReceipt(tx) {
    return new Promise(function(resolve, reject) {
      web3.eth.getTransactionReceipt(tx, function(err, result) {
        if (err) {
          return reject(err);
        }
        resolve(result);
      });
    });
  }

  function getCode(address) {
    return new Promise(function(resolve, reject) {
      web3.eth.getCode(address, function(err, result) {
        if (err) {
          return reject(err);
        }
        resolve(result);
      });
    });
  }

  function compileSolidity(source) {
    return new Promise(function(resolve, reject) {
      var result = solc.compile({ sources: { "Contract.sol": source } });
      resolve({ code: "0x" + result.contracts[Object.keys(result.contracts)[0]].bytecode });
    });
  }

  before(function(done) {
    web3.eth.getAccounts(function(err, accs) {
      if (err) {
        return done(err);
      }
      accounts = accs;
      done();
    });
  });

  it("should mine a single block with two queued transactions", function() {
    var tx1, tx2, blockNumber;

    return stopMining()
      .then(function() {
        return getBlockNumber();
      })
      .then(function(number) {
        blockNumber = number;
        return queueTransaction(accounts[0], accounts[1], 90000, web3.utils.toWei(new BN(2), "ether"));
      })
      .then(function(tx) {
        tx1 = tx;
        return getReceipt(tx);
      })
      .then(function(receipt) {
        assert.strictEqual(receipt, null);

        return queueTransaction(accounts[0], accounts[1], 90000, web3.utils.toWei(new BN(3), "ether"));
      })
      .then(function(tx) {
        tx2 = tx;
        return getReceipt(tx);
      })
      .then(function(receipt) {
        assert.strictEqual(receipt, null);

        return startMining();
      })
      .then(function() {
        return Promise.all([getReceipt(tx1), getReceipt(tx2)]);
      })
      .then(function(receipts) {
        assert.strictEqual(receipts.length, 2);
        assert.notStrictEqual(receipts[0], null);
        assert.strictEqual(receipts[0].transactionHash, tx1);
        assert.notStrictEqual(receipts[1], null);
        assert.strictEqual(receipts[1].transactionHash, tx2);
        assert.strictEqual(
          receipts[0].blockNumber,
          receipts[1].blockNumber,
          "Transactions should be mined in the same block."
        );

        return getBlockNumber();
      })
      .then(function(number) {
        assert.strictEqual(number, blockNumber + 1);
      });
=======
  async function queueTransaction(from, to, gasLimit, value, data) {
    let response = await pify(web3.currentProvider.send)({
      jsonrpc: "2.0",
      method: "eth_sendTransaction",
      id: new Date().getTime(),
      params: [{
        from: from,
        to: to,
        gas: gasLimit,
        value: value,
        data: data
      }]
    })
    if (response.error) {
      throw new Error(response.error.message)
    }
    return response.result
  }

  async function getCode(address) {
    return await web3.eth.getCode(address);
  };

  function compileSolidity(source) {
    let result = solc.compile({sources: {"Contract.sol": source}});
    return Promise.resolve({code: "0x" + result.contracts[Object.keys(result.contracts)[0]].bytecode})
  };

  before(async function() {
    accounts = await web3.eth.getAccounts()
  });

  it("should mine a single block with two queued transactions", async function() {
    await stopMining()
    let blockNumber = await getBlockNumber();

    let tx1 = await queueTransaction(accounts[0], accounts[1], 90000, web3.utils.toWei(new BN(2), "ether"));
    let receipt1 = await web3.eth.getTransactionReceipt(tx1);
    assert.equal(receipt1, null);

    let tx2 = await queueTransaction(accounts[0], accounts[1], 90000, web3.utils.toWei(new BN(3), "ether"));
    let receipt2 = await web3.eth.getTransactionReceipt(tx2);
    assert.equal(receipt2, null);

    await startMining();

    let receipts = await Promise.all([web3.eth.getTransactionReceipt(tx1), web3.eth.getTransactionReceipt(tx2)]);

    assert.equal(receipts.length, 2);

    assert.notEqual(receipts[0], null);
    assert.equal(receipts[0].transactionHash, tx1);
    assert.notEqual(receipts[1], null);
    assert.equal(receipts[1].transactionHash, tx2);
    assert.equal(receipts[0].blockNumber, receipts[1].blockNumber, "Transactions should be mined in the same block.");

    let number = await getBlockNumber();
    assert.equal(number, blockNumber + 1);
>>>>>>> 0139355c
  });

  it("should mine two blocks when two queued transactions won't fit into a single block", async function() {
    // This is a very similar test to the above, except the gas limits are much higher
    // per transaction. This means the Ganache will react differently and process
    // each transaction it its own block.

<<<<<<< HEAD
    var tx1, tx2, blockNumber;

    return stopMining()
      .then(function() {
        return getBlockNumber();
      })
      .then(function(number) {
        blockNumber = number;
        return queueTransaction(accounts[0], accounts[1], 4000000, web3.utils.toWei(new BN(2), "ether"));
      })
      .then(function(tx) {
        tx1 = tx;
        return getReceipt(tx);
      })
      .then(function(receipt) {
        assert.strictEqual(receipt, null);

        return queueTransaction(accounts[0], accounts[1], 4000000, web3.utils.toWei(new BN(3), "ether"));
      })
      .then(function(tx) {
        tx2 = tx;
        return getReceipt(tx);
      })
      .then(function(receipt) {
        assert.strictEqual(receipt, null);

        return startMining();
      })
      .then(function() {
        return Promise.all([getReceipt(tx1), getReceipt(tx2)]);
      })
      .then(function(receipts) {
        assert.strictEqual(receipts.length, 2);
        assert.notStrictEqual(receipts[0], null);
        assert.strictEqual(receipts[0].transactionHash, tx1);
        assert.notStrictEqual(receipts[1], null);
        assert.strictEqual(receipts[1].transactionHash, tx2);
        assert.notStrictEqual(
          receipts[0].blockNumber,
          receipts[1].blockNumber,
          "Transactions should not be mined in the same block."
        );

        return getBlockNumber();
      })
      .then(function(number) {
        assert.strictEqual(number, blockNumber + 2);
      });
  });

  it("should mine one block when requested, and only one transaction, " +
  "when two queued transactions together are larger than a single block", function() {
    // This is a very similar test to the above, except we don't start mining again,
    // we only mine one block by request.

    var tx1, tx2, blockNumber;

    return stopMining()
      .then(function() {
        return getBlockNumber();
      })
      .then(function(number) {
        blockNumber = number;
        return queueTransaction(accounts[0], accounts[1], 4000000, web3.utils.toWei(new BN(2), "ether"));
      })
      .then(function(tx) {
        tx1 = tx;
        return getReceipt(tx);
      })
      .then(function(receipt) {
        assert.strictEqual(receipt, null);

        return queueTransaction(accounts[0], accounts[1], 4000000, web3.utils.toWei(new BN(3), "ether"));
      })
      .then(function(tx) {
        tx2 = tx;
        return getReceipt(tx);
      })
      .then(function(receipt) {
        assert.strictEqual(receipt, null);

        return mineSingleBlock();
      })
      .then(function() {
        return Promise.all([getReceipt(tx1), getReceipt(tx2)]);
      })
      .then(function(receipts) {
        assert.strictEqual(receipts.length, 2);
        assert.notStrictEqual(receipts[0], null);
        assert.strictEqual(receipts[0].transactionHash, tx1);
        assert.strictEqual(receipts[1], null);

        return getBlockNumber();
      })
      .then(function(number) {
        assert.strictEqual(number, blockNumber + 1);
      });
  });

  it("should error if queued transaction exceeds the block gas limit", function() {
    return stopMining()
      .then(function() {
        return queueTransaction(accounts[0], accounts[1], 10000000, web3.utils.toWei(new BN(2), "ether"));
      })
      .then(function(tx) {
        // It should never get here.
        throw new Error("Transaction was processed without erroring; gas limit should have been too high");
      })
      .catch(function(err) {
        // We caught an error like we expected. Ensure it's the right error, or rethrow.
        if (err.message.toLowerCase().indexOf("exceeds block gas limit") < 0) {
          throw new Error("Did not receive expected error; instead received: " + err);
        }
      });
  });

  it("should error via instamining when queued transaction throws a runtime errors", function(done) {
    startMining()
      .then(function() {
        // This transaction should be processed immediately.
        return queueTransaction(accounts[0], null, 3141592, 0, badBytecode);
      })
      .then(function(tx) {
        throw new Error("Execution should never get here as we expected `eth_sendTransaction` to throw an error");
      })
      .catch(function(err) {
        if (err.message.indexOf("VM Exception while processing transaction") !== 0) {
          return done(new Error("Received error we didn't expect: " + err));
        }
        // We got the error we wanted. Test passed!
        done();
      });
  });

  it("should error via evm_mine when queued transaction throws a runtime errors", function(done) {
    stopMining()
      .then(function() {
        return queueTransaction(accounts[0], null, 3141592, 0, badBytecode);
      })
      .then(function(tx) {
        return mineSingleBlock();
      })
      .then(function() {
        throw new Error("Execution should never get here as we expected `evm_mine` to throw an error");
      })
      .catch(function(err) {
        if (err.message.indexOf("VM Exception while processing transaction") !== 0) {
          return done(new Error("Received error we didn't expect: " + err));
        }
        // We got the error we wanted. Test passed!
        done();
      });
  });

  it("should error via evm_mine when multiple queued transactions throw runtime" +
  " errors in a single block", function(done) {
    // Note: The two transactions queued in this test do not exceed the block gas limit
    // and thus should fit within a single block.

    stopMining()
      .then(function() {
        return queueTransaction(accounts[0], null, 1000000, 0, badBytecode);
      })
      .then(function(tx) {
        return queueTransaction(accounts[0], null, 1000000, 0, badBytecode);
      })
      .then(function(tx) {
        return mineSingleBlock();
      })
      .then(function() {
        throw new Error("Execution should never get here as we expected `evm_mine` to throw an error");
      })
      .catch(function(err) {
        if (err.message.indexOf("Multiple VM Exceptions while processing transactions") !== 0) {
          return done(new Error("Received error we didn't expect: " + err));
        }
        // We got the error we wanted. Test passed!
        done();
      });
  });

  it("should error via miner_start when multiple queued transactions" +
  " throw runtime errors in multiple blocks", function(done) {
    // Note: The two transactions queued in this test together DO exceed the block gas limit
    // and thus will fit in two blocks, one block each.

    stopMining()
      .then(function() {
        return queueTransaction(accounts[0], null, 3141592, 0, badBytecode);
      })
      .then(function(tx) {
        return queueTransaction(accounts[0], null, 3141592, 0, badBytecode);
      })
      .then(function(tx) {
        return startMining();
      })
      .then(function() {
        throw new Error("Execution should never get here as we expected `miner_start` to throw an error");
      })
      .catch(function(err) {
        if (err.message.indexOf("Multiple VM Exceptions while processing transactions") !== 0) {
          return done(new Error("Received error we didn't expect: " + err));
        }
        // We got the error we wanted. Test passed!
        done();
      });
  });

  it("even if we receive a runtime error, logs for successful transactions need to be processed", function(done) {
    var tx2;

=======
    await stopMining();
    let blockNumber = await getBlockNumber();

    let tx1 = await queueTransaction(accounts[0], accounts[1], 4000000, web3.utils.toWei(new BN(2), "ether"));
    let receipt1 = await web3.eth.getTransactionReceipt(tx1);
    assert.equal(receipt1, null);

    let tx2 = await queueTransaction(accounts[0], accounts[1], 4000000, web3.utils.toWei(new BN(3), "ether"));
    let receipt2 = await web3.eth.getTransactionReceipt(tx2);
    assert.equal(receipt2, null);

    await startMining();

    let receipts = await Promise.all([web3.eth.getTransactionReceipt(tx1), web3.eth.getTransactionReceipt(tx2)]);

    assert.equal(receipts.length, 2);

    assert.notEqual(receipts[0], null);
    assert.equal(receipts[0].transactionHash, tx1);

    assert.notEqual(receipts[1], null);
    assert.equal(receipts[1].transactionHash, tx2);

    assert.notEqual(receipts[0].blockNumber, receipts[1].blockNumber, "Transactions should not be mined in the same block.");

    let number = await getBlockNumber();
    assert.equal(number, blockNumber + 2);
  });

  it("should mine one block when requested, and only one transaction, when two queued transactions together are larger than a single block", async function() {
    // This is a very similar test to the above, except we don't start mining again,
    // we only mine one block by request.

    await stopMining()
    let blockNumber = await getBlockNumber();
    let tx1 = await queueTransaction(accounts[0], accounts[1], 4000000, web3.utils.toWei(new BN(2), "ether"));
    let receipt1 = await web3.eth.getTransactionReceipt(tx1);
    assert.equal(receipt1, null);

    let tx2 = await queueTransaction(accounts[0], accounts[1], 4000000, web3.utils.toWei(new BN(3), "ether"));
    let receipt2 = await web3.eth.getTransactionReceipt(tx2);
    assert.equal(receipt2, null);

    await mineSingleBlock();

    let receipts = await Promise.all([web3.eth.getTransactionReceipt(tx1), web3.eth.getTransactionReceipt(tx2)]);

    assert.equal(receipts.length, 2);

    assert.notEqual(receipts[0], null);
    assert.equal(receipts[0].transactionHash, tx1);

    assert.equal(receipts[1], null);

    let number = await getBlockNumber();
    assert.equal(number, blockNumber + 1);
  });

  it("should error if queued transaction exceeds the block gas limit", async function() {
    try {
      await stopMining()
      let tx1 = await queueTransaction(accounts[0], accounts[1], 10000000, web3.utils.toWei(new BN(2), "ether"));
      assert.fail("Transaction was processed without erroring; gas limit should have been too high");
    } catch (err) {
      // We caught an error like we expected. Ensure it's the right error, or rethrow.
      if (err.message.toLowerCase().indexOf("exceeds block gas limit") < 0) {
        assert.fail("Did not receive expected error; instead received: " + err);
      }
    }
  });

  it("should error via instamining when queued transaction throws a runtime errors", async function() {
    try {
      await startMining()
      // This transaction should be processed immediately.
      let tx1 = await queueTransaction(accounts[0], null, 3141592, 0, badBytecode);
      assert.fail("Execution should never get here as we expected `eth_sendTransaction` to throw an error")
    } catch (err) {
      if (err.message.indexOf("VM Exception while processing transaction") != 0) {
        assert.fail("Received error we didn't expect: " + err);
      }
    }
  });

  it("should error via evm_mine when queued transaction throws a runtime errors", async function() {
    try {
      await stopMining()
      await queueTransaction(accounts[0], null, 3141592, 0, badBytecode);
      await mineSingleBlock();
      assert.fail("Execution should never get here as we expected `evm_mine` to throw an error")
    } catch (err) {
      if (err.message.indexOf("VM Exception while processing transaction") != 0) {
        assert.fail("Received error we didn't expect: " + err);
      }
    }
  });

  it("should error via evm_mine when multiple queued transactions throw runtime errors in a single block", async function() {
    // Note: The two transactions queued in this test do not exceed the block gas limit
    // and thus should fit within a single block.

    try {
      await stopMining()
      await queueTransaction(accounts[0], null, 1000000, 0, badBytecode);
      await queueTransaction(accounts[0], null, 1000000, 0, badBytecode);
      await mineSingleBlock();
      assert.fail("Execution should never get here as we expected `evm_mine` to throw an error")
    } catch (err) {
      if (err.message.indexOf("Multiple VM Exceptions while processing transactions") != 0) {
        assert.fail("Received error we didn't expect: " + err);
      }
      // We got the error we wanted. Test passed!
    }
  });

  it("should error via miner_start when multiple queued transactions throw runtime errors in multiple blocks", async function() {
    // Note: The two transactions queued in this test together DO exceed the block gas limit
    // and thus will fit in two blocks, one block each.

    try { 
      await stopMining()
      await queueTransaction(accounts[0], null, 3141592, 0, badBytecode);
      await queueTransaction(accounts[0], null, 3141592, 0, badBytecode);
      await startMining();
      assert.fail("Execution should never get here as we expected `miner_start` to throw an error")
    } catch (err) {
      if (err.message.indexOf("Multiple VM Exceptions while processing transactions") != 0) {
        assert.fail("Received error we didn't expect: " + err);
      }
      // We got the error we wanted. Test passed!
    }
  });

  it("even if we receive a runtime error, logs for successful transactions need to be processed", async function() {
>>>>>>> 0139355c
    // Note: The two transactions queued in this test should exist within the same block.
    let tx1, tx2;

    try {
      await stopMining()

      tx1 = await queueTransaction(accounts[0], null, 1000000, 0, badBytecode);
      tx2 = await queueTransaction(accounts[0], null, 1000000, 0, goodBytecode);

<<<<<<< HEAD
    stopMining()
      .then(function() {
        return queueTransaction(accounts[0], null, 1000000, 0, badBytecode);
      })
      .then(function(tx) {
        return queueTransaction(accounts[0], null, 1000000, 0, goodBytecode);
      })
      .then(function(tx) {
        tx2 = tx;
        return startMining();
      })
      .then(function() {
        throw new Error("Execution should never get here as we expected `miner_start` to throw an error");
      })
      .catch(function(err) {
        if (err.message.indexOf("VM Exception while processing transaction") !== 0) {
          return done(new Error("Received error we didn't expect: " + err));
        }
        // We got the error we wanted. Now check to see if the transaction was processed correctly.
        getReceipt(tx2)
          .then(function(receipt) {
            // We should have a receipt for the second transaction - it should have been processed.
            assert.notStrictEqual(receipt, null);
            // It also should have logs.
            assert.notStrictEqual(receipt.logs.length, 0);

            // Now check that there's code at the address, which means it deployed successfully.
            return getCode(receipt.contractAddress);
          })
          .then(function(code) {
            // Convert hex to a big number and ensure it's not zero.
            assert(web3.utils.toBN(code).eq(0) === false);

            // Hot diggety dog!
            done();
          });
      });
  });

  it("should return the correct value for eth_mining when miner started and stopped", function() {
    return stopMining()
      .then(function() {
        return checkMining();
      })
      .then(function(isMining) {
        assert(!isMining);
        return startMining();
      })
      .then(function() {
        return checkMining();
      })
      .then(function(isMining) {
        assert(isMining);
      });
=======
      await startMining();
      assert.fail("Execution should never get here as we expected `miner_start` to throw an error")
    } catch (err) {
      if (err.message.indexOf("VM Exception while processing transaction") != 0) {
        assert.fail("Received error we didn't expect: " + err);
      }

      // We got the error we wanted. Now check to see if the transaction was processed correctly.
      let receiptTx2 = await web3.eth.getTransactionReceipt(tx2)

      // We should have a receipt for the second transaction - it should have been processed.
      assert.notEqual(receiptTx2, null);
      assert.notEqual(receiptTx2, {});

      // It also should have logs.
      assert.notEqual(receiptTx2.logs.length, 0);

      // Now check that there's code at the address, which means it deployed successfully.
      let code = await getCode(receiptTx2.contractAddress);

      // Convert hex to a big number and ensure it's not zero.
      assert(web3.utils.toBN(code).eq(0) == false);

    }
  });

  it("should return the correct value for eth_mining when miner started and stopped", async function() {
    await stopMining()
    let isMining = await checkMining();
    assert(!isMining);
    await startMining();
    isMining = await checkMining();
    assert(isMining);
>>>>>>> 0139355c
  });
});<|MERGE_RESOLUTION|>--- conflicted
+++ resolved
@@ -1,14 +1,8 @@
-<<<<<<< HEAD
 var BN = require("bn.js");
 var Web3 = require("web3");
-var Ganache = require("../index.js");
+var Ganache = require(process.env.TEST_BUILD ? "../build/ganache.core." +
+  process.env.TEST_BUILD + ".js" : "../index.js");
 var assert = require("assert");
-=======
-var BN = require('bn.js');
-var Web3 = require('web3');
-var Ganache = require(process.env.TEST_BUILD ? "../build/ganache.core." + process.env.TEST_BUILD + ".js" : "../index.js");
-var assert = require('assert');
->>>>>>> 0139355c
 var to = require("../lib/utils/to.js");
 var solc = require("solc");
 var pify = require("pify");
@@ -29,127 +23,17 @@
   var badBytecode;
   var goodBytecode;
 
-<<<<<<< HEAD
-  before("compile solidity code that causes runtime errors", function() {
+  before("compile solidity code that causes runtime errors", async function() {
     this.timeout(10000);
-    return compileSolidity("pragma solidity ^0.4.2; contract Example { function Example() {throw;} }").then(function(
-      result
-    ) {
-      badBytecode = result.code;
-    });
-  });
-
-  before("compile solidity code that causes an event", function() {
-    this.timeout(10000);
-    return compileSolidity(
-      "pragma solidity ^0.4.2; contract Example { event Event(); function Example() { Event(); } }"
-    ).then(function(result) {
-      goodBytecode = result.code;
-    });
-  });
-
-  beforeEach("checkpoint, so that we can revert later", function(done) {
-    web3.currentProvider.send(
-      {
-        jsonrpc: "2.0",
-        method: "evm_snapshot",
-        id: new Date().getTime()
-      },
-      function(err, res) {
-        if (!err) {
-          snapshotId = res.result;
-        }
-        done(err);
-      }
-    );
-  });
-
-  afterEach("revert back to checkpoint", function(done) {
-    web3.currentProvider.send(
-      {
-        jsonrpc: "2.0",
-        method: "evm_revert",
-        params: [snapshotId],
-        id: new Date().getTime()
-      },
-      done
-    );
-  });
-
-  // Everything's a Promise to add in readibility.
-  function getBlockNumber() {
-    return new Promise(function(resolve, reject) {
-      web3.eth.getBlockNumber(function(err, number) {
-        if (err) {
-          return reject(err);
-        }
-        resolve(to.number(number));
-      });
-    });
-  }
-
-  function startMining() {
-    return new Promise(function(resolve, reject) {
-      web3.currentProvider.send(
-        {
-          jsonrpc: "2.0",
-          method: "miner_start",
-          params: [1],
-          id: new Date().getTime()
-        },
-        function(err) {
-          if (err) {
-            return reject(err);
-          }
-          resolve();
-        }
-      );
-    });
-  }
-
-  function stopMining() {
-    return new Promise(function(resolve, reject) {
-      web3.currentProvider.send(
-        {
-          jsonrpc: "2.0",
-          method: "miner_stop",
-          id: new Date().getTime()
-        },
-        function(err) {
-          if (err) {
-            return reject(err);
-          }
-          resolve();
-        }
-      );
-    });
-  }
-
-  function checkMining() {
-    return new Promise(function(resolve, reject) {
-      web3.currentProvider.send(
-        {
-          jsonrpc: "2.0",
-          method: "eth_mining",
-          id: new Date().getTime()
-        },
-        function(err, res) {
-          if (err) {
-            return reject(err);
-          }
-          resolve(res.result);
-        }
-      );
-=======
-  before("compile solidity code that causes runtime errors", async function() {
-    this.timeout(10000)
     let result = await compileSolidity("pragma solidity ^0.4.2; contract Example { function Example() {throw;} }");
     badBytecode = result.code;
   });
 
   before("compile solidity code that causes an event", async function() {
-    this.timeout(10000)
-    let result = await compileSolidity("pragma solidity ^0.4.2; contract Example { event Event(); function Example() { Event(); } }");
+    this.timeout(10000);
+    let result = await compileSolidity(
+      "pragma solidity ^0.4.2; contract Example { event Event(); function Example() { Event(); } }"
+    );
     goodBytecode = result.code;
   });
 
@@ -160,21 +44,21 @@
       id: new Date().getTime()
     });
 
-    snapshot_id = res.result;
+    snapshotId = res.result;
   });
 
   afterEach("revert back to checkpoint", async function() {
     await pify(web3.currentProvider.send)({
       jsonrpc: "2.0",
       method: "evm_revert",
-      params: [snapshot_id],
+      params: [snapshotId],
       id: new Date().getTime()
     });
   });
 
   // Everything's a Promise to add in readibility.
   async function getBlockNumber() {
-    return to.number(await web3.eth.getBlockNumber())
+    return to.number(await web3.eth.getBlockNumber());
   };
 
   async function startMining() {
@@ -199,150 +83,20 @@
       jsonrpc: "2.0",
       method: "eth_mining",
       id: new Date().getTime()
->>>>>>> 0139355c
     });
 
     return response.result;
   }
 
-<<<<<<< HEAD
-  function mineSingleBlock() {
-    return new Promise(function(resolve, reject) {
-      web3.currentProvider.send(
-        {
-          jsonrpc: "2.0",
-          method: "evm_mine",
-          id: new Date().getTime()
-        },
-        function(err, result) {
-          if (err) {
-            return reject(err);
-          }
-          assert.deepStrictEqual(result.result, "0x0");
-          resolve(result);
-        }
-      );
-=======
   async function mineSingleBlock() {
     let result = await pify(web3.currentProvider.send)({
       jsonrpc: "2.0",
       method: "evm_mine",
       id: new Date().getTime()
->>>>>>> 0139355c
-    });
-    assert.deepEqual(result.result, "0x0");
-  }
-
-<<<<<<< HEAD
-  function queueTransaction(from, to, gasLimit, value, data) {
-    return new Promise(function(resolve, reject) {
-      web3.eth.sendTransaction(
-        {
-          from: from,
-          to: to,
-          gas: gasLimit,
-          value: value,
-          data: data
-        },
-        function(err, tx) {
-          if (err) {
-            return reject(err);
-          }
-          resolve(tx);
-        }
-      );
-    });
-  }
-
-  function getReceipt(tx) {
-    return new Promise(function(resolve, reject) {
-      web3.eth.getTransactionReceipt(tx, function(err, result) {
-        if (err) {
-          return reject(err);
-        }
-        resolve(result);
-      });
-    });
-  }
-
-  function getCode(address) {
-    return new Promise(function(resolve, reject) {
-      web3.eth.getCode(address, function(err, result) {
-        if (err) {
-          return reject(err);
-        }
-        resolve(result);
-      });
-    });
-  }
-
-  function compileSolidity(source) {
-    return new Promise(function(resolve, reject) {
-      var result = solc.compile({ sources: { "Contract.sol": source } });
-      resolve({ code: "0x" + result.contracts[Object.keys(result.contracts)[0]].bytecode });
-    });
-  }
-
-  before(function(done) {
-    web3.eth.getAccounts(function(err, accs) {
-      if (err) {
-        return done(err);
-      }
-      accounts = accs;
-      done();
-    });
-  });
-
-  it("should mine a single block with two queued transactions", function() {
-    var tx1, tx2, blockNumber;
-
-    return stopMining()
-      .then(function() {
-        return getBlockNumber();
-      })
-      .then(function(number) {
-        blockNumber = number;
-        return queueTransaction(accounts[0], accounts[1], 90000, web3.utils.toWei(new BN(2), "ether"));
-      })
-      .then(function(tx) {
-        tx1 = tx;
-        return getReceipt(tx);
-      })
-      .then(function(receipt) {
-        assert.strictEqual(receipt, null);
-
-        return queueTransaction(accounts[0], accounts[1], 90000, web3.utils.toWei(new BN(3), "ether"));
-      })
-      .then(function(tx) {
-        tx2 = tx;
-        return getReceipt(tx);
-      })
-      .then(function(receipt) {
-        assert.strictEqual(receipt, null);
-
-        return startMining();
-      })
-      .then(function() {
-        return Promise.all([getReceipt(tx1), getReceipt(tx2)]);
-      })
-      .then(function(receipts) {
-        assert.strictEqual(receipts.length, 2);
-        assert.notStrictEqual(receipts[0], null);
-        assert.strictEqual(receipts[0].transactionHash, tx1);
-        assert.notStrictEqual(receipts[1], null);
-        assert.strictEqual(receipts[1].transactionHash, tx2);
-        assert.strictEqual(
-          receipts[0].blockNumber,
-          receipts[1].blockNumber,
-          "Transactions should be mined in the same block."
-        );
-
-        return getBlockNumber();
-      })
-      .then(function(number) {
-        assert.strictEqual(number, blockNumber + 1);
-      });
-=======
+    });
+    assert.deepStrictEqual(result.result, "0x0");
+  }
+
   async function queueTransaction(from, to, gasLimit, value, data) {
     let response = await pify(web3.currentProvider.send)({
       jsonrpc: "2.0",
@@ -355,53 +109,56 @@
         value: value,
         data: data
       }]
-    })
+    });
     if (response.error) {
-      throw new Error(response.error.message)
-    }
-    return response.result
+      throw new Error(response.error.message);
+    }
+    return response.result;
   }
 
   async function getCode(address) {
-    return await web3.eth.getCode(address);
+    return web3.eth.getCode(address);
   };
 
   function compileSolidity(source) {
-    let result = solc.compile({sources: {"Contract.sol": source}});
-    return Promise.resolve({code: "0x" + result.contracts[Object.keys(result.contracts)[0]].bytecode})
+    let result = solc.compile({ sources: { "Contract.sol": source } });
+    return Promise.resolve({ code: "0x" + result.contracts[Object.keys(result.contracts)[0]].bytecode });
   };
 
   before(async function() {
-    accounts = await web3.eth.getAccounts()
+    accounts = await web3.eth.getAccounts();
   });
 
   it("should mine a single block with two queued transactions", async function() {
-    await stopMining()
+    await stopMining();
     let blockNumber = await getBlockNumber();
 
     let tx1 = await queueTransaction(accounts[0], accounts[1], 90000, web3.utils.toWei(new BN(2), "ether"));
     let receipt1 = await web3.eth.getTransactionReceipt(tx1);
-    assert.equal(receipt1, null);
+    assert.strictEqual(receipt1, null);
 
     let tx2 = await queueTransaction(accounts[0], accounts[1], 90000, web3.utils.toWei(new BN(3), "ether"));
     let receipt2 = await web3.eth.getTransactionReceipt(tx2);
-    assert.equal(receipt2, null);
+    assert.strictEqual(receipt2, null);
 
     await startMining();
 
     let receipts = await Promise.all([web3.eth.getTransactionReceipt(tx1), web3.eth.getTransactionReceipt(tx2)]);
 
-    assert.equal(receipts.length, 2);
-
-    assert.notEqual(receipts[0], null);
-    assert.equal(receipts[0].transactionHash, tx1);
-    assert.notEqual(receipts[1], null);
-    assert.equal(receipts[1].transactionHash, tx2);
-    assert.equal(receipts[0].blockNumber, receipts[1].blockNumber, "Transactions should be mined in the same block.");
+    assert.strictEqual(receipts.length, 2);
+
+    assert.notStrictEqual(receipts[0], null);
+    assert.strictEqual(receipts[0].transactionHash, tx1);
+    assert.notStrictEqual(receipts[1], null);
+    assert.strictEqual(receipts[1].transactionHash, tx2);
+    assert.strictEqual(
+      receipts[0].blockNumber,
+      receipts[1].blockNumber,
+      "Transactions should be mined in the same block."
+    );
 
     let number = await getBlockNumber();
-    assert.equal(number, blockNumber + 1);
->>>>>>> 0139355c
+    assert.strictEqual(number, blockNumber + 1);
   });
 
   it("should mine two blocks when two queued transactions won't fit into a single block", async function() {
@@ -409,281 +166,72 @@
     // per transaction. This means the Ganache will react differently and process
     // each transaction it its own block.
 
-<<<<<<< HEAD
-    var tx1, tx2, blockNumber;
-
-    return stopMining()
-      .then(function() {
-        return getBlockNumber();
-      })
-      .then(function(number) {
-        blockNumber = number;
-        return queueTransaction(accounts[0], accounts[1], 4000000, web3.utils.toWei(new BN(2), "ether"));
-      })
-      .then(function(tx) {
-        tx1 = tx;
-        return getReceipt(tx);
-      })
-      .then(function(receipt) {
-        assert.strictEqual(receipt, null);
-
-        return queueTransaction(accounts[0], accounts[1], 4000000, web3.utils.toWei(new BN(3), "ether"));
-      })
-      .then(function(tx) {
-        tx2 = tx;
-        return getReceipt(tx);
-      })
-      .then(function(receipt) {
-        assert.strictEqual(receipt, null);
-
-        return startMining();
-      })
-      .then(function() {
-        return Promise.all([getReceipt(tx1), getReceipt(tx2)]);
-      })
-      .then(function(receipts) {
-        assert.strictEqual(receipts.length, 2);
-        assert.notStrictEqual(receipts[0], null);
-        assert.strictEqual(receipts[0].transactionHash, tx1);
-        assert.notStrictEqual(receipts[1], null);
-        assert.strictEqual(receipts[1].transactionHash, tx2);
-        assert.notStrictEqual(
-          receipts[0].blockNumber,
-          receipts[1].blockNumber,
-          "Transactions should not be mined in the same block."
-        );
-
-        return getBlockNumber();
-      })
-      .then(function(number) {
-        assert.strictEqual(number, blockNumber + 2);
-      });
-  });
-
-  it("should mine one block when requested, and only one transaction, " +
-  "when two queued transactions together are larger than a single block", function() {
+    await stopMining();
+    let blockNumber = await getBlockNumber();
+
+    let tx1 = await queueTransaction(accounts[0], accounts[1], 4000000, web3.utils.toWei(new BN(2), "ether"));
+    let receipt1 = await web3.eth.getTransactionReceipt(tx1);
+    assert.strictEqual(receipt1, null);
+
+    let tx2 = await queueTransaction(accounts[0], accounts[1], 4000000, web3.utils.toWei(new BN(3), "ether"));
+    let receipt2 = await web3.eth.getTransactionReceipt(tx2);
+    assert.strictEqual(receipt2, null);
+
+    await startMining();
+
+    let receipts = await Promise.all([web3.eth.getTransactionReceipt(tx1), web3.eth.getTransactionReceipt(tx2)]);
+
+    assert.strictEqual(receipts.length, 2);
+
+    assert.notStrictEqual(receipts[0], null);
+    assert.strictEqual(receipts[0].transactionHash, tx1);
+
+    assert.notStrictEqual(receipts[1], null);
+    assert.strictEqual(receipts[1].transactionHash, tx2);
+
+    assert.notStrictEqual(
+      receipts[0].blockNumber,
+      receipts[1].blockNumber,
+      "Transactions should not be mined in the same block."
+    );
+
+    let number = await getBlockNumber();
+    assert.strictEqual(number, blockNumber + 2);
+  });
+
+  it("should mine one block when requested, and only one transaction, when two queued transactions" +
+  " together are larger than a single block", async function() {
     // This is a very similar test to the above, except we don't start mining again,
     // we only mine one block by request.
 
-    var tx1, tx2, blockNumber;
-
-    return stopMining()
-      .then(function() {
-        return getBlockNumber();
-      })
-      .then(function(number) {
-        blockNumber = number;
-        return queueTransaction(accounts[0], accounts[1], 4000000, web3.utils.toWei(new BN(2), "ether"));
-      })
-      .then(function(tx) {
-        tx1 = tx;
-        return getReceipt(tx);
-      })
-      .then(function(receipt) {
-        assert.strictEqual(receipt, null);
-
-        return queueTransaction(accounts[0], accounts[1], 4000000, web3.utils.toWei(new BN(3), "ether"));
-      })
-      .then(function(tx) {
-        tx2 = tx;
-        return getReceipt(tx);
-      })
-      .then(function(receipt) {
-        assert.strictEqual(receipt, null);
-
-        return mineSingleBlock();
-      })
-      .then(function() {
-        return Promise.all([getReceipt(tx1), getReceipt(tx2)]);
-      })
-      .then(function(receipts) {
-        assert.strictEqual(receipts.length, 2);
-        assert.notStrictEqual(receipts[0], null);
-        assert.strictEqual(receipts[0].transactionHash, tx1);
-        assert.strictEqual(receipts[1], null);
-
-        return getBlockNumber();
-      })
-      .then(function(number) {
-        assert.strictEqual(number, blockNumber + 1);
-      });
-  });
-
-  it("should error if queued transaction exceeds the block gas limit", function() {
-    return stopMining()
-      .then(function() {
-        return queueTransaction(accounts[0], accounts[1], 10000000, web3.utils.toWei(new BN(2), "ether"));
-      })
-      .then(function(tx) {
-        // It should never get here.
-        throw new Error("Transaction was processed without erroring; gas limit should have been too high");
-      })
-      .catch(function(err) {
-        // We caught an error like we expected. Ensure it's the right error, or rethrow.
-        if (err.message.toLowerCase().indexOf("exceeds block gas limit") < 0) {
-          throw new Error("Did not receive expected error; instead received: " + err);
-        }
-      });
-  });
-
-  it("should error via instamining when queued transaction throws a runtime errors", function(done) {
-    startMining()
-      .then(function() {
-        // This transaction should be processed immediately.
-        return queueTransaction(accounts[0], null, 3141592, 0, badBytecode);
-      })
-      .then(function(tx) {
-        throw new Error("Execution should never get here as we expected `eth_sendTransaction` to throw an error");
-      })
-      .catch(function(err) {
-        if (err.message.indexOf("VM Exception while processing transaction") !== 0) {
-          return done(new Error("Received error we didn't expect: " + err));
-        }
-        // We got the error we wanted. Test passed!
-        done();
-      });
-  });
-
-  it("should error via evm_mine when queued transaction throws a runtime errors", function(done) {
-    stopMining()
-      .then(function() {
-        return queueTransaction(accounts[0], null, 3141592, 0, badBytecode);
-      })
-      .then(function(tx) {
-        return mineSingleBlock();
-      })
-      .then(function() {
-        throw new Error("Execution should never get here as we expected `evm_mine` to throw an error");
-      })
-      .catch(function(err) {
-        if (err.message.indexOf("VM Exception while processing transaction") !== 0) {
-          return done(new Error("Received error we didn't expect: " + err));
-        }
-        // We got the error we wanted. Test passed!
-        done();
-      });
-  });
-
-  it("should error via evm_mine when multiple queued transactions throw runtime" +
-  " errors in a single block", function(done) {
-    // Note: The two transactions queued in this test do not exceed the block gas limit
-    // and thus should fit within a single block.
-
-    stopMining()
-      .then(function() {
-        return queueTransaction(accounts[0], null, 1000000, 0, badBytecode);
-      })
-      .then(function(tx) {
-        return queueTransaction(accounts[0], null, 1000000, 0, badBytecode);
-      })
-      .then(function(tx) {
-        return mineSingleBlock();
-      })
-      .then(function() {
-        throw new Error("Execution should never get here as we expected `evm_mine` to throw an error");
-      })
-      .catch(function(err) {
-        if (err.message.indexOf("Multiple VM Exceptions while processing transactions") !== 0) {
-          return done(new Error("Received error we didn't expect: " + err));
-        }
-        // We got the error we wanted. Test passed!
-        done();
-      });
-  });
-
-  it("should error via miner_start when multiple queued transactions" +
-  " throw runtime errors in multiple blocks", function(done) {
-    // Note: The two transactions queued in this test together DO exceed the block gas limit
-    // and thus will fit in two blocks, one block each.
-
-    stopMining()
-      .then(function() {
-        return queueTransaction(accounts[0], null, 3141592, 0, badBytecode);
-      })
-      .then(function(tx) {
-        return queueTransaction(accounts[0], null, 3141592, 0, badBytecode);
-      })
-      .then(function(tx) {
-        return startMining();
-      })
-      .then(function() {
-        throw new Error("Execution should never get here as we expected `miner_start` to throw an error");
-      })
-      .catch(function(err) {
-        if (err.message.indexOf("Multiple VM Exceptions while processing transactions") !== 0) {
-          return done(new Error("Received error we didn't expect: " + err));
-        }
-        // We got the error we wanted. Test passed!
-        done();
-      });
-  });
-
-  it("even if we receive a runtime error, logs for successful transactions need to be processed", function(done) {
-    var tx2;
-
-=======
     await stopMining();
-    let blockNumber = await getBlockNumber();
-
-    let tx1 = await queueTransaction(accounts[0], accounts[1], 4000000, web3.utils.toWei(new BN(2), "ether"));
-    let receipt1 = await web3.eth.getTransactionReceipt(tx1);
-    assert.equal(receipt1, null);
-
-    let tx2 = await queueTransaction(accounts[0], accounts[1], 4000000, web3.utils.toWei(new BN(3), "ether"));
-    let receipt2 = await web3.eth.getTransactionReceipt(tx2);
-    assert.equal(receipt2, null);
-
-    await startMining();
-
-    let receipts = await Promise.all([web3.eth.getTransactionReceipt(tx1), web3.eth.getTransactionReceipt(tx2)]);
-
-    assert.equal(receipts.length, 2);
-
-    assert.notEqual(receipts[0], null);
-    assert.equal(receipts[0].transactionHash, tx1);
-
-    assert.notEqual(receipts[1], null);
-    assert.equal(receipts[1].transactionHash, tx2);
-
-    assert.notEqual(receipts[0].blockNumber, receipts[1].blockNumber, "Transactions should not be mined in the same block.");
-
-    let number = await getBlockNumber();
-    assert.equal(number, blockNumber + 2);
-  });
-
-  it("should mine one block when requested, and only one transaction, when two queued transactions together are larger than a single block", async function() {
-    // This is a very similar test to the above, except we don't start mining again,
-    // we only mine one block by request.
-
-    await stopMining()
     let blockNumber = await getBlockNumber();
     let tx1 = await queueTransaction(accounts[0], accounts[1], 4000000, web3.utils.toWei(new BN(2), "ether"));
     let receipt1 = await web3.eth.getTransactionReceipt(tx1);
-    assert.equal(receipt1, null);
+    assert.strictEqual(receipt1, null);
 
     let tx2 = await queueTransaction(accounts[0], accounts[1], 4000000, web3.utils.toWei(new BN(3), "ether"));
     let receipt2 = await web3.eth.getTransactionReceipt(tx2);
-    assert.equal(receipt2, null);
+    assert.strictEqual(receipt2, null);
 
     await mineSingleBlock();
 
     let receipts = await Promise.all([web3.eth.getTransactionReceipt(tx1), web3.eth.getTransactionReceipt(tx2)]);
 
-    assert.equal(receipts.length, 2);
-
-    assert.notEqual(receipts[0], null);
-    assert.equal(receipts[0].transactionHash, tx1);
-
-    assert.equal(receipts[1], null);
+    assert.strictEqual(receipts.length, 2);
+
+    assert.notStrictEqual(receipts[0], null);
+    assert.strictEqual(receipts[0].transactionHash, tx1);
+
+    assert.strictEqual(receipts[1], null);
 
     let number = await getBlockNumber();
-    assert.equal(number, blockNumber + 1);
+    assert.strictEqual(number, blockNumber + 1);
   });
 
   it("should error if queued transaction exceeds the block gas limit", async function() {
     try {
-      await stopMining()
-      let tx1 = await queueTransaction(accounts[0], accounts[1], 10000000, web3.utils.toWei(new BN(2), "ether"));
+      await stopMining();
       assert.fail("Transaction was processed without erroring; gas limit should have been too high");
     } catch (err) {
       // We caught an error like we expected. Ensure it's the right error, or rethrow.
@@ -695,12 +243,11 @@
 
   it("should error via instamining when queued transaction throws a runtime errors", async function() {
     try {
-      await startMining()
+      await startMining();
       // This transaction should be processed immediately.
-      let tx1 = await queueTransaction(accounts[0], null, 3141592, 0, badBytecode);
-      assert.fail("Execution should never get here as we expected `eth_sendTransaction` to throw an error")
-    } catch (err) {
-      if (err.message.indexOf("VM Exception while processing transaction") != 0) {
+      assert.fail("Execution should never get here as we expected `eth_sendTransaction` to throw an error");
+    } catch (err) {
+      if (err.message.indexOf("VM Exception while processing transaction") !== 0) {
         assert.fail("Received error we didn't expect: " + err);
       }
     }
@@ -708,47 +255,49 @@
 
   it("should error via evm_mine when queued transaction throws a runtime errors", async function() {
     try {
-      await stopMining()
+      await stopMining();
       await queueTransaction(accounts[0], null, 3141592, 0, badBytecode);
       await mineSingleBlock();
-      assert.fail("Execution should never get here as we expected `evm_mine` to throw an error")
-    } catch (err) {
-      if (err.message.indexOf("VM Exception while processing transaction") != 0) {
-        assert.fail("Received error we didn't expect: " + err);
-      }
-    }
-  });
-
-  it("should error via evm_mine when multiple queued transactions throw runtime errors in a single block", async function() {
+      assert.fail("Execution should never get here as we expected `evm_mine` to throw an error");
+    } catch (err) {
+      if (err.message.indexOf("VM Exception while processing transaction") !== 0) {
+        assert.fail("Received error we didn't expect: " + err);
+      }
+    }
+  });
+
+  it("should error via evm_mine when multiple queued transactions throw runtime errors" +
+  " in a single block", async function() {
     // Note: The two transactions queued in this test do not exceed the block gas limit
     // and thus should fit within a single block.
 
     try {
-      await stopMining()
+      await stopMining();
       await queueTransaction(accounts[0], null, 1000000, 0, badBytecode);
       await queueTransaction(accounts[0], null, 1000000, 0, badBytecode);
       await mineSingleBlock();
-      assert.fail("Execution should never get here as we expected `evm_mine` to throw an error")
-    } catch (err) {
-      if (err.message.indexOf("Multiple VM Exceptions while processing transactions") != 0) {
+      assert.fail("Execution should never get here as we expected `evm_mine` to throw an error");
+    } catch (err) {
+      if (err.message.indexOf("Multiple VM Exceptions while processing transactions") !== 0) {
         assert.fail("Received error we didn't expect: " + err);
       }
       // We got the error we wanted. Test passed!
     }
   });
 
-  it("should error via miner_start when multiple queued transactions throw runtime errors in multiple blocks", async function() {
+  it("should error via miner_start when multiple queued transactions throw runtime errors" +
+  " in multiple blocks", async function() {
     // Note: The two transactions queued in this test together DO exceed the block gas limit
     // and thus will fit in two blocks, one block each.
 
-    try { 
-      await stopMining()
+    try {
+      await stopMining();
       await queueTransaction(accounts[0], null, 3141592, 0, badBytecode);
       await queueTransaction(accounts[0], null, 3141592, 0, badBytecode);
       await startMining();
-      assert.fail("Execution should never get here as we expected `miner_start` to throw an error")
-    } catch (err) {
-      if (err.message.indexOf("Multiple VM Exceptions while processing transactions") != 0) {
+      assert.fail("Execution should never get here as we expected `miner_start` to throw an error");
+    } catch (err) {
+      if (err.message.indexOf("Multiple VM Exceptions while processing transactions") !== 0) {
         assert.fail("Received error we didn't expect: " + err);
       }
       // We got the error we wanted. Test passed!
@@ -756,105 +305,45 @@
   });
 
   it("even if we receive a runtime error, logs for successful transactions need to be processed", async function() {
->>>>>>> 0139355c
     // Note: The two transactions queued in this test should exist within the same block.
-    let tx1, tx2;
-
-    try {
-      await stopMining()
-
-      tx1 = await queueTransaction(accounts[0], null, 1000000, 0, badBytecode);
+    let tx2;
+
+    try {
+      await stopMining();
+
       tx2 = await queueTransaction(accounts[0], null, 1000000, 0, goodBytecode);
 
-<<<<<<< HEAD
-    stopMining()
-      .then(function() {
-        return queueTransaction(accounts[0], null, 1000000, 0, badBytecode);
-      })
-      .then(function(tx) {
-        return queueTransaction(accounts[0], null, 1000000, 0, goodBytecode);
-      })
-      .then(function(tx) {
-        tx2 = tx;
-        return startMining();
-      })
-      .then(function() {
-        throw new Error("Execution should never get here as we expected `miner_start` to throw an error");
-      })
-      .catch(function(err) {
-        if (err.message.indexOf("VM Exception while processing transaction") !== 0) {
-          return done(new Error("Received error we didn't expect: " + err));
-        }
-        // We got the error we wanted. Now check to see if the transaction was processed correctly.
-        getReceipt(tx2)
-          .then(function(receipt) {
-            // We should have a receipt for the second transaction - it should have been processed.
-            assert.notStrictEqual(receipt, null);
-            // It also should have logs.
-            assert.notStrictEqual(receipt.logs.length, 0);
-
-            // Now check that there's code at the address, which means it deployed successfully.
-            return getCode(receipt.contractAddress);
-          })
-          .then(function(code) {
-            // Convert hex to a big number and ensure it's not zero.
-            assert(web3.utils.toBN(code).eq(0) === false);
-
-            // Hot diggety dog!
-            done();
-          });
-      });
-  });
-
-  it("should return the correct value for eth_mining when miner started and stopped", function() {
-    return stopMining()
-      .then(function() {
-        return checkMining();
-      })
-      .then(function(isMining) {
-        assert(!isMining);
-        return startMining();
-      })
-      .then(function() {
-        return checkMining();
-      })
-      .then(function(isMining) {
-        assert(isMining);
-      });
-=======
       await startMining();
-      assert.fail("Execution should never get here as we expected `miner_start` to throw an error")
-    } catch (err) {
-      if (err.message.indexOf("VM Exception while processing transaction") != 0) {
+      assert.fail("Execution should never get here as we expected `miner_start` to throw an error");
+    } catch (err) {
+      if (err.message.indexOf("VM Exception while processing transaction") !== 0) {
         assert.fail("Received error we didn't expect: " + err);
       }
 
       // We got the error we wanted. Now check to see if the transaction was processed correctly.
-      let receiptTx2 = await web3.eth.getTransactionReceipt(tx2)
+      let receiptTx2 = await web3.eth.getTransactionReceipt(tx2);
 
       // We should have a receipt for the second transaction - it should have been processed.
-      assert.notEqual(receiptTx2, null);
-      assert.notEqual(receiptTx2, {});
+      assert.notStrictEqual(receiptTx2, null);
+      assert.notStrictEqual(receiptTx2, {});
 
       // It also should have logs.
-      assert.notEqual(receiptTx2.logs.length, 0);
+      assert.notStrictEqual(receiptTx2.logs.length, 0);
 
       // Now check that there's code at the address, which means it deployed successfully.
       let code = await getCode(receiptTx2.contractAddress);
 
       // Convert hex to a big number and ensure it's not zero.
-      assert(web3.utils.toBN(code).eq(0) == false);
-
+      assert(web3.utils.toBN(code).eq(0) === false);
     }
   });
 
   it("should return the correct value for eth_mining when miner started and stopped", async function() {
-    await stopMining()
+    await stopMining();
     let isMining = await checkMining();
     assert(!isMining);
     await startMining();
     isMining = await checkMining();
     assert(isMining);
->>>>>>> 0139355c
   });
 });