var Web3 = require('web3');
var Web3WsProvider = require('web3-providers-ws');
var Transaction = require('ethereumjs-tx');
var utils = require('ethereumjs-util');
var assert = require('assert');
var Ganache = require(process.env.TEST_BUILD ? "../build/ganache.core." + process.env.TEST_BUILD + ".js" : "../index.js");
var solc = require("solc");
var fs = require("fs");
var to = require("../lib/utils/to");
var _ = require("lodash");

var source = fs.readFileSync("./test/Example.sol", {encoding: "utf8"});
var result = solc.compile(source, 1);
var secretKeys = [
  '0xda09f8cdec20b7c8334ce05b27e6797bef01c1ad79c59381666467552c5012e3',
  '0x0d14f32c8e3ed7417fb7db52ebab63572bf7cfcd557351d4ccf19a05edeecfa5',
  '0x0d80aca78bfaf3ab47865a53e5977e285c41c028a15313f917fe78abe5a50ef7',
  '0x00af8067d4c69abca7234194f154d7f31e13c0e53dae9260432f1bcc6d1d13fb',
  '0x8939a6a37b48c47f9bc683c371dd96e819d65f6138f3b376a622ecb40379bd22',
  '0x4a3665bf95efd38cb9820ce129a26fee03927f17930924c98908c8885ca53606',
  '0x111bd4b380f2eeb0d00b025d574908d59c1bfa0030d7a69f69445c171d8cfa27',
  '0x6aff34e843c3a99fe21dcc014e3b5bf6a160a4bb8c4c470ea79acd33d9bea41f',
  '0x12ae0eb585babc60c88a74190a6074488a0d2f296124ce37f85dbec1d693906f',
  '0xd46dc75904628a0b0eaffdda6acbe2687924299995708e30d05a1e8a2a1c5d45'
];

// Thanks solc. At least this works!
// This removes solc's overzealous uncaughtException event handler.
process.removeAllListeners("uncaughtException");


// Note: Certain properties of the following contract data are hardcoded to
// maintain repeatable tests. If you significantly change the solidity code,
// make sure to update the resulting contract data with the correct values.
var contract = {
  solidity: source,
  abi: result.contracts[":Example"].interface,
  binary: "0x" + result.contracts[":Example"].bytecode,
  runtimeBinary: '0x' + result.contracts[":Example"].runtimeBytecode,
  position_of_value: "0x0000000000000000000000000000000000000000000000000000000000000000",
  expected_default_value: 5,
  call_data: {
    gasPrice: '0x01', // This is important, as passing it has exposed errors in the past.
    to: null, // set by test
    data: '0x3fa4f245'
  },
  transaction_data: {
    from: null, // set by test
    to: null, // set by test
    data: '0x552410770000000000000000000000000000000000000000000000000000000000000019', // sets value to 25 (base 10)
    gas: 3141592
  }
};

var tests = function(web3) {
  var accounts;
  var personalAccount;

  before('create and fund personal account', function() {
    return web3.eth.getAccounts()
      .then(function(accs) {

        accounts = accs.map(function(val) {
          return val.toLowerCase();
        });

        return web3.eth.personal.newAccount("password")
      }).then(function(acct) {
        personalAccount = acct
      })
  });

  describe("eth_accounts", function() {
    it("should return 10 addresses", function(done) {
      assert.deepEqual(accounts.length, 10);
      done();
    });
  });

  describe("eth_getCompilers", function() {
    it("should return an empty array", function() {
      return web3.eth.getCompilers()
        .then(function(compilers) {
          assert(Array.isArray(compilers));
          assert.equal(0, compilers.length);
        })
    });
  });

  describe("eth_blockNumber", function() {
    it("should return initial block number of zero", function(done) {
      var number = web3.eth.getBlockNumber(function(err, result) {
        if (err) return done(err);

        assert.deepEqual(result, 0);
        done();
      });

      // Note: We'll assert the block number changes on transactions.
    });
  });

  describe("eth_coinbase", function() {
    it("should return correct address", function(done) {
      web3.eth.getCoinbase(function(err, coinbase) {
        if (err) return done(err);

        assert.equal(coinbase, accounts[0]);
        done();
      });
    });
  });

  describe("eth_mining", function() {
    it("should return true", function(done) {
      web3.eth.isMining(function(err, result) {
        if (err) return done(err);

        assert.deepEqual(result, true);
        done();
      });
    });
  });

  describe("eth_hashrate", function() {
    it("should return hashrate of zero", function(done) {
      web3.eth.getHashrate(function(err, result) {
        if (err) return done(err);

        assert.deepEqual(result, 0);
        done();
      });
    });
  });

  describe("eth_gasPrice", function() {
    it("should return gas price of 2 gwei", function(done) {
      web3.eth.getGasPrice(function(err, result) {
        if (err) return done(err);

        assert.equal(to.hexWithZeroPadding(result), to.hexWithZeroPadding(2000000000));
        done();
      });
    });
  });

  describe("eth_getBalance", function() {
    it("should return initial balance", function(done) {
      web3.eth.getBalance(accounts[0], function(err, result) {
        if (err) return done(err);

        assert.deepEqual(result, "100000000000000000000");
        done();
      });
    });

    it("should return 0 for non-existent account", function(done) {
      web3.eth.getBalance("0x1234567890123456789012345678901234567890", function(err, result) {
        if (err) return done(err);

        assert.equal("0x" + result.toString(16), "0x0");
        done();
      });
    });
  });

  describe("eth_getBlockByNumber", function() {
    it("should return block given the block number", function(done) {
      web3.eth.getBlock(0, true, function(err, block) {
        if (err) return done(err);

        var expectedFirstBlock = {
          number: 0,
          hash: block.hash, // Don't test this one
          mixHash: "0x0000000000000000000000000000000000000000000000000000000000000000",
          parentHash: '0x0000000000000000000000000000000000000000000000000000000000000000',
          nonce: '0x0000000000000000',
          sha3Uncles: '0x1dcc4de8dec75d7aab85b567b6ccd41ad312451b948a7413f0a142fd40d49347',
          logsBloom: '0x00000000000000000000000000000000000000000000000000000000000000000000000000000000000000000000000000000000000000000000000000000000000000000000000000000000000000000000000000000000000000000000000000000000000000000000000000000000000000000000000000000000000000000000000000000000000000000000000000000000000000000000000000000000000000000000000000000000000000000000000000000000000000000000000000000000000000000000000000000000000000000000000000000000000000000000000000000000000000000000000000000000000000000000000000000000',
          transactionsRoot: '0x56e81f171bcc55a6ff8345e692c0f86e5b48e01b996cadc001622fb5e363b421',
          stateRoot: '0x7caba99698b405652a6bcb1038efa16db54b3338af71fa832a0b99a3e6c344bc',
          receiptsRoot: '0x56e81f171bcc55a6ff8345e692c0f86e5b48e01b996cadc001622fb5e363b421',
          miner: '0x0000000000000000000000000000000000000000',
          difficulty: "0",
          totalDifficulty: "0",
          extraData: '0x',
          size: 1000,
          gasLimit: 6721975,
          gasUsed: 0,
          timestamp: block.timestamp, // Don't test this one.
          transactions: [],
          uncles: []
        };

        assert.deepEqual(block, expectedFirstBlock);

        var now = (new Date()).getTime();
        var then = block.timestamp * 1000; // block.timestamp is in seconds.

        assert.equal(then.toString().length, now.toString().length, "Invalid timestamp length");
        assert(then < now, "Time returned was greater than the current time");
        done();
      });
    });

    it("should return null given a future block number", function(done) {
      web3.eth.getBlock(10000, true, function(err, block) {
        if (err) return done(err);

        assert.deepEqual(block, null);
        done();
      });
    });

    it("should return transactions in the block as well", function(done) {
      web3.eth.sendTransaction({
        from: accounts[0],
        data: contract.binary,
        gas: 3141592
      }, function(err, tx_hash) {
        if (err) return done(err);

        // Assume it was processed correctly.
        assert.deepEqual(tx_hash.length, 66);

        web3.eth.getBlock("latest", true, function(err, block) {
          if (err) return done(err);

          assert.equal(block.transactions.length, 1, "Latest block should have one transaction");
          assert.equal(block.transactions[0].hash, tx_hash, "Transaction hashes don't match");

          //Retest, with transaction only as hash
          web3.eth.getBlock("latest", false, function(err, block) {
            if (err) return done(err);

            assert.equal(block.transactions.length, 1, "Latest block should have one transaction");
            assert.equal(block.transactions[0], tx_hash, "Transaction hashes don't match");

            done()
          });
        });
      });
    });
  });

  // Relies on the validity of eth_getBlockByNumber above.
  describe("eth_getBlockByHash", function() {
    it("should return block given the block hash", function(done) {
      web3.eth.getBlock(0, true, function(err, blockByNumber) {
        if (err) return done(err);

        web3.eth.getBlock(blockByNumber.hash, true, function(err, blockByHash) {
          if (err) return done(err);

          assert.deepEqual(blockByHash, blockByNumber);
          done();
        });
      });
    });
  });

  describe("eth_getBlockTransactionCountByNumber", function(){
    it("should return the number of transactions given the block number (0 transactions)", function(done) {
      //Block 0 should have 0 transactions as per test eth_getBlockByNumber
      web3.eth.getBlock(0, true, function(err, block) {
        if (err) return done(err);
        web3.eth.getBlockTransactionCount(0, function(err, blockTransactionCount) {
          assert.equal(block.transactions.length, blockTransactionCount,  "Block transaction count should be 0.");
          assert.equal(0, blockTransactionCount,  "Block transaction count should be 0.");
          done();
        });
      });
    });

    it("should return the number of transactions given the block number (1 transaction)", function(done) {
      // Create a transaction and check
      // Account 0 seems to be running out of gas before all tests are complete
      var payingAccount = 2;

      web3.eth.sendTransaction({
        from: accounts[payingAccount],
        data: contract.binary,
        gas: 3141592
      }, function(err, tx_hash) {
        if (err) return done(err);
        // Assume it was processed correctly.
        assert.deepEqual(tx_hash.length, 66);

        web3.eth.getBlock("latest", true, function(err, block) {
          if (err) return done(err);
          web3.eth.getBlockTransactionCount(block.number , function(err, blockTransactionCount) {
            if (err) return done(err);
            assert.equal(block.transactions.length, blockTransactionCount, "Block transaction count should be 1.");
            assert.equal(1, blockTransactionCount, "Block transaction count should be 1.");
            done();
          });
        });
      });
    });

    it("should return 0 transactions when the block doesn't exist", function(done) {
      web3.eth.getBlockTransactionCount(1000000, function(err, blockTransactionCount) {
        if (err) return done(err);
        assert.equal(0, blockTransactionCount,  "Block transaction count should be 0.");
        done();
      });
    });
  });

  // Dependent upon validity of eth_getBlockTransactionCountByNumber
  describe("eth_getBlockTransactionCountByHash", function(){
    it("should return the number of transactions given the hash", function(done) {
      web3.eth.getBlock(0, true, function(err, blockByNumber) {
        if (err) return done(err);
        web3.eth.getBlockTransactionCount(blockByNumber.number, true, function(err, txCountByHash) {
          if (err) return done(err);
            web3.eth.getBlockTransactionCount(blockByNumber.hash , function(err, txCountByNumber) {
              if (err) return done(err);
              assert.equal(txCountByHash, txCountByNumber, "Txn count for block retrieved by hash should equal count retrieved by number.");
              done();
            });
        });
      });
    });
  });

  describe("eth_getCode", function() {
    it("should return 0x for eth_getCode called on a non-contract", function(done) {
      web3.eth.getCode("0x000000000000000000000000000000000000dEaD", function(err, code) {
        assert.equal(code, "0x");
        done();
      });
    });
  });

  describe("eth_sign", function() {
    var accounts;
    var signingWeb3;

    // This account produces an edge case signature when it signs the hex-encoded buffer:
    // '0x07091653daf94aafce9acf09e22dbde1ddf77f740f9844ac1f0ab790334f0627'. (See Issue #190)
    var acc = {
      balance: "0x0",
      secretKey: "0xe6d66f02cd45a13982b99a5abf3deab1f67cf7be9fee62f0a072cb70896342e4"
    };

    // Load account.
    before(function( done ){
      signingWeb3 = new Web3();
      signingWeb3.setProvider(Ganache.provider({
        accounts: [ acc ]
      }));
      signingWeb3.eth.getAccounts(function(err, accs) {
        if (err) return done(err);
        accounts = accs.map(function(val) {
          return val.toLowerCase();
        });
        done();
      });
    });

    it("should produce a signature whose signer can be recovered", function() {
  	  var msg = utils.toBuffer("asparagus");
      var msgHash = utils.hashPersonalMessage(msg);

  	  return signingWeb3.eth.sign(utils.bufferToHex(msg), accounts[0]).then(sgn => {
    	  sgn = utils.stripHexPrefix(sgn);
    		var r = Buffer.from(sgn.slice(0, 64), 'hex');
    		var s = Buffer.from(sgn.slice(64, 128), 'hex');
    		var v = parseInt(sgn.slice(128, 130), 16) + 27;
    		var pub = utils.ecrecover(msgHash, v, r, s);
    		var addr = utils.setLength(utils.fromSigned(utils.pubToAddress(pub)), 20);
    		addr = to.hex(addr);
    		assert.deepEqual(addr, accounts[0]);
	    });
  	});

    it("should work if ecsign produces 'r' or 's' components that start with 0", function() {
      // This message produces a zero prefixed 'r' component when signed by ecsign
      // w/ the account set in this test's 'before' block.
      var msgHex = '0x07091653daf94aafce9acf09e22dbde1ddf77f740f9844ac1f0ab790334f0627';
      var edgeCaseMsg = utils.toBuffer(msgHex);
      var msgHash = utils.hashPersonalMessage(edgeCaseMsg);
      return signingWeb3.eth.sign(msgHex, accounts[0]).then(sgn => {
        sgn = utils.stripHexPrefix(sgn);
        var r = Buffer.from(sgn.slice(0, 64), 'hex');
        var s = Buffer.from(sgn.slice(64, 128), 'hex');
        var v = parseInt(sgn.slice(128, 130), 16) + 27;
        var pub = utils.ecrecover(msgHash, v, r, s);
        var addr = utils.setLength(utils.fromSigned(utils.pubToAddress(pub)), 20);
        addr = to.hex(addr);
        assert.deepEqual(addr, accounts[0]);
      });
    })

    after("shutdown", function(done) {
      let provider = signingWeb3._provider;
      signingWeb3.setProvider()
      provider.close(done)
    });

  });

  describe("eth_signTypedData", function() {
    var accounts;
    var signingWeb3;

    // Account based on https://github.com/ethereum/EIPs/blob/master/assets/eip-712/Example.js
    var acc = {
      balance: "0x0",
      secretKey: web3.utils.sha3('cow')
    };

    // Load account.
    before(function( done ){
      signingWeb3 = new Web3();
      signingWeb3.setProvider(Ganache.provider({
        accounts: [ acc ]
      }));
      signingWeb3.eth.getAccounts(function(err, accs) {
        if (err) return done(err);
        accounts = accs.map(function(val) {
          return val.toLowerCase();
        });
        done();
      });
    });

    it("should produce a signature whose signer can be recovered", function(done) {
      var typedData = {"types":{"EIP712Domain":[{"name":"name","type":"string"},{"name":"version","type":"string"},{"name":"chainId","type":"uint256"},{"name":"verifyingContract","type":"address"}],"Person":[{"name":"name","type":"string"},{"name":"wallet","type":"address"}],"Mail":[{"name":"from","type":"Person"},{"name":"to","type":"Person"},{"name":"contents","type":"string"}]},"primaryType":"Mail","domain":{"name":"Ether Mail","version":"1","chainId":1,"verifyingContract":"0xCcCCccccCCCCcCCCCCCcCcCccCcCCCcCcccccccC"},"message":{"from":{"name":"Cow","wallet":"0xCD2a3d9F938E13CD947Ec05AbC7FE734Df8DD826"},"to":{"name":"Bob","wallet":"0xbBbBBBBbbBBBbbbBbbBbbbbBBbBbbbbBbBbbBBbB"},"contents":"Hello, Bob!"}}
  	  var msg = utils.toBuffer("asparagus");
      var msgHash = utils.hashPersonalMessage(msg);

      signingWeb3.currentProvider.sendAsync({
        jsonrpc: "2.0", 
        method: "eth_signTypedData",
        params: [accounts[0], typedData],
        id: new Date().getTime()
      }, function(err, response) {
        if (err) { 
          return done(err);
        }

        assert.equal(response.result, "0x4355c47d63924e8a72e509b65029052eb6c299d53a04e167c5775fd466751c9d07299936d304c153f6443dfa05f40ff007d72911b6f72307f996231605b915621c");
        done();
      });
  	});

    after("shutdown", function(done) {
      let provider = signingWeb3._provider;
      signingWeb3.setProvider()
      provider.close(done)
    });

  });

  describe('eth_sendTransaction', () => {

    it("should fail with bad nonce (too low)", function(done) {
      var transaction = {
        "value": "0x10000000",
        "gasLimit": "0x33450",
        "from": accounts[0],
        "to": accounts[1],
        "nonce": "0x00",  // too low nonce
      }

      web3.eth.sendTransaction(transaction, function(err, result) {
        assert(err.message.indexOf("the tx doesn't have the correct nonce. account has nonce of: 1 tx has nonce of: 0") >= 0, `Incorrect error message: ${err.message}`);
        done()
      })

    });

    it("should fail with bad nonce (too high)", function(done) {
      var transaction = {
        "value": "0x10000000",
        "gasLimit": "0x33450",
        "from": accounts[0],
        "to": accounts[1],
        "nonce": "0xff",  // too high nonce
      }

      web3.eth.sendTransaction(transaction, function(err, result) {
        assert(err.message.indexOf("the tx doesn't have the correct nonce. account has nonce of: 1 tx has nonce of: 255") >= 0);
        done()
      });

    });

    it("should succeed with right nonce (1)", function(done) {
      var transaction = {
        "value": "0x10000000",
        "gasLimit": "0x33450",
        "from": accounts[0],
        "to": accounts[1],
        "nonce": "0x01"
      }

      web3.eth.sendTransaction(transaction, function(err, result) {
        done(err)
      })

    })

    it("should fail with bad nonce (skipped value)", function(done) {
      let tempWeb3 = new Web3(Ganache.provider({
        blockTime: .5, // seconds
        mnemonic: "candy maple cake sugar pudding cream honey rich smooth crumble sweet treat"
      }));

      const accounts = [ // configured with mnemonic
        '0x627306090abab3a6e1400e9345bc60c78a8bef57',
        '0xf17f52151ebef6c7334fad080c5704d77216b732',
      ];
      const secretKeys = [ // configured with mnemonic
          '0xc87509a1c067bbde78beb793e6fa76530b6382a4c0241e5e4a9ec0a0f44dc0d3'
      ];

      let transaction = {
        "value": "0x10000000",
        "gasLimit": "0x33450",
        "from": accounts[0],
        "to": accounts[1],
        "nonce": "0x00"
      }

      let transaction2 = {
        "value": "0x10000000",
        "gasLimit": "0x33450",
        "from": accounts[0],
        "to": accounts[1],
        "nonce": "0x02"  // Skipped nonce 1
      }

      tempWeb3.eth.sendTransaction(transaction, function(err, hash) {
        if (err) return done(err);
        // Ensure there's no receipt since the transaction hasn't yet been processed.
        tempWeb3.eth.getTransactionReceipt(hash, function(err, receipt) {
          if (err) return done(err);
          assert.equal(receipt, null, "No receipt since the transaction hasn't yet been processed.");
          // Issue second transaction
          tempWeb3.eth.sendTransaction(transaction2, function(err2, hash2) {
            assert.notDeepEqual(err2, null, 'Incorrect nonce, tx should fail.');
            setTimeout(function() {
              // Wait .75 seconds (1.5x the mining interval) then get the receipt. It should be processed.
              tempWeb3.eth.getTransactionReceipt(hash, function(err3, receipt1) {
                assert.notDeepEqual(receipt1, null, 'First tx should be processed');
                done()
              });
            }, 750);
          });
        });
      });
    })
  })

  describe('eth_sendRawTransaction', () => {

    it("should fail with bad nonce (too low)", function(done) {
      var transaction = new Transaction({
        "value": "0x10000000",
        "gasLimit": "0x33450",
        "from": accounts[0],
        "to": accounts[1],
        "nonce": "0x0", // too low nonce
      })

      var secretKeyBuffer = Buffer.from(secretKeys[0].substr(2), 'hex')
      transaction.sign(secretKeyBuffer)

      web3.eth.sendSignedTransaction(transaction.serialize(), function(err, result) {
        assert(err.message.indexOf("the tx doesn't have the correct nonce. account has nonce of: 2 tx has nonce of: 0") >= 0, `Incorrect error message: ${err.message}`);
        done()
      })

    })

    it("should fail with bad nonce (too high)", function(done) {
      var transaction = new Transaction({
        "value": "0x10000000",
        "gasLimit": "0x33450",
        "from": accounts[0],
        "to": accounts[1],
        "nonce": "0xff",  // too high nonce
      })

      var secretKeyBuffer = Buffer.from(secretKeys[0].substr(2), 'hex')
      transaction.sign(secretKeyBuffer)

      web3.eth.sendSignedTransaction(transaction.serialize(), function(err, result) {
        assert(err.message.indexOf("the tx doesn't have the correct nonce. account has nonce of: 2 tx has nonce of: 255") >= 0);
        done()
      })

    })

    it("should succeed with right nonce (1)", function(done) {
      var transaction = new Transaction({
        "value": "0x10000000",
        "gasLimit": "0x33450",
        "from": accounts[0],
        "to": accounts[1],
<<<<<<< HEAD
        "nonce": "0x1"
=======
        "nonce": "0x02"
>>>>>>> cf723a04
      })

      var secretKeyBuffer = Buffer.from(secretKeys[0].substr(2), 'hex')
      transaction.sign(secretKeyBuffer)

      web3.eth.sendSignedTransaction(transaction.serialize(), function(err, result) {
        done(err)
      })
    })

    it("should fail with bad nonce (skipped value)", function(done) {
      let tempWeb3 = new Web3(Ganache.provider({
        blockTime: .5, // seconds
        mnemonic: "candy maple cake sugar pudding cream honey rich smooth crumble sweet treat"
      }));

      const accounts = [ // configured with mnemonic
        '0x627306090abab3a6e1400e9345bc60c78a8bef57',
        '0xf17f52151ebef6c7334fad080c5704d77216b732',
      ];
      const secretKeys = [ // configured with mnemonic
          '0xc87509a1c067bbde78beb793e6fa76530b6382a4c0241e5e4a9ec0a0f44dc0d3'
      ];

      let transaction = new Transaction({
        "value": "0x10000000",
        "gasLimit": "0x33450",
        "from": accounts[0],
        "to": accounts[1],
        "nonce": "0x00"
      })
      let transaction2 = new Transaction({
        "value": "0x10000000",
        "gasLimit": "0x33450",
        "from": accounts[0],
        "to": accounts[1],
        "nonce": "0x02"  // Skipped nonce 1
      })

      let secretKeyBuffer = Buffer.from(secretKeys[0].substr(2), 'hex')
      transaction.sign(secretKeyBuffer)
      transaction2.sign(secretKeyBuffer)
      

      tempWeb3.eth.sendSignedTransaction(transaction.serialize(), function(err, tx) {
        if (err) return done(err);
        // Ensure there's no receipt since the transaction hasn't yet been processed.
        tempWeb3.eth.getTransactionReceipt(tx, function(err, receipt) {
          if (err) return done(err);
          assert.equal(receipt, null, "No receipt since the transaction hasn't yet been processed.");
          // Issue second transaction
          tempWeb3.eth.sendSignedTransaction(transaction2.serialize(), function(err2, tx2) {
            assert.notDeepEqual(err2, null, 'Incorrect nonce, tx should fail.');
            setTimeout(function() {
              // Wait .75 seconds (1.5x the mining interval) then get the receipt. It should be processed.
              tempWeb3.eth.getTransactionReceipt(tx, function(err3, receipt1) {
                assert.notDeepEqual(receipt1, null, 'First tx should be processed');
                done()
              });
            }, 750);
          });
        });
      });
    })


    it("should respond with correct txn hash", function(done) {
      var provider = web3.currentProvider;
      var transaction = new Transaction({
        "value": "0x0",
        "gasLimit": "0x5208",
        "from": accounts[0],
        "to": accounts[1],
<<<<<<< HEAD
        "nonce": "0x2"
=======
        "nonce": "0x03"
>>>>>>> cf723a04
      })

      var secretKeyBuffer = Buffer.from(secretKeys[0].substr(2), 'hex')
      transaction.sign(secretKeyBuffer)

      web3.eth.sendSignedTransaction(transaction.serialize(), function(err, result) {
        assert.equal(result, to.hex(transaction.hash()))
        done(err)
      })
    })
  })

  describe("contract scenario", function() {

    // These are expected to be run in order.
    var initialTransaction;
    var contractAddress;
    var contractCreationBlockNumber;

    it("should add a contract to the network (eth_sendTransaction)", function(done) {
      web3.eth.sendTransaction({
        from: accounts[0],
        data: contract.binary,
        gas: 3141592,
        value: 1
      }, function(err, hash) {
        if (err) return done(err);

        assert.deepEqual(hash.length, 66);
        initialTransaction = hash
        web3.eth.getTransactionReceipt(hash, function(err, receipt) {
          if (err) return done(err);
          contractCreationBlockNumber = receipt.blockNumber; // For defaultBlock test
          assert(receipt)
          done();
        })
      });
    });

    it("should verify the transaction immediately (eth_getTransactionReceipt)", function(done) {
      web3.eth.getTransactionReceipt(initialTransaction, function(err, receipt) {
        if (err) return done(err);

        contractAddress = receipt.contractAddress;

        assert.notEqual(receipt, null, "Transaction receipt shouldn't be null");
        assert.notEqual(contractAddress, null, "Transaction did not create a contract");
        done();
      });
    });

    it("should verify the transaction immediately (eth_getTransactionByHash)", function(done) {
      web3.eth.getTransaction(initialTransaction, function(err, result) {
        if (err) return done(err);

        assert.notEqual(result, null, "Transaction result shouldn't be null");
        assert.equal(result.hash, initialTransaction, "Resultant hash isn't what we expected")
        assert.equal(result.to, null, "Transaction receipt's `to` isn't `null` for a contract deployment");

        done();
      });
    });

    it("should return null if asked for a receipt for a nonexistent transaction (eth_getTransactionReceipt)", function(done) {
      web3.eth.getTransactionReceipt("0xdeadbeef", function(err, receipt) {
        if (err) return done(err);

        assert.equal(receipt, null, "Transaction receipt should be null");
        done();
      });
    });

    it("should verify the code at the address matches the runtimeBinary (eth_getCode)", function(done) {
      web3.eth.getCode(contractAddress, function(err, result) {
        if (err) return done(err);
        assert.equal(result, contract.runtimeBinary);
        done();
      });
    });

    it("should have balance of 1 (eth_getBalance)", function(done) {
      web3.eth.getBalance(contractAddress, function(err, result) {
        if (err) return done(err);
        assert.equal(result, 1);
        done();
      });
    });

    it("should be able to read data via a call (eth_call)", function(done) {
      var call_data = contract.call_data;
      call_data.to = contractAddress;
      call_data.from = accounts[0];

      var starting_block_number = null;

      // TODO: Removing this callback hell would be nice.
      web3.eth.getBlockNumber(function(err, result) {
        if (err) return done(err);

        starting_block_number = result;

        web3.eth.call(call_data, function(err, result) {
          if (err) return done(err);
          assert.equal(to.number(result), 5);

          web3.eth.getBlockNumber(function(err, result) {
            if (err) return done(err);

            assert.equal(result, starting_block_number, "eth_call increased block count when it shouldn't have");
            done();
          });
        });
      });
    });

    it("should get back a runtime error on a bad call (eth_call)", function(done) {
      var call_data = _.cloneDeep(contract.call_data);
      call_data.to = contractAddress;
      call_data.from = accounts[0];

      // TODO: Removing this callback hell would be nice.
      web3.eth.estimateGas(call_data, function (err, result) {
        if (err) return done(err);
        // set a low gas limit to force a runtime error
        call_data.gas = result - 1;

        web3.eth.call(call_data, function (err, result) {
          // should have received an error
          assert(err, "did not return runtime error");
          assert(/.*out of gas.*/.test(err.message), `Did not receive an 'out of gas' error. got '${err.message}' instead.`)
          done();
        });
      });
    });

    it("should be able to make a call from an address not in the accounts list (eth_call)", function(done) {
      var from = "0x1234567890123456789012345678901234567890";

      // Assert precondition: Ensure from address isn't in the accounts list.
      accounts.forEach(function(account) {
        assert.notEqual(from, account, "Test preconditions not met: from address must not be within the accounts list, please rerun");
      });

      var call_data = contract.call_data;
      call_data.to = contractAddress;
      call_data.from = from;

      web3.eth.call(call_data, function(err, result) {
        if (err) return done(err);
        assert.equal(to.number(result), 5);

        done();
      });
    });

    it("should be able to make a call when no address is listed (eth_call)", function(done) {
      var call_data = contract.call_data;
      call_data.to = contractAddress;
      delete call_data.from;

      web3.eth.call(call_data, function(err, result) {
        if (err) return done(err);
        assert.equal(to.number(result), 5);

        done();
      });
    });

    it("should represent the block number correctly in the Oracle contract (oracle.blockhash0)", function(done){
      var oracleSol = fs.readFileSync("./test/Oracle.sol", {encoding: "utf8"});
      var oracleOutput = solc.compile(oracleSol).contracts[":Oracle"]
      web3.eth.personal.unlockAccount(accounts[0], "password", function(err, result) {
        var contract = new web3.eth.Contract(JSON.parse(oracleOutput.interface));
        contract.deploy({
          data: oracleOutput.bytecode,
        }).send({
          from: accounts[0],
          gas: 3141592
        }).then(function(oracle) {
          // TODO: ugly workaround - not sure why this is necessary.
          if (!oracle._requestManager.provider) {
            oracle._requestManager.setProvider(web3.eth._provider);
          }
          web3.eth.getBlock(0, true, function(err, block){
            if (err) return done(err)
            oracle.methods.blockhash0().call(function(err, blockhash){
              if (err) return done(err)
              assert.equal(blockhash, block.hash);
              done()
            });
          });
        });
      });
    });

    it("should be able to estimate gas of a transaction (eth_estimateGas)", function(done){
      var tx_data = contract.transaction_data;
      tx_data.to = contractAddress;
      tx_data.from = accounts[0];

      var starting_block_number = null;

      // TODO: Removing this callback hell would be nice.
      web3.eth.getBlockNumber(function(err, result) {
        if (err) return done(err);

        starting_block_number = result;

        web3.eth.estimateGas(tx_data, function(err, result) {
          if (err) return done(err);
          assert.equal(result, 27693);

          web3.eth.getBlockNumber(function(err, result) {
            if (err) return done(err);

            assert.equal(result, starting_block_number, "eth_estimateGas increased block count when it shouldn't have");
            done();
          });
        });
      });
    });

    it("should be able to estimate gas from an account not within the accounts list (eth_estimateGas)", function(done){
      var tx_data = contract.transaction_data;
      tx_data.to = contractAddress;
      tx_data.from = "0x1234567890123456789012345678901234567890";;

      var starting_block_number = null;

      web3.eth.estimateGas(tx_data, function(err, result) {
        if (err) return done(err);
        assert.equal(result, 27693);
        done();
      });
    });

    it("should be able to estimate gas when no account is listed (eth_estimateGas)", function(done){
      var tx_data = contract.transaction_data;
      tx_data.to = contractAddress;
      delete tx_data.from;

      var starting_block_number = null;

      web3.eth.estimateGas(tx_data, function(err, result) {
        if (err) return done(err);
        assert.equal(result, 27693);
        done();
      });
    });

    it("should be able to send a state changing transaction (eth_sendTransaction)", function(done) {
      var tx_data = contract.transaction_data;
      tx_data.to = contractAddress;
      tx_data.from = accounts[0];

      var call_data = contract.call_data;
      call_data.from = accounts[0];
      call_data.to = contractAddress;

      web3.eth.sendTransaction(tx_data, function(err, tx) {
        if (err) return done(err);
        // Now double check the data was set properly.
        // NOTE: Because ethereumjs-testrpc processes transactions immediately,
        // we can do this. Calling the call immediately after the transaction would
        // fail on a different Ethereum client.

        web3.eth.getTransactionReceipt(tx, function(err, receipt) {
          if (err) return done(err);

          assert.equal(receipt.logs.length, 1, "Receipt had wrong amount of logs");
          assert.equal(receipt.logs[0].blockHash, receipt.blockHash, "Logs blockhash doesn't match block blockhash");

          //console.log(call_data);
          web3.eth.call(call_data, function(err, result) {
            if (err) return done(err);

            assert.equal(to.number(result), 25);
            done();
          });
        });
      });
    });

    // NB: relies on the previous test setting value to 25 and the contract deployment setting
    // original value to 5. `contractCreationBlockNumber` is set in the first test of this
    // describe block.
    it("should read data via a call at a specified blockNumber (eth_call)", function(done){
      var startingBlockNumber = null;
      var call_data = contract.call_data;

      web3.eth.getBlockNumber().then(function(result){

        startingBlockNumber = result;
        return web3.eth.call(call_data)

      }).then(function(result){

        assert.equal(result, "0x0000000000000000000000000000000000000000000000000000000000000019", "value retrieved from latest block should be 25");
        return web3.eth.call(call_data, contractCreationBlockNumber)

      }).then(function(result){

        assert.equal(result, "0x0000000000000000000000000000000000000000000000000000000000000005", "value retrieved from contract creation block should be 5");
        return web3.eth.getBlockNumber()

      }).then(function(result){

        assert.equal(result, startingBlockNumber, "eth_call w/defaultBlock increased block count");
        return web3.eth.call(call_data);

      }).then(function(result){

        assert.equal(result, "0x0000000000000000000000000000000000000000000000000000000000000019", "stateTrie root was corrupted by defaultBlock call");
        done();
      });
    });

    it('should read data via a call when specified blockNumber is "earliest" (eth_call)', function(done) {
      var call_data = contract.call_data;

      web3.eth.call(call_data, "earliest").then(function(result){
        assert.equal(result, "0x", "value retrieved from earliest block should be 0x");
        done();
      })
    });

    it('should read data via a call when specified blockNumber is "pending" (eth_call)', function(done){
      var call_data = contract.call_data;

      web3.eth.call(call_data, "pending").then(function(result){
        assert.equal(result, "0x0000000000000000000000000000000000000000000000000000000000000019", "value retrieved from pending block should be 25");
        done();
      });
    });

    it("should error when reading data via a call at a non-existent blockNumber (eth_call)", function(done){
      var nonExistentBlock;
      var call_data = contract.call_data;

      web3.eth.getBlockNumber().then(function(result){

        nonExistentBlock = result + 1;
        return web3.eth.call(call_data, nonExistentBlock);

      }).then(function(result){
        assert.fail();

      }).catch(function(error){

        assert(error.message.includes('index out of range'));
        assert(error.message.includes(nonExistentBlock));
        done();
      });
    });

    it("should only be able to send an unsigned state changing transaction from an address within the accounts list (eth_sendTransaction)", function(done) {
      var badAddress = "0x1234567890123456789012345678901234567890";

      var tx_data = {};
      tx_data.to = "0x1111111111000000000011111111110000000000";
      tx_data.from = badAddress;
      tx_data.value = "0x1";

      web3.eth.sendTransaction(tx_data, function(err, result) {
        if (err) {
          assert(/sender account not recognized/.test(err.message), `Expected error message containing 'sender account not recognized', but got ${err.message}`)
          done();
        } else {
          assert.fail("Should have received an error")
        }
      });
    });

    it("should get the data from storage (eth_getStorageAt) with padded hex", function(done) {
      web3.eth.getStorageAt(contractAddress, contract.position_of_value, function(err, result) {
        assert.equal(to.number(result), 25);
        done();
      });
    });

    it("should get the data from storage (eth_getStorageAt) with unpadded hex", function(done) {
      web3.eth.getStorageAt(contractAddress, '0x0', function(err, result) {
        assert.equal(to.number(result), 25);
        done();
      });
    });

    it("should get the data from storage (eth_getStorageAt) with number", function(done) {
      web3.eth.getStorageAt(contractAddress, 0, function(err, result) {
        assert.equal(to.number(result), 25);
        done();
      });
    });

  });

  describe("contract scenario (raw tx)", function() {

    var tx = new Transaction({
      data: contract.binary,
      gasLimit: to.hex(3141592)
    })
    var privateKey = Buffer.from('e331b6d69882b4cb4ea581d88e0b604039a3de5967688d3dcffdd2270c0fd109', 'hex')
    var senderAddress = '0x'+utils.privateToAddress(privateKey).toString('hex')
    tx.sign(privateKey)
    var rawTx = '0x'+tx.serialize().toString('hex')

    // These are expected to be run in order.
    var initialTransaction;
    var blockHash;
    var blockNumber;
    var contractAddress;

    it("should first populate senders address", function(done) {
      // populate senders balance
      web3.eth.sendTransaction({
        from: accounts[0],
        to: senderAddress,
        value: '0x3141592',
        gas: 3141592
      }, function(err, hash) {
        if (err) return done(err);
        web3.eth.getTransactionReceipt(hash, function(err, receipt) {
          if (err) return done(err)
          assert(receipt);
          done();
        })
      });
    });

    it("should add a contract to the network (eth_sendRawTransaction)", function(done) {
      web3.eth.sendSignedTransaction(rawTx, function(err, result) {
        if (err) return done(err);
        initialTransaction = result;
        done();
      });
    });

    it("should verify the transaction immediately (eth_getTransactionReceipt)", function(done) {
      web3.eth.getTransactionReceipt(initialTransaction, function(err, receipt) {
        if (err) return done(err);

        contractAddress = receipt.contractAddress;
        blockHash = receipt.blockHash;
        blockNumber = receipt.blockNumber;

        assert.notEqual(receipt, null, "Transaction receipt shouldn't be null");
        assert.notEqual(contractAddress, null, "Transaction did not create a contract");
        assert.equal(receipt.hasOwnProperty('v'), true, "Transaction includes v signature parameter");
        assert.equal(receipt.hasOwnProperty('r'), true, "Transaction includes r signature parameter");
        assert.equal(receipt.hasOwnProperty('s'), true, "Transaction includes s signature parameter");
        done();
      });
    });

    it("should verify the transaction immediately (eth_getTransactionByHash)", function(done) {
      web3.eth.getTransaction(initialTransaction, function(err, result) {
        if (err) return done(err);

        assert.notEqual(result, null, "Transaction result shouldn't be null");
        assert.equal(result.hash, initialTransaction, "Resultant hash isn't what we expected")
<<<<<<< HEAD
        assert.equal(result.to, null, "Transaction receipt's `to` isn't `null` for a contract deployment")

=======
        assert.equal(result.hasOwnProperty('v'), true, "Transaction includes v signature parameter");
        assert.equal(result.hasOwnProperty('r'), true, "Transaction includes r signature parameter");
        assert.equal(result.hasOwnProperty('s'), true, "Transaction includes s signature parameter");
>>>>>>> cf723a04
        done();
      });
    });

    it("should return null if transaction doesn't exist (eth_getTransactionByHash)", function(done) {
      web3.eth.getTransaction("0x401b8ebb563ec9425b052aba8896cb74e07635563111b5a0663289d1baa8eb12", function(err, result) {
        if (err) return done(err);

        assert.equal(result, null, "Receipt should be null");

        done();
      });
    });

    it("should verify there's code at the address (eth_getCode)", function(done) {
      web3.eth.getCode(contractAddress, function(err, result) {
        if (err) return done(err);
        assert.notEqual(result, null);
        assert.notEqual(result, "0x");

        // NOTE: We can't test the code returned is correct because the results
        // of getCode() are *supposed* to be different than the code that was
        // added to the chain.

        done();
      });
    });

    it("should be able to get the transaction from the block (eth_getTransactionByBlockHashAndIndex)", function(done) {
      web3.eth.getTransactionFromBlock(blockHash, 0, function(err, result) {
        if (err) return done(err);

        assert.equal(result.hash, initialTransaction);
        assert.equal(result.blockNumber, blockNumber);
        assert.equal(result.blockHash, blockHash);
        done();
      });
    });

    it("should return null if block doesn't exist (eth_getTransactionByBlockHashAndIndex)", function(done) {
      var badBlockHash = "0xaaaaaaeb03ec5e3c000d150df2c9e7ffc31e728d12aaaedc5f6cccaca5aaaaaa";
      web3.eth.getTransactionFromBlock(badBlockHash, 0, function(err, result) {
        if (err) return done(err);

        assert.equal(result, null);

        done();
      });
    });

    it("should be able to get the transaction from the block (eth_getTransactionByBlockNumberAndIndex)", function(done) {
      web3.eth.getTransactionFromBlock(blockNumber, 0, function(err, result) {
        if (err) return done(err);

        assert.equal(result.hash, initialTransaction);
        assert.equal(result.blockNumber, blockNumber);
        assert.equal(result.blockHash, blockHash);
        done();
      });
    });

    it("should throw error for transactions that don't exist in block (eth_getTransactionByBlockNumberAndIndex)", function(done) {
      web3.eth.getTransactionFromBlock(blockNumber, 3, function(err, result) {
        // We want an error because there is no transaction with id 3.
        if (err) return done();

        done(new Error("We didn't receive an error like we expected"));
      });
    });
  });

  describe("eth_getTransactionCount", function() {
    it("should return 0 for non-existent account", function(done) {
      web3.eth.getTransactionCount("0x1234567890123456789012345678901234567890", function(err, result) {
        if (err) return done(err);

        assert.equal(result, "0x0");
        done();
      });
    });
  });

  describe("eth_getTransactionCount", function() {
    it("should error for non-existent block", function(done) {
      web3.eth.getTransactionCount("0x1234567890123456789012345678901234567890", 9999999, function(err, result) {
        assert(err, "Error with message 'Unknown block number' expected, instead no error was returned");
        assert(err.message.indexOf("Unknown block number") > -1);
        done();
      });
    });
  });

  describe("eth_compileSolidity (not supported)", function() {
    this.timeout(5000);
    it("correctly compiles solidity code", function(done) {
      web3.eth.compile.solidity(source, function(err, result) {
        assert(err != null)
        assert(err.message.indexOf("Method eth_compileSolidity not supported") >= 0);
        done();
      });
    });
  });

  describe("miner_stop", function(){
    it("should stop mining", function(done){
      web3.currentProvider.send({
        id: new Date().getTime(),
        jsonrpc: "2.0",
        method: "miner_stop",
      }, function(err,result){
        var tx_data = {}
        tx_data.to = accounts[1];
        tx_data.from = accounts[0];
        tx_data.value = '0x1';

        // we don't use web3.eth.sendTransaction here because it gets huffy waiting for a receipt,
        // then winds up w/ an unhandled rejection on server.close later on
        web3._provider.send({
          id: new Date().getTime(),
          jsonrpc: "2.0",
          method: "eth_sendTransaction",
          params: [tx_data]
        }, function(err, result) {
          if (err) return done(err);
          let tx = result.result

          web3.eth.getTransactionReceipt(tx, function(err, receipt) {
            if (err) return done(err);

            assert.equal(receipt, null);
            web3.currentProvider.send({
              id: new Date().getTime(),
              jsonrpc: "2.0",
              method: "miner_start",
              params: [1]
            }, function(err, result){
              if (err) return done(err);
              done();
            })
          });
        });
      })
    })
  });

  describe("miner_start", function(){
    it("should start mining", function(done){
      web3.currentProvider.send({
        id: new Date().getTime(),
        jsonrpc: "2.0",
        method: "miner_stop",
      }, function(err,result){
        web3.currentProvider.send({
          id: new Date().getTime(),
          jsonrpc: "2.0",
          method: "miner_start",
          params: [1]
        }, function(err,result){
          var tx_data = {}
          tx_data.to = accounts[1];
          tx_data.from = accounts[0];
          tx_data.value = 0x1;

          web3.eth.sendTransaction(tx_data, function(err, tx) {
            if (err) return done(err);
            //Check the receipt
            web3.eth.getTransactionReceipt(tx, function(err, receipt) {
              if (err) return done(err);
              assert.notEqual(receipt, null); //i.e. receipt exists, so transaction was mined
              done();
            });
          });
        })
      })
    })

    it("should treat the threads argument as optional", function(done){
      web3.currentProvider.send({
        id: new Date().getTime(),
        jsonrpc: "2.0",
        method: "miner_stop",
      }, function(err,result){
        web3.currentProvider.send({
          id: new Date().getTime(),
          jsonrpc: "2.0",
          method: "miner_start",
          params: []
        }, function(err,result){
          var tx_data = {}
          tx_data.to = accounts[1];
          tx_data.from = accounts[0];
          tx_data.value = 0x1;

          web3.eth.sendTransaction(tx_data, function(err, tx) {
            if (err) return done(err);
            //Check the receipt
            web3.eth.getTransactionReceipt(tx, function(err, receipt) {
              if (err) return done(err);
              assert.notEqual(receipt, null); //i.e. receipt exists, so transaction was mined
              done();
            });
          });
        })
      })
    })
  });

  describe("web3_sha3", function() {
    it("should hash the given input", function(done) {
      var input = "Tim is a swell guy.";

      // web3.sha3() doesn't actually call the function, so we need to call it ourselves.
      web3.currentProvider.send({
        jsonrpc: "2.0",
        method: "web3_sha3",
        params: [input],
        id: new Date().getTime()
      }, function(err, result) {
        if (err) return done(err);
        if (result.error) return done(result.error);

        assert.equal(result.result, web3.utils.sha3(input));
        done();
      })
    });
  });

  describe("net_version", function() {
    it("should return a version very close to the current time", function(done) {
      web3.eth.net.getId(function(err, result) {
        if (err) return done(err);

        var dateAsInt = new Date().getTime() + "";
        var strResult = to.number(result) + "";
        assert.equal(strResult.length, dateAsInt.length, `net_version result, ${result}, doesn't appear to be similar in length the current time as an integer, ${dateAsInt}`)
        done();
      });
    });
  });

  describe("personal_newAccount", function() {
    it("should return the new address", function(done) {
      web3.eth.personal.newAccount("password", function(err, result) {
        if (err) return done(err);
        assert.notEqual(result.toLowerCase().match("0x[0-9a-f]{39}"), null, "Invalid address received");
        done();
      });
    });
  });

  describe("personal_importRawKey", function() {
    it("should return the known account address", function(done) {
      web3._provider.send({
        jsonrpc: "2.0",
        id: 1234,
        method: 'personal_importRawKey',
        params: ["0x0123456789012345678901234567890123456789012345678901234567890123", "password"]
      }, function(err, result) {
        if (err) return done(err);
        assert.equal(result.result, '0x14791697260e4c9a71f18484c9f997b308e59325', "Raw account not imported correctly");
        done();
      });
    });
  });

  describe("personal_listAccounts", function() {
    it("should return more than 0 accounts", function(done) {
      web3.eth.personal.getAccounts(function(err, result) {
        if (err) return done(err);
        assert.equal(result.length, 13);
        done();
      });
    });
  });

  describe("personal_unlockAccount", function() {
    it("should unlock account", function(done) {
      web3.eth.personal.unlockAccount(personalAccount, "password", function(err, result) {
        if (err) return done(err);
        assert.equal(result, true);
        done();
      });
    });
  });

  describe("personal_lockAccount", function() {
    it("should lock account", function(done) {
      web3.eth.personal.lockAccount(personalAccount, function(err, result) {
        if (err) return done(err)
        assert.equal(result, true);
        done()
      });
    });
  });

  /*describe("personal_sendTransaction", function() {
    it("should send transaction", function(done) {
      web3.eth.sendTransaction({value: web3.utils.toWei('5', 'ether'), from: accounts[0], to: personalAccount }, function(err, result){
        if (err) return done(err)

        web3.eth.personal.sendTransaction({
          from: personalAccount,
          to: accounts[0],
          value: 1
        }, "password", function(err, receipt) {
          if (err) return done(err);
          assert(receipt);
          setTimeout(done, 500);
        });
      });
    });
  })*/
}

var logger = {
  log: function(message) {
    //console.log(message);
  }
};

describe("Provider:", function() {
  var Web3 = require('web3');
  var web3 = new Web3();
  web3.setProvider(Ganache.provider({
    logger: logger,
    seed: "1337",
    // so that the runtime errors on call test passes
  }));
  tests(web3);

  after("shutdown provider", function(done) {
    let provider = web3._provider;
    web3.setProvider();
    provider.close(done);
  });
});

describe("HTTP Server:", function(done) {
  var Web3 = require('web3');
  var web3 = new Web3();
  var port = 12345;
  var server;

  before("Initialize Ganache server", function(done) {
    server = Ganache.server({
      logger: logger,
      seed: "1337",
      // so that the runtime errors on call test passes
    });

    server.listen(port, function(err) {
      web3.setProvider(new Web3.providers.HttpProvider("http://localhost:" + port));
      done();
    });
  });

  after("Shutdown server", function(done) {
    server.close(done);
  });

  tests(web3);
});

describe("WebSockets Server:", function(done) {
  var Web3 = require('web3');
  var web3 = new Web3();
  var port = 12345;
  var server;

  before("Initialize Ganache server", function(done) {
    server = Ganache.server({
      logger: logger,
      seed: "1337",
      // so that the runtime errors on call test passes
    });
    server.listen(port, function(err) {
      var provider = new Web3WsProvider("ws://localhost:" + port);
      var Web3 = require('web3');
      web3.setProvider(provider);
      done();
    });
  });

  tests(web3);

  after("Shutdown server", function(done) {
    let provider = web3._provider
    web3.setProvider()
    provider.connection.close()
    server.close(done);
  });

});<|MERGE_RESOLUTION|>--- conflicted
+++ resolved
@@ -601,11 +601,7 @@
         "gasLimit": "0x33450",
         "from": accounts[0],
         "to": accounts[1],
-<<<<<<< HEAD
-        "nonce": "0x1"
-=======
-        "nonce": "0x02"
->>>>>>> cf723a04
+        "nonce": "0x2"
       })
 
       var secretKeyBuffer = Buffer.from(secretKeys[0].substr(2), 'hex')
@@ -679,11 +675,7 @@
         "gasLimit": "0x5208",
         "from": accounts[0],
         "to": accounts[1],
-<<<<<<< HEAD
-        "nonce": "0x2"
-=======
-        "nonce": "0x03"
->>>>>>> cf723a04
+        "nonce": "0x3"
       })
 
       var secretKeyBuffer = Buffer.from(secretKeys[0].substr(2), 'hex')
@@ -1145,14 +1137,11 @@
 
         assert.notEqual(result, null, "Transaction result shouldn't be null");
         assert.equal(result.hash, initialTransaction, "Resultant hash isn't what we expected")
-<<<<<<< HEAD
         assert.equal(result.to, null, "Transaction receipt's `to` isn't `null` for a contract deployment")
 
-=======
         assert.equal(result.hasOwnProperty('v'), true, "Transaction includes v signature parameter");
         assert.equal(result.hasOwnProperty('r'), true, "Transaction includes r signature parameter");
         assert.equal(result.hasOwnProperty('s'), true, "Transaction includes s signature parameter");
->>>>>>> cf723a04
         done();
       });
     });
