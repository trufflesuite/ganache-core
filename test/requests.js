const Web3 = require("web3");
const Web3WsProvider = require("web3-providers-ws");
const Transaction = require("ethereumjs-tx");
const utils = require("ethereumjs-util");
const assert = require("assert");
const Ganache = require(process.env.TEST_BUILD
  ? "../build/ganache.core." + process.env.TEST_BUILD + ".js"
  : "../index.js");
const solc = require("solc");
const fs = require("fs");
const to = require("../lib/utils/to");
const _ = require("lodash");
const pify = require("pify");

const source = fs.readFileSync("./test/Example.sol", { encoding: "utf8" });
const compilationResult = solc.compile(source, 1);
const secretKeys = [
  "0xda09f8cdec20b7c8334ce05b27e6797bef01c1ad79c59381666467552c5012e3",
  "0x0d14f32c8e3ed7417fb7db52ebab63572bf7cfcd557351d4ccf19a05edeecfa5",
  "0x0d80aca78bfaf3ab47865a53e5977e285c41c028a15313f917fe78abe5a50ef7",
  "0x00af8067d4c69abca7234194f154d7f31e13c0e53dae9260432f1bcc6d1d13fb",
  "0x8939a6a37b48c47f9bc683c371dd96e819d65f6138f3b376a622ecb40379bd22",
  "0x4a3665bf95efd38cb9820ce129a26fee03927f17930924c98908c8885ca53606",
  "0x111bd4b380f2eeb0d00b025d574908d59c1bfa0030d7a69f69445c171d8cfa27",
  "0x6aff34e843c3a99fe21dcc014e3b5bf6a160a4bb8c4c470ea79acd33d9bea41f",
  "0x12ae0eb585babc60c88a74190a6074488a0d2f296124ce37f85dbec1d693906f",
  "0xd46dc75904628a0b0eaffdda6acbe2687924299995708e30d05a1e8a2a1c5d45"
];

// Thanks solc. At least this works!
// This removes solc's overzealous uncaughtException event handler.
process.removeAllListeners("uncaughtException");

// Note: Certain properties of the following contract data are hardcoded to
// maintain repeatable tests. If you significantly change the solidity code,
// make sure to update the resulting contract data with the correct values.
const contract = {
  solidity: source,
  abi: compilationResult.contracts[":Example"].interface,
  binary: "0x" + compilationResult.contracts[":Example"].bytecode,
  runtimeBinary: "0x" + compilationResult.contracts[":Example"].runtimeBytecode,
  position_of_value: "0x0000000000000000000000000000000000000000000000000000000000000000",
  expected_default_value: 5,
  callData: {
    gasPrice: "0x01", // This is important, as passing it has exposed errors in the past.
    to: null, // set by test
    data: "0x3fa4f245"
  },
  transaction_data: {
    from: null, // set by test
    to: null, // set by test
    data: "0x552410770000000000000000000000000000000000000000000000000000000000000019", // sets value to 25 (base 10)
    gas: 3141592
  }
};

const tests = function(web3) {
  let accounts;
  let personalAccount;

  before("create and fund personal account", async function() {
    accounts = await web3.eth.getAccounts();
    accounts = accounts.map(function(val) {
      return val.toLowerCase();
    });

    personalAccount = await web3.eth.personal.newAccount("password");
  });

  describe("eth_accounts", function() {
    it("should return 10 addresses", function() {
      assert.deepStrictEqual(accounts.length, 10);
    });
  });

  describe("eth_getCompilers", function() {
    it("should return an empty array", async function() {
      const compilers = await web3.eth.getCompilers();
      assert(Array.isArray(compilers));
      assert.strictEqual(0, compilers.length);
    });
  });

  describe("eth_blockNumber", function() {
    it("should return initial block number of zero", async function() {
      const result = await web3.eth.getBlockNumber();
      assert.deepStrictEqual(result, 0);
    });
  });

  describe("eth_coinbase", function() {
    it("should return correct address", async function() {
      const coinbase = await web3.eth.getCoinbase();
      assert.strictEqual(coinbase, accounts[0]);
    });
  });

  describe("eth_mining", function() {
    it("should return true", async function() {
      const result = await web3.eth.isMining();
      assert.deepStrictEqual(result, true);
    });
  });

  describe("eth_hashrate", function() {
    it("should return hashrate of zero", async function() {
      const result = await web3.eth.getHashrate();
      assert.deepStrictEqual(result, 0);
    });
  });

  describe("eth_gasPrice", function() {
    it("should return gas price of 2 gwei", async function() {
      const result = await web3.eth.getGasPrice();
      assert.strictEqual(to.hexWithZeroPadding(result), to.hexWithZeroPadding(2000000000));
    });
  });

  describe("eth_getBalance", function() {
    it("should return initial balance", async function() {
      const result = await web3.eth.getBalance(accounts[0]);
      assert.deepStrictEqual(result, "100000000000000000000");
    });

    it("should return 0 for non-existent account", async function() {
      const result = await web3.eth.getBalance("0x1234567890123456789012345678901234567890");
      assert.strictEqual("0x" + result.toString(16), "0x0");
    });
  });

  describe("eth_getBlockByNumber", function() {
    it("should return block given the block number", async function() {
      const block = await web3.eth.getBlock(0, true);

      const expectedFirstBlock = {
        number: 0,
        hash: block.hash, // Don't test this one
        mixHash: "0x0000000000000000000000000000000000000000000000000000000000000000",
        parentHash: "0x0000000000000000000000000000000000000000000000000000000000000000",
        nonce: "0x0000000000000000",
        sha3Uncles: "0x1dcc4de8dec75d7aab85b567b6ccd41ad312451b948a7413f0a142fd40d49347",
        logsBloom:
          "0x0000000000000000000000000000000000000000000000000000000000000000000000000000000" +
          "000000000000000000000000000000000000000000000000000000000000000000000000000000000" +
          "000000000000000000000000000000000000000000000000000000000000000000000000000000000" +
          "000000000000000000000000000000000000000000000000000000000000000000000000000000000" +
          "000000000000000000000000000000000000000000000000000000000000000000000000000000000" +
          "000000000000000000000000000000000000000000000000000000000000000000000000000000000" +
          "0000000000000000000000000000",
        transactionsRoot: "0x56e81f171bcc55a6ff8345e692c0f86e5b48e01b996cadc001622fb5e363b421",
        stateRoot: "0x7caba99698b405652a6bcb1038efa16db54b3338af71fa832a0b99a3e6c344bc",
        receiptsRoot: "0x56e81f171bcc55a6ff8345e692c0f86e5b48e01b996cadc001622fb5e363b421",
        miner: "0x0000000000000000000000000000000000000000",
        difficulty: "0",
        totalDifficulty: "0",
        extraData: "0x",
        size: 1000,
        gasLimit: 6721975,
        gasUsed: 0,
        timestamp: block.timestamp, // Don't test this one.
        transactions: [],
        uncles: []
      };

      assert.deepStrictEqual(block, expectedFirstBlock);

      const now = new Date().getTime();
      const then = block.timestamp * 1000; // block.timestamp is in seconds.

      assert.strictEqual(then.toString().length, now.toString().length, "Invalid timestamp length");
      assert(then < now, "Time returned was greater than the current time");
    });

    it("should return null given a future block number", async function() {
      const block = await web3.eth.getBlock(10000, true);
      assert.deepStrictEqual(block, null);
    });

    it("should return transactions in the block as well", async function() {
      const receipt = await web3.eth.sendTransaction({
        from: accounts[0],
        data: contract.binary,
        gas: 3141592
      });

      const txHash = receipt.transactionHash;

      // Assume it was processed correctly.
      assert.deepStrictEqual(txHash.length, 66);

      let block = await web3.eth.getBlock("latest", true);

      assert.strictEqual(block.transactions.length, 1, "Latest block should have one transaction");
      assert.strictEqual(block.transactions[0].hash, txHash, "Transaction hashes don't match");

      // Retest, with transaction only as hash
      block = await web3.eth.getBlock("latest", false);

      assert.strictEqual(block.transactions.length, 1, "Latest block should have one transaction");
      assert.strictEqual(block.transactions[0], txHash, "Transaction hashes don't match");
    });
  });

  // Relies on the validity of eth_getBlockByNumber above.
  describe("eth_getBlockByHash", function() {
    it("should return block given the block hash", async function() {
      const blockByNumber = await web3.eth.getBlock(0, true);
      const blockByHash = await web3.eth.getBlock(blockByNumber.hash, true);
      assert.deepStrictEqual(blockByHash, blockByNumber);
    });
  });

  describe("eth_getBlockTransactionCountByNumber", function() {
    it("should return the number of transactions given the block number (0 transactions)", async function() {
      // Block 0 should have 0 transactions as per test eth_getBlockByNumber
      const block = await web3.eth.getBlock(0, true);
      const blockTransactionCount = await web3.eth.getBlockTransactionCount(0);
      assert.strictEqual(block.transactions.length, blockTransactionCount, "Block transaction count should be 0.");
      assert.strictEqual(0, blockTransactionCount, "Block transaction count should be 0.");
    });

    it("should return the number of transactions given the block number (1 transaction)", async function() {
      // Create a transaction and check
      // Account 0 seems to be running out of gas before all tests are complete
      const payingAccount = 2;

      const receipt = await web3.eth.sendTransaction({
        from: accounts[payingAccount],
        data: contract.binary,
        gas: 3141592
      });

      const txHash = receipt.transactionHash;

      // Assume it was processed correctly.
      assert.deepStrictEqual(txHash.length, 66);

      const block = await web3.eth.getBlock("latest", true);
      const blockTransactionCount = await web3.eth.getBlockTransactionCount(block.number);
      assert.strictEqual(block.transactions.length, blockTransactionCount, "Tx count should equal block tx's length.");
      assert.strictEqual(1, blockTransactionCount, "Block transaction count should be 1.");
    });

    it("should return 0 transactions when the block doesn't exist", async function() {
      const blockTransactionCount = await web3.eth.getBlockTransactionCount(1000000);
      assert.strictEqual(0, blockTransactionCount, "Block transaction count should be 0.");
    });
  });

  // Dependent upon validity of eth_getBlockTransactionCountByNumber
  describe("eth_getBlockTransactionCountByHash", function() {
    it("should return the number of transactions given the hash", async function() {
      const blockByNumber = await web3.eth.getBlock(0, true);
      const txCountByHash = await web3.eth.getBlockTransactionCount(blockByNumber.number, true);
      const txCountByNumber = await web3.eth.getBlockTransactionCount(blockByNumber.hash);
      assert.strictEqual(
        txCountByHash,
        txCountByNumber,
        "Txn count for block retrieved by hash should equal count retrieved by number."
      );
    });
  });

  describe("eth_getCode", function() {
    it("should return 0x for eth_getCode called on a non-contract", async function() {
      const code = await web3.eth.getCode("0x000000000000000000000000000000000000dEaD");
      assert.strictEqual(code, "0x");
    });
  });

  describe("eth_sign", function() {
    let accounts;
    let signingWeb3;

    // This account produces an edge case signature when it signs the hex-encoded buffer:
    // '0x07091653daf94aafce9acf09e22dbde1ddf77f740f9844ac1f0ab790334f0627'. (See Issue #190)
    const acc = {
      balance: "0x0",
      secretKey: "0xe6d66f02cd45a13982b99a5abf3deab1f67cf7be9fee62f0a072cb70896342e4"
    };

    // Load account.
    before(async function() {
      signingWeb3 = new Web3();
      signingWeb3.setProvider(
        Ganache.provider({
          accounts: [acc]
        })
      );
      accounts = await signingWeb3.eth.getAccounts();
      accounts = accounts.map(function(val) {
        return val.toLowerCase();
      });
    });

    it("should produce a signature whose signer can be recovered", async function() {
      const msg = utils.toBuffer("asparagus");
      const msgHash = utils.hashPersonalMessage(msg);

      let sgn = await signingWeb3.eth.sign(utils.bufferToHex(msg), accounts[0]);
      sgn = utils.stripHexPrefix(sgn);

      const r = Buffer.from(sgn.slice(0, 64), "hex");
      const s = Buffer.from(sgn.slice(64, 128), "hex");
      const v = parseInt(sgn.slice(128, 130), 16) + 27;
      const pub = utils.ecrecover(msgHash, v, r, s);
      let addr = utils.setLength(utils.fromSigned(utils.pubToAddress(pub)), 20);
      addr = to.hex(addr);
      assert.deepStrictEqual(addr, accounts[0]);
    });

    it("should work if ecsign produces 'r' or 's' components that start with 0", async function() {
      // This message produces a zero prefixed 'r' component when signed by ecsign
      // w/ the account set in this test's 'before' block.
      const msgHex = "0x07091653daf94aafce9acf09e22dbde1ddf77f740f9844ac1f0ab790334f0627";
      const edgeCaseMsg = utils.toBuffer(msgHex);
      const msgHash = utils.hashPersonalMessage(edgeCaseMsg);

      let sgn = await signingWeb3.eth.sign(msgHex, accounts[0]);
      sgn = utils.stripHexPrefix(sgn);

      const r = Buffer.from(sgn.slice(0, 64), "hex");
      const s = Buffer.from(sgn.slice(64, 128), "hex");
      const v = parseInt(sgn.slice(128, 130), 16) + 27;
      const pub = utils.ecrecover(msgHash, v, r, s);
      let addr = utils.setLength(utils.fromSigned(utils.pubToAddress(pub)), 20);
      addr = to.hex(addr);
      assert.deepStrictEqual(addr, accounts[0]);
    });

    after("shutdown", async function() {
      let provider = signingWeb3._provider;
      signingWeb3.setProvider();
      await pify(provider.close)();
    });
  });

  describe("eth_signTypedData", function() {
    let accounts;
    let signingWeb3;

    // Account based on https://github.com/ethereum/EIPs/blob/master/assets/eip-712/Example.js
    const acc = {
      balance: "0x0",
      secretKey: web3.utils.sha3("cow")
    };

    // Load account.
    before(async function() {
      signingWeb3 = new Web3();
      signingWeb3.setProvider(
        Ganache.provider({
          accounts: [acc]
        })
      );
      accounts = await signingWeb3.eth.getAccounts();
      accounts = accounts.map(function(val) {
        return val.toLowerCase();
      });
    });

    it("should produce a signature whose signer can be recovered", async function() {
      const typedData = {
        types: {
          EIP712Domain: [
            { name: "name", type: "string" },
            { name: "version", type: "string" },
            { name: "chainId", type: "uint256" },
            { name: "verifyingContract", type: "address" }
          ],
          Person: [{ name: "name", type: "string" }, { name: "wallet", type: "address" }],
          Mail: [{ name: "from", type: "Person" }, { name: "to", type: "Person" }, { name: "contents", type: "string" }]
        },
        primaryType: "Mail",
        domain: {
          name: "Ether Mail",
          version: "1",
          chainId: 1,
          verifyingContract: "0xCcCCccccCCCCcCCCCCCcCcCccCcCCCcCcccccccC"
        },
        message: {
          from: { name: "Cow", wallet: "0xCD2a3d9F938E13CD947Ec05AbC7FE734Df8DD826" },
          to: { name: "Bob", wallet: "0xbBbBBBBbbBBBbbbBbbBbbbbBBbBbbbbBbBbbBBbB" },
          contents: "Hello, Bob!"
        }
      };

      const response = await pify(signingWeb3.currentProvider.send)({
        jsonrpc: "2.0",
        method: "eth_signTypedData",
        params: [accounts[0], typedData],
        id: new Date().getTime()
      });
      assert.strictEqual(
        response.result,
        "0x4355c47d63924e8a72e509b65029052eb6c299d53a04e167c5775fd466751c9d" +
          "07299936d304c153f6443dfa05f40ff007d72911b6f72307f996231605b915621c"
      );
    });

    after("shutdown", async function() {
      let provider = signingWeb3._provider;
      signingWeb3.setProvider();
      await pify(provider.close)();
    });
  });

  describe("eth_sendTransaction", function() {
    it("should fail with bad nonce (too low)", async function() {
      const transaction = {
        value: "0x10000000",
        gasLimit: "0x33450",
        from: accounts[0],
        to: accounts[1],
        nonce: "0x0" // too low nonce
      };

      try {
        await web3.eth.sendTransaction(transaction);
        assert.fail("sendTransaction promiEvent should reject");
      } catch (err) {
        assert(
          err.message.indexOf("the tx doesn't have the correct nonce. account has nonce of: 1 tx has nonce of: 0") >= 0,
          `Incorrect error message: ${err.message}`
        );
      }
    });

    it("should fail with bad nonce (too high)", async function() {
      const transaction = {
        value: "0x10000000",
        gasLimit: "0x33450",
        from: accounts[0],
        to: accounts[1],
        nonce: "0xff" // too high nonce
      };

      try {
        await web3.eth.sendTransaction(transaction);
        assert.fail("sendTransaction promiEvent should reject");
      } catch (e) {
        assert(
          e.message.indexOf("the tx doesn't have the correct nonce. account has nonce of: 1 tx has nonce of: 255") >= 0
        );
      }
    });

    it("should succeed with right nonce (1)", async function() {
      const transaction = {
        value: "0x10000000",
        gasLimit: "0x33450",
        from: accounts[0],
        to: accounts[1],
        nonce: "0x01"
      };

      await web3.eth.sendTransaction(transaction);
    });

    it("should not produce colliding transaction hashes", async function() {
      const tx1 = await web3.eth.sendTransaction({ from: accounts[3], to: accounts[5], value: 2000 });
      const tx2 = await web3.eth.sendTransaction({ from: accounts[4], to: accounts[5], value: 2000 });
      const tx3 = await web3.eth.sendTransaction({ from: accounts[4], to: accounts[5], value: 2000 });
      assert.notDeepStrictEqual(
        tx1.transactionHash,
        tx2.transactionHash,
        "Tx1 and Tx2 should not produce hash collisions (different sender)"
      );
      assert.notDeepStrictEqual(
        tx3.transactionHash,
        tx2.transactionHash,
        "Tx3 and Tx2 should not produce hash collisions (same sender)"
      );
    });

    it("should fail with bad nonce (skipped value)", async function() {
      const nonce = await web3.eth.getTransactionCount(accounts[0]);
      const transaction = {
        value: "0x10000000",
        gasLimit: "0x33450",
        from: accounts[0],
        to: accounts[1],
        nonce: to.rpcQuantityHexString(nonce + 1) // Skipped nonce
      };

      try {
        await web3.eth.sendTransaction(transaction);
        assert.fail("sendTransaction promiEvent should reject");
      } catch (err) {
        assert.notDeepStrictEqual(err, null, "Incorrect nonce, tx should fail.");
      }
    });

    it("should allow a tx to contain data when sent to an external (personal) address", async function() {
      const transaction = {
        value: "0x10000000",
        gasLimit: "0x33450",
        from: accounts[9],
        to: accounts[8],
        data: "0xd46e8dd67c5d32be8d46e8dd67c5d32be8058bb8eb970870f072445675058bb8eb970870f072445675"
      };

      const result = await web3.eth.sendTransaction(transaction);
      assert.notDeepStrictEqual(result, null, "Tx should be successful.");
    });
  });

  describe("eth_getTransactionReceipt", function() {
    it("should return to and from address fields in the receipt", async function() {
      const transaction = {
        from: accounts[9],
        to: accounts[8]
      };

      let result = await web3.eth.sendTransaction(transaction);

      assert.notStrictEqual(typeof result.from, "undefined");
      assert.notStrictEqual(typeof result.to, "undefined");
      assert.strictEqual(result.from, accounts[9]);
      assert.strictEqual(result.to, accounts[8]);
    });
  });

  describe("eth_sendRawTransaction", function() {
    it("should fail with bad nonce (too low)", async function() {
      const transaction = new Transaction({
        value: "0x10000000",
        gasLimit: "0x33450",
        from: accounts[0],
        to: accounts[1],
        nonce: "0x0" // too low nonce
      });

      const secretKeyBuffer = Buffer.from(secretKeys[0].substr(2), "hex");
      transaction.sign(secretKeyBuffer);

      try {
        await web3.eth.sendSignedTransaction(transaction.serialize());
        assert.fail("sendSignedTransaction promiEvent should reject");
      } catch (err) {
        const msg = "the tx doesn't have the correct nonce. account has nonce of: 2 tx has nonce of: 0";
        assert(err.message.indexOf(msg) >= 0, `Incorrect error message: ${err.message}`);
      }
    });

    it("should fail with bad nonce (too high)", async function() {
      const transaction = new Transaction({
        value: "0x10000000",
        gasLimit: "0x33450",
        from: accounts[0],
        to: accounts[1],
        nonce: "0xff" // too high nonce
      });

      const secretKeyBuffer = Buffer.from(secretKeys[0].substr(2), "hex");
      transaction.sign(secretKeyBuffer);

      try {
        await web3.eth.sendSignedTransaction(transaction.serialize());
        assert.fail("sendSignedTransaction promiEvent should reject");
      } catch (err) {
        assert(
          err.message.indexOf("the tx doesn't have the correct nonce. account has nonce of: 2 tx has nonce of: 255") >=
            0
        );
      }
    });

    it("should succeed with right nonce", async function() {
      const nonce = await web3.eth.getTransactionCount(accounts[0]);

      const transaction = new Transaction({
        value: "0x10000000",
        gasLimit: "0x33450",
        from: accounts[0],
        to: accounts[1],
        nonce: to.rpcQuantityHexString(nonce)
      });

      const secretKeyBuffer = Buffer.from(secretKeys[0].substr(2), "hex");
      transaction.sign(secretKeyBuffer);

      const receipt = await web3.eth.sendSignedTransaction(transaction.serialize());
      assert.strictEqual(receipt.status, true);
    });

    it("should fail with bad nonce (skipped value)", async function() {
      const nonce = await web3.eth.getTransactionCount(accounts[0]);

      const transaction = new Transaction({
        value: "0x10000000",
        gasLimit: "0x33450",
        from: accounts[0],
        to: accounts[1],
        nonce: to.rpcQuantityHexString(nonce + 1) // Skipped nonce
      });

      const secretKeyBuffer = Buffer.from(secretKeys[0].substr(2), "hex");
      transaction.sign(secretKeyBuffer);

      try {
        await web3.eth.sendSignedTransaction(transaction.serialize());
        assert.fail("sendSignedTransaction promiEvent should reject");
      } catch (err) {
        assert.notDeepStrictEqual(err, null, "Incorrect nonce, tx should fail.");
      }
    });

    it("should respond with correct txn hash", async function() {
      const transaction = new Transaction({
        value: "0x0",
        gasLimit: "0x5208",
        from: accounts[0],
        to: accounts[1],
        nonce: "0x3"
      });

      const secretKeyBuffer = Buffer.from(secretKeys[0].substr(2), "hex");
      transaction.sign(secretKeyBuffer);

      const result = await web3.eth.sendSignedTransaction(transaction.serialize());
      assert.strictEqual(result.transactionHash, to.txHash(transaction));
    });

    it("should allow a tx to contain data when sent to an external (personal) address", async function() {
      const transaction = new Transaction({
        value: "0x10000000",
        gasLimit: "0x33450",
        from: accounts[6],
        to: accounts[8],
        data: "0xd46e8dd67c5d32be8d46e8dd67c5d32be8058bb8eb970870f072445675058bb8eb970870f072445675"
      });

      const secretKeyBuffer = Buffer.from(secretKeys[6].substr(2), "hex");
      transaction.sign(secretKeyBuffer);

      const receipt = await web3.eth.sendSignedTransaction(transaction.serialize());
      assert.strictEqual(receipt.status, true, "Tx should be successful.");
    });
  });

  describe("contract scenario", function() {
    // These are expected to be run in order.
    let initialTransactionHash;
    let contractAddress;
    let contractCreationBlockNumber;

    it("should add a contract to the network (eth_sendTransaction)", async function() {
      const receipt = await web3.eth.sendTransaction({
        from: accounts[0],
        data: contract.binary,
        gas: 3141592,
        value: 1
      });
      initialTransactionHash = receipt.transactionHash;
      assert.deepStrictEqual(initialTransactionHash.length, 66);
      contractCreationBlockNumber = receipt.blockNumber; // For defaultBlock test

      contractAddress = receipt.contractAddress;

      assert(receipt.contractAddress, "should have deployed a contract");
    });

    it("should return null for the to field due to contract creation (eth_getTransactionReceipt)", async function() {
      let receipt = await web3.eth.getTransactionReceipt(initialTransactionHash);
      assert.strictEqual(receipt.to, null);
    });

    it("should verify the transaction immediately (eth_getTransactionByHash)", async function() {
      const send = pify(web3._provider.send.bind(web3._provider));
      // This test uses the provider directly because web3 fixes a bug we had for us.
      //  specifically, when the an rpc result field is `0x` it transform it to `null`
      //  `0x` is an incorrect response (it should be null). so we test for that here
      const jsonRpcResponse = await send({
        id: "1", // an "id" is required here because the web3 websocket provider (v1.0.0-beta.35) throws if it is
        // missing (it's probably just a bug on their end)
        jsonrpc: "2.0",
        method: "eth_getTransactionByHash",
        params: [initialTransactionHash]
      });
      const result = jsonRpcResponse.result;

      assert.notStrictEqual(result, null, "Transaction result shouldn't be null");
      assert.strictEqual(result.hash, initialTransactionHash, "Resultant hash isn't what we expected");
      assert.strictEqual(result.to, null, "Transaction receipt's `to` isn't `null` for a contract deployment");
    });

    it("should return null for a receipt for a nonexistent transaction (eth_getTransactionReceipt)", async function() {
      const receipt = await web3.eth.getTransactionReceipt("0xdeadbeef");
      assert.strictEqual(receipt, null, "Transaction receipt should be null");
    });

    it("should verify the code at the address matches the runtimeBinary (eth_getCode)", async function() {
      const code = await web3.eth.getCode(contractAddress);
      assert.strictEqual(code, contract.runtimeBinary);
    });

    it("should have balance of 1 (eth_getBalance)", async function() {
      let result = await web3.eth.getBalance(contractAddress);
      assert.strictEqual(result, "1");
    });

    it("should read data via a call (eth_call)", async function() {
      const callData = contract.callData;
      callData.to = contractAddress;
      callData.from = accounts[0];

      const startingBlockNumber = await web3.eth.getBlockNumber();
      const result = await web3.eth.call(callData);

      assert.strictEqual(to.number(result), 5);

      const number = await web3.eth.getBlockNumber();
      assert.strictEqual(number, startingBlockNumber, "eth_call increased block count when it shouldn't have");
    });

    it("should get back a runtime error on a bad call (eth_call)", async function() {
      const callData = _.cloneDeep(contract.callData);
      callData.to = contractAddress;
      callData.from = accounts[0];

      const gasEstimate = await web3.eth.estimateGas(callData);
      // set a low gas limit to force a runtime error
      callData.gas = gasEstimate - 1;

      try {
        await web3.eth.call(callData);
        // should have received an error
        assert.fail("did not return runtime error");
      } catch (err) {
        assert(
          /.*out of gas.*/.test(err.message),
          `Did not receive an 'out of gas' error. got '${err.message}' instead.`
        );
      }
    });

    it("should make a call from an address not in the accounts list (eth_call)", async function() {
      const from = "0x1234567890123456789012345678901234567890";

      // Assert precondition: Ensure from address isn't in the accounts list.
      accounts.forEach(function(account) {
        assert.notStrictEqual(
          from,
          account,
          "Test preconditions not met: from address must not be within the accounts list, please rerun"
        );
      });

      const callData = contract.callData;
      callData.to = contractAddress;
      callData.from = from;

      const result = await web3.eth.call(callData);
      assert.strictEqual(to.number(result), 5);
    });

    it("should make a call when no address is listed (eth_call)", async function() {
      const callData = contract.callData;
      callData.to = contractAddress;
      delete callData.from;

      const result = await web3.eth.call(callData);
      assert.strictEqual(to.number(result), 5);
    });

    it("should represent the block number correctly in the Oracle contract (oracle.blockhash0)", async function() {
      const oracleSol = fs.readFileSync("./test/Oracle.sol", { encoding: "utf8" });
      const oracleOutput = solc.compile(oracleSol).contracts[":Oracle"];
      await web3.eth.personal.unlockAccount(accounts[0], "password");

      const contract = new web3.eth.Contract(JSON.parse(oracleOutput.interface));
      const oracle = await contract
        .deploy({
          data: oracleOutput.bytecode
        })
        .send({
          from: accounts[0],
          gas: 3141592
        });
      const block = await web3.eth.getBlock(0, true);
      const blockhash = await oracle.methods.blockhash0().call();
      assert.strictEqual(blockhash, block.hash);
    });

    it("should estimate gas of a transaction (eth_estimateGas)", async function() {
      const txData = contract.transaction_data;
      txData.to = contractAddress;
      txData.from = accounts[0];

      const startingBlockNumber = await web3.eth.getBlockNumber();

      const gasEstimate = await web3.eth.estimateGas(txData);
      assert.strictEqual(gasEstimate, 27693);

      const blockNumber = await web3.eth.getBlockNumber();

      assert.strictEqual(
        blockNumber,
        startingBlockNumber,
        "eth_estimateGas increased block count when it shouldn't have"
      );
    });

    it("should estimate gas from an unknown account (eth_estimateGas)", async function() {
      const txData = contract.transaction_data;
      txData.to = contractAddress;
      txData.from = "0x1234567890123456789012345678901234567890";

      const result = await web3.eth.estimateGas(txData);
      assert.strictEqual(result, 27693);
    });

    it("should estimate gas when no account is listed (eth_estimateGas)", async function() {
      const txData = contract.transaction_data;
      txData.to = contractAddress;
      delete txData.from;

      const result = await web3.eth.estimateGas(txData);
      assert.strictEqual(result, 27693);
    });

    it("should send a state changing transaction (eth_sendTransaction)", async function() {
      const txData = contract.transaction_data;
      txData.to = contractAddress;
      txData.from = accounts[0];

      const callData = contract.callData;
      callData.from = accounts[0];
      callData.to = contractAddress;

      const receipt = await web3.eth.sendTransaction(txData);
      assert.strictEqual(receipt.logs.length, 1, "Receipt had wrong amount of logs");
      assert.strictEqual(receipt.logs[0].blockHash, receipt.blockHash, "Logs blockhash doesn't match block blockhash");

      // Now double check the data was set properly.
      // NOTE: Because ethereumjs-testrpc processes transactions immediately,
      // we can do this. Calling the call immediately after the transaction would
      // fail on a different Ethereum client.
      const result = await web3.eth.call(callData);

      assert.strictEqual(to.number(result), 25);
    });

    // NB: relies on the previous test setting value to 25 and the contract deployment setting
    // original value to 5. `contractCreationBlockNumber` is set in the first test of this
    // describe block.
    it("should read data via a call at a specified blockNumber (eth_call)", async function() {
      const callData = contract.callData;

      const startingBlockNumber = await web3.eth.getBlockNumber();
      let result = await web3.eth.call(callData);

      assert.strictEqual(
        result,
        "0x0000000000000000000000000000000000000000000000000000000000000019",
        "value retrieved from latest block should be 25"
      );

      result = await web3.eth.call(callData, contractCreationBlockNumber);
      assert.strictEqual(
        result,
        "0x0000000000000000000000000000000000000000000000000000000000000005",
        "value retrieved from contract creation block should be 5"
      );

      result = await web3.eth.getBlockNumber();
      assert.strictEqual(result, startingBlockNumber, "eth_call w/defaultBlock increased block count");

      result = await web3.eth.call(callData);
      assert.strictEqual(
        result,
        "0x0000000000000000000000000000000000000000000000000000000000000019",
        "stateTrie root was corrupted by defaultBlock call"
      );
    });

    it("should read data via a call when specified blockNumber is \"earliest\" (eth_call)", async function() {
      const callData = contract.callData;

      const result = await web3.eth.call(callData, "earliest");
      assert.strictEqual(result, "0x", "value retrieved from earliest block should be 0x");
    });

    it("should read data via a call when specified blockNumber is \"pending\" (eth_call)", async function() {
      const callData = contract.callData;

      const result = await web3.eth.call(callData, "pending");
      assert.strictEqual(
        result,
        "0x0000000000000000000000000000000000000000000000000000000000000019",
        "value retrieved from pending block should be 25"
      );
    });

    it("should error when reading data via a call at a non-existent blockNumber (eth_call)", async function() {
      const callData = contract.callData;

<<<<<<< HEAD
      const nonExistentBlock = (await web3.eth.getBlockNumber()) + 1;
      try {
        await web3.eth.call(callData, nonExistentBlock);
        assert.fail("expected promise rejection");
      } catch (err) {
        assert(err.message.includes("index out of range"));
        assert(err.message.includes(nonExistentBlock));
      }
=======
      let nonExistentBlock = (await web3.eth.getBlockNumber()) + 1;
      let result = await web3.eth.call(callData, nonExistentBlock);
      assert.strictEqual(result, null, "Result should be null");
>>>>>>> acb7fc6f
    });

    it("should only accept unsigned transaction from known accounts eth_sendTransaction)", async function() {
      const badAddress = "0x1234567890123456789012345678901234567890";

      const txData = {};
      txData.to = "0x1111111111000000000011111111110000000000";
      txData.from = badAddress;
      txData.value = "0x1";

      try {
        await web3.eth.sendTransaction(txData);
        assert.fail("expected promise rejection");
      } catch (err) {
        assert(
          /sender account not recognized/.test(err.message),
          `Expected error message containing 'sender account not recognized', but got ${err.message}`
        );
      }
    });

    it("should get the data from storage (eth_getStorageAt) with padded hex", async function() {
      const result = await web3.eth.getStorageAt(contractAddress, contract.position_of_value);
      assert.strictEqual(to.number(result), 25);
    });

    it("should get the data from storage (eth_getStorageAt) with unpadded hex", async function() {
      const result = await web3.eth.getStorageAt(contractAddress, "0x0");
      assert.strictEqual(to.number(result), 25);
    });

    it("should get the data from storage (eth_getStorageAt) with number", async function() {
      const result = await web3.eth.getStorageAt(contractAddress, 0);
      assert.strictEqual(to.number(result), 25);
    });
  });

  describe("contract scenario (raw tx)", function() {
    const tx = new Transaction({
      data: contract.binary,
      gasLimit: to.hex(3141592)
    });
    const privateKey = Buffer.from("e331b6d69882b4cb4ea581d88e0b604039a3de5967688d3dcffdd2270c0fd109", "hex");
    const senderAddress = "0x" + utils.privateToAddress(privateKey).toString("hex");
    tx.sign(privateKey);
    const rawTx = "0x" + tx.serialize().toString("hex");

    // These are expected to be run in order.
    let initialTransactionHash;
    let blockHash;
    let blockNumber;
    let contractAddress;

    it("should first populate senders address", async function() {
      // populate senders balance
      const receipt = await web3.eth.sendTransaction({
        from: accounts[0],
        to: senderAddress,
        value: "0x3141592",
        gas: 3141592
      });
      assert(receipt);
    });

    it("should add a contract to the network (eth_sendRawTransaction)", async function() {
      const receipt = await web3.eth.sendSignedTransaction(rawTx);
      initialTransactionHash = receipt.transactionHash;
      contractAddress = receipt.contractAddress;
      blockHash = receipt.blockHash;
      blockNumber = receipt.blockNumber;

      assert.notStrictEqual(receipt, null, "Transaction receipt shouldn't be null");
      assert.notStrictEqual(contractAddress, null, "Transaction did not create a contract");
      assert.strictEqual(receipt.hasOwnProperty("v"), true, "Transaction includes v signature parameter");
      assert.strictEqual(receipt.hasOwnProperty("r"), true, "Transaction includes r signature parameter");
      assert.strictEqual(receipt.hasOwnProperty("s"), true, "Transaction includes s signature parameter");
    });

    it("should verify the transaction immediately (eth_getTransactionByHash)", async function() {
      const result = await web3.eth.getTransaction(initialTransactionHash);

      assert.notStrictEqual(result, null, "Transaction result shouldn't be null");
      assert.strictEqual(result.hash, initialTransactionHash, "Resultant hash isn't what we expected");
      assert.strictEqual(result.to, null, "Transaction receipt's `to` isn't `null` for a contract deployment");

      assert.strictEqual(result.hasOwnProperty("v"), true, "Transaction includes v signature parameter");
      assert.strictEqual(result.hasOwnProperty("r"), true, "Transaction includes r signature parameter");
      assert.strictEqual(result.hasOwnProperty("s"), true, "Transaction includes s signature parameter");
    });

    it("should return null if transaction doesn't exist (eth_getTransactionByHash)", async function() {
      const hash = "0x401b8ebb563ec9425b052aba8896cb74e07635563111b5a0663289d1baa8eb12";
      const result = await web3.eth.getTransaction(hash);
      assert.strictEqual(result, null, "Receipt should be null");
    });

    it("should verify there's code at the address (eth_getCode)", async function() {
      const result = await web3.eth.getCode(contractAddress);
      assert.notStrictEqual(result, null);
      assert.notStrictEqual(result, "0x");

      // NOTE: We can't test the code returned is correct because the results
      // of getCode() are *supposed* to be different than the code that was
      // added to the chain.
    });

    it("should get the transaction from the block (eth_getTransactionByBlockHashAndIndex)", async function() {
      const result = await web3.eth.getTransactionFromBlock(blockHash, 0);
      assert.strictEqual(result.hash, initialTransactionHash);
      assert.strictEqual(result.blockNumber, blockNumber);
      assert.strictEqual(result.blockHash, blockHash);
    });

    it("should return null if block doesn't exist (eth_getTransactionByBlockHashAndIndex)", async function() {
      const badBlockHash = "0xaaaaaaeb03ec5e3c000d150df2c9e7ffc31e728d12aaaedc5f6cccaca5aaaaaa";
      const result = await web3.eth.getTransactionFromBlock(badBlockHash, 0);
      assert.strictEqual(result, null);
    });

    it("should get the transaction from the block (eth_getTransactionByBlockNumberAndIndex)", async function() {
      const result = await web3.eth.getTransactionFromBlock(blockNumber, 0);
      assert.strictEqual(result.hash, initialTransactionHash);
      assert.strictEqual(result.blockNumber, blockNumber);
      assert.strictEqual(result.blockHash, blockHash);
    });

    it("should error for missing txns n block (eth_getTransactionByBlockNumberAndIndex)", async function() {
      try {
        await web3.eth.getTransactionFromBlock(blockNumber, 3);
        assert.fail("expected promise rejection");
      } catch (err) {}
    });
  });

  describe("eth_getTransactionCount", function() {
    it("should return 0 for non-existent account", async function() {
      const result = await web3.eth.getTransactionCount("0x1234567890123456789012345678901234567890");
      assert.strictEqual(result, 0);
    });
  });

  describe("eth_getTransactionCount", function() {
    it("should error for non-existent block", async function() {
      try {
        await web3.eth.getTransactionCount("0x1234567890123456789012345678901234567890", 9999999);
        assert.fail("Error with message 'Unknown block number' expected, instead no error was returned");
      } catch (err) {
        assert(err.message.indexOf("Unknown block number") > -1);
      }
    });
  });

  describe("eth_compileSolidity (not supported)", function() {
    this.timeout(5000);

    it("errors on compile solidity request", async function() {
      try {
        await web3.eth.compile.solidity(source);
        assert.fail("expected promise rejection");
      } catch (err) {
        assert(err.message.indexOf("Method eth_compileSolidity not supported") >= 0);
      }
    });
  });

  describe("miner_stop", function() {
    it("should stop mining", async function() {
      const send = pify(web3._provider.send.bind(web3._provider));
      await send({
        id: new Date().getTime(),
        jsonrpc: "2.0",
        method: "miner_stop"
      });

      let txData = {};
      txData.to = accounts[1];
      txData.from = accounts[0];
      txData.value = "0x1";

      // we don't use web3.eth.sendTransaction here because it gets huffy waiting for a receipt,
      // then winds up w/ an unhandled rejection on server.close later on
      let result = await send({
        id: new Date().getTime(),
        jsonrpc: "2.0",
        method: "eth_sendTransaction",
        params: [txData]
      });

      let txHash = result.result;

      let receipt = await web3.eth.getTransactionReceipt(txHash);

      assert.strictEqual(receipt, null);
      await send({
        id: new Date().getTime(),
        jsonrpc: "2.0",
        method: "miner_start",
        params: [1]
      });
    });
  });

  describe("miner_start", function() {
    it("should start mining", async function() {
      const send = pify(web3._provider.send.bind(web3._provider));
      await send({
        id: new Date().getTime(),
        jsonrpc: "2.0",
        method: "miner_stop"
      });

      await send({
        id: new Date().getTime(),
        jsonrpc: "2.0",
        method: "miner_start",
        params: [1]
      });

      const txData = {};
      txData.to = accounts[1];
      txData.from = accounts[0];
      txData.value = 0x1;

      const receipt = await web3.eth.sendTransaction(txData);
      assert.notStrictEqual(receipt, null); // i.e. receipt exists, so transaction was mined
    });

    it("should treat the threads argument as optional", async function() {
      const send = pify(web3._provider.send.bind(web3._provider));

      await send({
        id: new Date().getTime(),
        jsonrpc: "2.0",
        method: "miner_stop"
      });

      await send({
        id: new Date().getTime(),
        jsonrpc: "2.0",
        method: "miner_start",
        params: []
      });

      const txData = {};
      txData.to = accounts[1];
      txData.from = accounts[0];
      txData.value = 0x1;

      const receipt = await web3.eth.sendTransaction(txData);
      assert.notStrictEqual(receipt, null); // i.e. receipt exists, so transaction was mined
    });
  });

  describe("web3_sha3", function() {
    it("should hash the given input", async function() {
      const send = pify(web3._provider.send.bind(web3._provider));
      const input = "Tim is a swell guy.";

      // web3.sha3() doesn't actually call the function, so we need to call it ourselves.
      const result = await send({
        jsonrpc: "2.0",
        method: "web3_sha3",
        params: [input],
        id: new Date().getTime()
      });

      assert.strictEqual(result.result, web3.utils.sha3(input));
    });
  });

  describe("net_version", function() {
    it("should return a version very close to the current time", async function() {
      const result = await web3.eth.net.getId();

      const dateAsInt = new Date().getTime() + "";
      const strResult = to.number(result) + "";

      assert.strictEqual(
        strResult.length,
        dateAsInt.length,
        `net_version result, ${result}` +
          `doesn't appear to be similar in length the current time as an integer, ${dateAsInt}`
      );
    });
  });

  describe("personal_newAccount", function() {
    it("should return the new address", async function() {
      const result = await web3.eth.personal.newAccount("password");
      assert.notStrictEqual(result.toLowerCase().match("0x[0-9a-f]{39}"), null, "Invalid address received");
    });
  });

  describe("personal_importRawKey", function() {
    it("should return the known account address", async function() {
      const send = pify(web3._provider.send.bind(web3._provider));
      const result = await send({
        jsonrpc: "2.0",
        id: 1234,
        method: "personal_importRawKey",
        params: ["0x0123456789012345678901234567890123456789012345678901234567890123", "password"]
      });
      assert.strictEqual(
        result.result,
        "0x14791697260e4c9a71f18484c9f997b308e59325",
        "Raw account not imported correctly"
      );
    });
  });

  describe("personal_listAccounts", function() {
    it("should return more than 0 accounts", async function() {
      const result = await web3.eth.personal.getAccounts();
      assert.strictEqual(result.length, 13);
    });
  });

  describe("personal_unlockAccount", function() {
    it("should unlock account", async function() {
      const result = await web3.eth.personal.unlockAccount(personalAccount, "password");
      assert.strictEqual(result, true);
    });
  });

  describe("personal_lockAccount", function() {
    it("should lock account", async function() {
      const result = await web3.eth.personal.lockAccount(personalAccount);
      assert.strictEqual(result, true);
    });
  });
};

const logger = {
  log: function(message) {
    // console.log(message);
  }
};

describe("Provider:", function() {
  const Web3 = require("web3");
  const web3 = new Web3();
  web3.setProvider(
    Ganache.provider({
      logger: logger,
      seed: "1337"
      // so that the runtime errors on call test passes
    })
  );
  tests(web3);

  after("shutdown provider", async function() {
    const provider = web3._provider;
    web3.setProvider();
    await pify(provider.close)();
  });
});

describe("HTTP Server:", function() {
  const Web3 = require("web3");
  const web3 = new Web3();
  const port = 12345;
  let server;

  before("Initialize Ganache server", async function() {
    server = Ganache.server({
      logger: logger,
      seed: "1337"
      // so that the runtime errors on call test passes
    });

    await pify(server.listen)(port);
    web3.setProvider(new Web3.providers.HttpProvider("http://localhost:" + port));
  });

  after("Shutdown server", async function() {
    await pify(server.close)();
  });

  tests(web3);
});

describe("WebSockets Server:", function() {
  const Web3 = require("web3");
  const web3 = new Web3();
  const port = 12345;
  let server;

  before("Initialize Ganache server", async function() {
    server = Ganache.server({
      logger: logger,
      seed: "1337",
      verbose: true
      // so that the runtime errors on call test passes
    });
    await pify(server.listen)(port);
    const provider = new Web3WsProvider("ws://localhost:" + port);
    web3.setProvider(provider);
  });

  tests(web3);

  after("Shutdown server", async function() {
    let provider = web3._provider;
    web3.setProvider();
    provider.connection.close();
    await pify(server.close)();
  });
});<|MERGE_RESOLUTION|>--- conflicted
+++ resolved
@@ -896,20 +896,9 @@
     it("should error when reading data via a call at a non-existent blockNumber (eth_call)", async function() {
       const callData = contract.callData;
 
-<<<<<<< HEAD
       const nonExistentBlock = (await web3.eth.getBlockNumber()) + 1;
-      try {
-        await web3.eth.call(callData, nonExistentBlock);
-        assert.fail("expected promise rejection");
-      } catch (err) {
-        assert(err.message.includes("index out of range"));
-        assert(err.message.includes(nonExistentBlock));
-      }
-=======
-      let nonExistentBlock = (await web3.eth.getBlockNumber()) + 1;
-      let result = await web3.eth.call(callData, nonExistentBlock);
+      const result = await web3.eth.call(callData, nonExistentBlock);
       assert.strictEqual(result, null, "Result should be null");
->>>>>>> acb7fc6f
     });
 
     it("should only accept unsigned transaction from known accounts eth_sendTransaction)", async function() {
