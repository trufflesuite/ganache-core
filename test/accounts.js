--- conflicted
+++ resolved
@@ -1,14 +1,8 @@
-<<<<<<< HEAD
 var BN = require("bn.js");
 var Web3 = require("web3");
-var Ganache = require("../index.js");
+var Ganache = require(process.env.TEST_BUILD ? "../build/ganache.core." +
+  process.env.TEST_BUILD + ".js" : "../index.js");
 var assert = require("assert");
-=======
-var BN = require('bn.js');
-var Web3 = require('web3');
-var Ganache = require(process.env.TEST_BUILD ? "../build/ganache.core." + process.env.TEST_BUILD + ".js" : "../index.js");
-var assert = require('assert');
->>>>>>> 0139355c
 
 describe("Accounts", function() {
   var expectedAddress = "0x604a95C9165Bc95aE016a5299dd7d400dDDBEa9A";
@@ -71,7 +65,8 @@
       Ganache.provider({
         mnemonic: mnemonic,
         secure: true,
-        unlocked_accounts: [expectedAddress]
+        unlocked_accounts: [expectedAddress],
+        verbose: true
       })
     );
 
