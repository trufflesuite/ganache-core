--- conflicted
+++ resolved
@@ -14,20 +14,9 @@
   const badAddress = "0x1234567890123456789012345678901234567890";
   const mnemonic = "into trim cross then helmet popular suit hammer cart shrug oval student";
 
-<<<<<<< HEAD
-  it("should respect the BIP99 mnemonic", function(done) {
-    this.timeout(5000);
-    var web3 = new Web3();
-    web3.setProvider(
-      Ganache.provider({
-        mnemonic: mnemonic
-      })
-    );
-=======
   it("should respect the BIP99 mnemonic", async() => {
     const options = { mnemonic };
     const { accounts } = await initializeTestProvider(options);
->>>>>>> 3f03cf10
 
     assert.strictEqual(accounts[0], expectedAddress);
   });
