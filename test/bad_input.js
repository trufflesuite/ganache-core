<<<<<<< HEAD
var Web3 = require("web3");
var Ganache = require("../index.js");
var assert = require("assert-match");
var regex = require("assert-match/matchers").regex;
=======
var Web3 = require('web3');
var Ganache = require(process.env.TEST_BUILD ? "../build/ganache.core." + process.env.TEST_BUILD + ".js" : "../index.js");
var assert = require('assert-match');
var regex = require('assert-match/matchers').regex;
>>>>>>> 0139355c


var tests = function(web3) {
  var accounts;

  // The second request, after the first in each of these tests,
  // informs us whether or not the provider crashed.
  function secondRequest(callback) {
    web3.eth.getAccounts(callback);
  }

  describe("bad input", function() {
    before(function(done) {
      web3.eth.getAccounts(function(err, accs) {
        if (err) {
          return done(err);
        }
        accounts = accs;
        done();
      });
    });

    it("recovers after to address that isn't a string", function(done) {
      var provider = web3.currentProvider;

      provider.send(
        {
          jsonrpc: "2.0",
          method: "eth_sendTransaction",
          params: [
            {
              value: "0x0",
              gas: "0xf4240",
              from: accounts[0],
              // Buffers have been sent in the past
              to: {
                type: "Buffer",
                data: [
                  // ...
                ]
              },
              data: "0xe1fa8e84666f6f0000000000000000000000000000000000000000000000000000000000"
            }
          ],
          id: 2
        },
        function() {
          // Ignore any errors, but make sure we can make the second request
          secondRequest(done);
        }
      );
    });

    it("recovers after bad nonce (too high)", function(done) {
      var provider = web3.currentProvider;

      var request = {
        jsonrpc: "2.0",
        method: "eth_sendTransaction",
        params: [
          {
            value: "0x10000000",
            gas: "0xf4240",
            from: accounts[0],
            to: accounts[1],
            nonce: "0xffffffff" // too big nonce
          }
        ],
        id: 2
      };

      provider.send(request, function(err, result) {
        if (err) {
          assert(
            err.message.indexOf(
              "the tx doesn't have the correct nonce. account has nonce of: 0 tx has nonce of: 4294967295"
            ) >= 0
          );
        }
        // We're supposed to get an error the first time. Let's assert we get the right one.
        // Note that if using the Ganache as a provider, err will be non-null when there's
        // an error. However, when using it as a server it won't be. In both cases, however,
        // result.error should be set with the same error message. We'll check for that.
        assert(
          result.error.message.indexOf(
            "the tx doesn't have the correct nonce. account has nonce of: 0 tx has nonce of: 4294967295"
          ) >= 0
        );

        delete request.params[0].nonce;
        provider.send(request, done);
      });
    });

    it("recovers after bad nonce (too low)", function(done) {
      var provider = web3.currentProvider;

      var request = {
        jsonrpc: "2.0",
        method: "eth_sendTransaction",
        params: [
          {
<<<<<<< HEAD
            value: "0x10000000",
            gas: "0xf4240",
            from: accounts[0],
            to: accounts[1],
            nonce: "0x00" // too low nonce
=======
            "value": "0x10000000",
            "gas": "0xf4240",
            "from": accounts[0],
            "to": accounts[1],
            "nonce": "0x0",  // too low nonce
>>>>>>> 0139355c
          }
        ],
        id: 2
      };

      provider.send(request, function(err, result) {
        if (err) {
          assert(
            /the tx doesn't have the correct nonce. account has nonce of: 1 tx has nonce of: 0/.test(
              err.message
            ),
            `Expected incorrect nonce error, got '${err.message}', instead.`
          );
        }
        // We're supposed to get an error the first time. Let's assert we get the right one.
        // Note that if using the Ganache as a provider, err will be non-null when there's
        // an error. However, when using it as a server it won't be. In both cases, however,
        // result.error should be set with the same error message. We'll check for that.
        assert(
          /the tx doesn't have the correct nonce. account has nonce of: 1 tx has nonce of: 0/.test(
            result.error.message
          ),
          `Expected incorrect nonce error, got '${result.error.message}', instead.`
        );

        delete request.params[0].nonce;
        provider.send(request, done);
      });
    });

    it("recovers after bad balance", function(done) {
      web3.eth.getBalance(accounts[0], function(_, balance) {
        var provider = web3.currentProvider;

        var request = {
          jsonrpc: "2.0",
          method: "eth_sendTransaction",
          params: [
            {
              value: "0x1000000000000000000000000000",
              gas: "0xf4240",
              from: accounts[0],
              to: accounts[1]
            }
          ],
          id: 2
        };

        provider.send(request, function(err, result) {
          if (err) {
            assert.deepEqual(
              err.message,
              regex(
                /sender doesn't have enough funds to send tx. The upfront cost is: \d+ and the sender's account only has: \d+/
              ),
              `Unexpected error message. Got ${err.message}.`
            );
          }
          // We're supposed to get an error the first time. Let's assert we get the right one.
          // Note that if using the Ganache as a provider, err will be non-null when there's
          // an error. However, when using it as a server it won't be. In both cases, however,
          // result.error should be set with the same error message. We'll check for that.
          assert.deepEqual(
            result.error.message,
            regex(
              /sender doesn't have enough funds to send tx. The upfront cost is: \d+ and the sender's account only has: \d+/
            ),
            `Unexpected error message. Got ${result.error.message}.`
          );

          request.params[0].value = "0x5";
          provider.send(request, done);
        });
      });
    });
  });
};

describe("Provider:", function() {
  var web3 = new Web3();
  web3.setProvider(Ganache.provider({}));
  tests(web3);
});

describe("Server:", function(done) {
  var web3 = new Web3();
  var port = 12345;
  var server;

  before("Initialize Ganache server", function(done) {
    server = Ganache.server();
    server.listen(port, function() {
      web3.setProvider(new Web3.providers.HttpProvider("http://localhost:" + port));
      done();
    });
  });

  after("Shutdown server", function(done) {
    server.close(done);
  });

  tests(web3);
});<|MERGE_RESOLUTION|>--- conflicted
+++ resolved
@@ -1,15 +1,8 @@
-<<<<<<< HEAD
 var Web3 = require("web3");
-var Ganache = require("../index.js");
+var Ganache = require(process.env.TEST_BUILD ? "../build/ganache.core." +
+  process.env.TEST_BUILD + ".js" : "../index.js");
 var assert = require("assert-match");
 var regex = require("assert-match/matchers").regex;
-=======
-var Web3 = require('web3');
-var Ganache = require(process.env.TEST_BUILD ? "../build/ganache.core." + process.env.TEST_BUILD + ".js" : "../index.js");
-var assert = require('assert-match');
-var regex = require('assert-match/matchers').regex;
->>>>>>> 0139355c
-
 
 var tests = function(web3) {
   var accounts;
@@ -111,19 +104,11 @@
         method: "eth_sendTransaction",
         params: [
           {
-<<<<<<< HEAD
-            value: "0x10000000",
-            gas: "0xf4240",
-            from: accounts[0],
-            to: accounts[1],
-            nonce: "0x00" // too low nonce
-=======
             "value": "0x10000000",
             "gas": "0xf4240",
             "from": accounts[0],
             "to": accounts[1],
-            "nonce": "0x0",  // too low nonce
->>>>>>> 0139355c
+            "nonce": "0x0" // too low nonce
           }
         ],
         id: 2
