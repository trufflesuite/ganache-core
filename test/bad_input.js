var Web3 = require('web3');
<<<<<<< HEAD
var Ganache = require(process.env.TEST_BUILD ? "../build/ganache.core." + process.env.TEST_BUILD + ".js" : "../index.js");
var assert = require('assert');
=======
var Ganache = require("../index.js");
var assert = require('assert-match');
var regex = require('assert-match/matchers').regex;
>>>>>>> 1cc5eb3f

var tests = function(web3) {
  var accounts;

  // The second request, after the first in each of these tests,
  // informs us whether or not the provider crashed.
  function secondRequest(callback) {
    web3.eth.getAccounts(callback);
  }

  describe("bad input", function() {
    before(function(done) {
      web3.eth.getAccounts(function(err, accs) {
        if (err) return done(err);
        accounts = accs;
        done();
      });
    });

    it("recovers after to address that isn't a string", function(done) {
      var provider = web3.currentProvider;

      provider.send({
        "jsonrpc": "2.0",
        "method": "eth_sendTransaction",
        "params": [
          {
            "value": "0x0",
            "gas": "0xf4240",
            "from": accounts[0],
            // Buffers have been sent in the past
            "to": {
              "type": "Buffer",
              "data": [
                // ...
              ]
            },
            "data": "0xe1fa8e84666f6f0000000000000000000000000000000000000000000000000000000000"
          }
        ],
        "id": 2
      }, function() {
        // Ignore any errors, but make sure we can make the second request
        secondRequest(done);
      });
    });

    it("recovers after bad nonce (too high)", function(done) {
      var provider = web3.currentProvider;

      var request = {
        "jsonrpc": "2.0",
        "method": "eth_sendTransaction",
        "params": [
          {
            "value": "0x10000000",
            "gas": "0xf4240",
            "from": accounts[0],
            "to": accounts[1],
            "nonce": "0xffffffff",  // too big nonce
          }
        ],
        "id": 2
      }

      provider.send(request, function(err, result) {
        // We're supposed to get an error the first time. Let's assert we get the right one.
        // Note that if using the Ganache as a provider, err will be non-null when there's
        // an error. However, when using it as a server it won't be. In both cases, however,
        // result.error should be set with the same error message. We'll check for that.
        assert(result.error.message.indexOf("the tx doesn't have the correct nonce. account has nonce of: 0 tx has nonce of: 4294967295") >= 0);

        delete request.params[0].nonce
        provider.send(request, done)
      });
    });

    it("recovers after bad nonce (too low)", function(done) {
      var provider = web3.currentProvider;

      var request = {
        "jsonrpc": "2.0",
        "method": "eth_sendTransaction",
        "params": [
          {
            "value": "0x10000000",
            "gas": "0xf4240",
            "from": accounts[0],
            "to": accounts[1],
            "nonce": "0x00",  // too low nonce
          }
        ],
        "id": 2
      }

      provider.send(request, function(err, result) {
        // We're supposed to get an error the first time. Let's assert we get the right one.
        // Note that if using the Ganache as a provider, err will be non-null when there's
        // an error. However, when using it as a server it won't be. In both cases, however,
        // result.error should be set with the same error message. We'll check for that.
        assert(/the tx doesn't have the correct nonce. account has nonce of: 1 tx has nonce of: 0/.test(result.error.message),
          `Expected incorrect nonce error, got '${result.error.message}', instead.`)

        delete request.params[0].nonce
        provider.send(request, done)
      });
    });

    it("recovers after bad balance", function(done) {
      web3.eth.getBalance(accounts[0], function(err, balance) {
        if (err) return done(err);

        var provider = web3.currentProvider;

        var request = {
          "jsonrpc": "2.0",
          "method": "eth_sendTransaction",
          "params": [
            {
              "value": "0x1000000000000000000000000000",
              "gas": "0xf4240",
              "from": accounts[0],
              "to": accounts[1]
            }
          ],
          "id": 2
        }

        provider.send(request, function(err, result) {
          // We're supposed to get an error the first time. Let's assert we get the right one.
          // Note that if using the Ganache as a provider, err will be non-null when there's
          // an error. However, when using it as a server it won't be. In both cases, however,
          // result.error should be set with the same error message. We'll check for that.
          assert.deepEqual(result.error.message, regex(/sender doesn't have enough funds to send tx. The upfront cost is: \d+ and the sender's account only has: \d+/),
            `Unexpected error message. Got ${result.error.message}.`);

          request.params[0].value = "0x5";
          provider.send(request, done)
        });
      })
    });
  })
};

describe("Provider:", function() {
  var web3 = new Web3();
  web3.setProvider(Ganache.provider({
  }));
  tests(web3);
});

describe("Server:", function(done) {
  var web3 = new Web3();
  var port = 12345;
  var server;

  before("Initialize Ganache server", function(done) {
    server = Ganache.server({
    });
    server.listen(port, function() {
      web3.setProvider(new Web3.providers.HttpProvider("http://localhost:" + port));
      done();
    });
  });

  after("Shutdown server", function(done) {
    server.close(done);
  });

  tests(web3);
});<|MERGE_RESOLUTION|>--- conflicted
+++ resolved
@@ -1,12 +1,8 @@
 var Web3 = require('web3');
-<<<<<<< HEAD
 var Ganache = require(process.env.TEST_BUILD ? "../build/ganache.core." + process.env.TEST_BUILD + ".js" : "../index.js");
-var assert = require('assert');
-=======
-var Ganache = require("../index.js");
 var assert = require('assert-match');
 var regex = require('assert-match/matchers').regex;
->>>>>>> 1cc5eb3f
+
 
 var tests = function(web3) {
   var accounts;
