--- conflicted
+++ resolved
@@ -30,14 +30,9 @@
       // Issue a sendTransaction - ganache should not attempt to issue a message to http subscriptions
       const { result } = await web3send("eth_sendTransaction", { from: accounts[0], value: "0x1" });
       // Get receipt -- ensure ganache is still running/accepting calls
-<<<<<<< HEAD
       let receipt = await web3send("eth_getTransactionReceipt", result);
-      // Receipt indicates that ganache has NOT crashed and continues to handly RPC requests
+      // Receipt indicates that ganache has NOT crashed and continues to handle RPC requests
       assert(!receipt.error, "Should not respond with an error.");
-=======
-      let receipt = await web3send("eth_getTransactionReceipt", tx.result);
-      // Receipt indicates that ganache has NOT crashed and continues to handle RPC requests
->>>>>>> 0c22050c
       assert(receipt.result, "Should respond with a receipt.");
     });
   });
