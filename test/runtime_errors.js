--- conflicted
+++ resolved
@@ -1,12 +1,7 @@
-<<<<<<< HEAD
 var Web3 = require("web3");
 var assert = require("assert");
-var Ganache = require("../index.js");
-=======
-var Web3 = require('web3');
-var assert = require('assert');
-var Ganache = require(process.env.TEST_BUILD ? "../build/ganache.core." + process.env.TEST_BUILD + ".js" : "../index.js");
->>>>>>> 0139355c
+var Ganache = require(process.env.TEST_BUILD ? "../build/ganache.core." +
+  process.env.TEST_BUILD + ".js" : "../index.js");
 var fs = require("fs");
 var path = require("path");
 var solc = require("solc");
@@ -161,13 +156,8 @@
             `Expected error message (${response.error.message}) to contain 'revert'`
           );
         } else {
-<<<<<<< HEAD
           assert(response.error === undefined);
-          assert(response.result === "0x0");
-=======
-          assert(response.error === undefined)
-          assert(response.result === "0x")
->>>>>>> 0139355c
+          assert(response.result === "0x");
         }
 
         done();
