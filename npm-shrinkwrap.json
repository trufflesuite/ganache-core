--- conflicted
+++ resolved
@@ -1,10 +1,6 @@
 {
   "name": "ganache-core",
-<<<<<<< HEAD
-  "version": "2.3.0-beta.0",
-=======
   "version": "2.3.0",
->>>>>>> 0891b5bd
   "lockfileVersion": 1,
   "requires": true,
   "dependencies": {
