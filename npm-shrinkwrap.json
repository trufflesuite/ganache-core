{
  "name": "ganache-core",
  "version": "2.5.3",
  "lockfileVersion": 1,
  "requires": true,
  "dependencies": {
    "@babel/code-frame": {
      "version": "7.0.0",
      "resolved": "https://registry.npmjs.org/@babel/code-frame/-/code-frame-7.0.0.tgz",
      "integrity": "sha512-OfC2uemaknXr87bdLUkWog7nYuliM9Ij5HUcajsVcMCpQrcLmtxRbVFTIqmcSkSeYRBFBRxs2FiUqFJDLdiebA==",
      "dev": true,
      "requires": {
        "@babel/highlight": "^7.0.0"
      }
    },
    "@babel/generator": {
      "version": "7.3.4",
      "resolved": "https://registry.npmjs.org/@babel/generator/-/generator-7.3.4.tgz",
      "integrity": "sha512-8EXhHRFqlVVWXPezBW5keTiQi/rJMQTg/Y9uVCEZ0CAF3PKtCCaVRnp64Ii1ujhkoDhhF1fVsImoN4yJ2uz4Wg==",
      "dev": true,
      "requires": {
        "@babel/types": "^7.3.4",
        "jsesc": "^2.5.1",
        "lodash": "^4.17.11",
        "source-map": "^0.5.0",
        "trim-right": "^1.0.1"
      },
      "dependencies": {
        "jsesc": {
          "version": "2.5.2",
          "resolved": "https://registry.npmjs.org/jsesc/-/jsesc-2.5.2.tgz",
          "integrity": "sha512-OYu7XEzjkCQ3C5Ps3QIZsQfNpqoJyZZA99wd9aWd05NCtC5pWOkShK2mkL6HXQR6/Cy2lbNdPlZBpuQHXE63gA==",
          "dev": true
        },
        "source-map": {
          "version": "0.5.7",
          "resolved": "https://registry.npmjs.org/source-map/-/source-map-0.5.7.tgz",
          "integrity": "sha1-igOdLRAh0i0eoUyA2OpGi6LvP8w=",
          "dev": true
        }
      }
    },
    "@babel/helper-function-name": {
      "version": "7.1.0",
      "resolved": "https://registry.npmjs.org/@babel/helper-function-name/-/helper-function-name-7.1.0.tgz",
      "integrity": "sha512-A95XEoCpb3TO+KZzJ4S/5uW5fNe26DjBGqf1o9ucyLyCmi1dXq/B3c8iaWTfBk3VvetUxl16e8tIrd5teOCfGw==",
      "dev": true,
      "requires": {
        "@babel/helper-get-function-arity": "^7.0.0",
        "@babel/template": "^7.1.0",
        "@babel/types": "^7.0.0"
      }
    },
    "@babel/helper-get-function-arity": {
      "version": "7.0.0",
      "resolved": "https://registry.npmjs.org/@babel/helper-get-function-arity/-/helper-get-function-arity-7.0.0.tgz",
      "integrity": "sha512-r2DbJeg4svYvt3HOS74U4eWKsUAMRH01Z1ds1zx8KNTPtpTL5JAsdFv8BNyOpVqdFhHkkRDIg5B4AsxmkjAlmQ==",
      "dev": true,
      "requires": {
        "@babel/types": "^7.0.0"
      }
    },
    "@babel/helper-split-export-declaration": {
      "version": "7.0.0",
      "resolved": "https://registry.npmjs.org/@babel/helper-split-export-declaration/-/helper-split-export-declaration-7.0.0.tgz",
      "integrity": "sha512-MXkOJqva62dfC0w85mEf/LucPPS/1+04nmmRMPEBUB++hiiThQ2zPtX/mEWQ3mtzCEjIJvPY8nuwxXtQeQwUag==",
      "dev": true,
      "requires": {
        "@babel/types": "^7.0.0"
      }
    },
    "@babel/highlight": {
      "version": "7.0.0",
      "resolved": "https://registry.npmjs.org/@babel/highlight/-/highlight-7.0.0.tgz",
      "integrity": "sha512-UFMC4ZeFC48Tpvj7C8UgLvtkaUuovQX+5xNWrsIoMG8o2z+XFKjKaN9iVmS84dPwVN00W4wPmqvYoZF3EGAsfw==",
      "dev": true,
      "requires": {
        "chalk": "^2.0.0",
        "esutils": "^2.0.2",
        "js-tokens": "^4.0.0"
      },
      "dependencies": {
        "ansi-styles": {
          "version": "3.2.1",
          "resolved": "https://registry.npmjs.org/ansi-styles/-/ansi-styles-3.2.1.tgz",
          "integrity": "sha512-VT0ZI6kZRdTh8YyJw3SMbYm/u+NqfsAxEpWO0Pf9sq8/e94WxxOpPKx9FR1FlyCtOVDNOQ+8ntlqFxiRc+r5qA==",
          "dev": true,
          "requires": {
            "color-convert": "^1.9.0"
          }
        },
        "chalk": {
          "version": "2.4.2",
          "resolved": "https://registry.npmjs.org/chalk/-/chalk-2.4.2.tgz",
          "integrity": "sha512-Mti+f9lpJNcwF4tWV8/OrTTtF1gZi+f8FqlyAdouralcFWFQWF2+NgCHShjkCb+IFBLq9buZwE1xckQU4peSuQ==",
          "dev": true,
          "requires": {
            "ansi-styles": "^3.2.1",
            "escape-string-regexp": "^1.0.5",
            "supports-color": "^5.3.0"
          }
        },
        "js-tokens": {
          "version": "4.0.0",
          "resolved": "https://registry.npmjs.org/js-tokens/-/js-tokens-4.0.0.tgz",
          "integrity": "sha512-RdJUflcE3cUzKiMqQgsCu06FPu9UdIJO0beYbPhHN4k6apgJtifcoCtT9bcxOpYBtpD2kCM6Sbzg4CausW/PKQ==",
          "dev": true
        },
        "supports-color": {
          "version": "5.5.0",
          "resolved": "https://registry.npmjs.org/supports-color/-/supports-color-5.5.0.tgz",
          "integrity": "sha512-QjVjwdXIt408MIiAqCX4oUKsgU2EqAGzs2Ppkm4aQYbjm+ZEWEcW4SfFNTr4uMNZma0ey4f5lgLrkB0aX0QMow==",
          "dev": true,
          "requires": {
            "has-flag": "^3.0.0"
          }
        }
      }
    },
    "@babel/parser": {
      "version": "7.3.4",
      "resolved": "https://registry.npmjs.org/@babel/parser/-/parser-7.3.4.tgz",
      "integrity": "sha512-tXZCqWtlOOP4wgCp6RjRvLmfuhnqTLy9VHwRochJBCP2nDm27JnnuFEnXFASVyQNHk36jD1tAammsCEEqgscIQ==",
      "dev": true
    },
    "@babel/runtime": {
      "version": "7.0.0",
      "resolved": "https://registry.npmjs.org/@babel/runtime/-/runtime-7.0.0.tgz",
      "integrity": "sha512-7hGhzlcmg01CvH1EHdSPVXYX1aJ8KCEyz6I9xYIi/asDtzBPMyMhVibhM/K6g/5qnKBwjZtp10bNZIEFTRW1MA==",
      "dev": true,
      "requires": {
        "regenerator-runtime": "^0.12.0"
      },
      "dependencies": {
        "regenerator-runtime": {
          "version": "0.12.1",
          "resolved": "https://registry.npmjs.org/regenerator-runtime/-/regenerator-runtime-0.12.1.tgz",
          "integrity": "sha512-odxIc1/vDlo4iZcfXqRYFj0vpXFNoGdKMAUieAlFYO6m/nl5e9KR/beGf41z4a1FI+aQgtjhuaSlDxQ0hmkrHg==",
          "dev": true
        }
      }
    },
    "@babel/template": {
      "version": "7.2.2",
      "resolved": "https://registry.npmjs.org/@babel/template/-/template-7.2.2.tgz",
      "integrity": "sha512-zRL0IMM02AUDwghf5LMSSDEz7sBCO2YnNmpg3uWTZj/v1rcG2BmQUvaGU8GhU8BvfMh1k2KIAYZ7Ji9KXPUg7g==",
      "dev": true,
      "requires": {
        "@babel/code-frame": "^7.0.0",
        "@babel/parser": "^7.2.2",
        "@babel/types": "^7.2.2"
      }
    },
    "@babel/traverse": {
      "version": "7.3.4",
      "resolved": "https://registry.npmjs.org/@babel/traverse/-/traverse-7.3.4.tgz",
      "integrity": "sha512-TvTHKp6471OYEcE/91uWmhR6PrrYywQntCHSaZ8CM8Vmp+pjAusal4nGB2WCCQd0rvI7nOMKn9GnbcvTUz3/ZQ==",
      "dev": true,
      "requires": {
        "@babel/code-frame": "^7.0.0",
        "@babel/generator": "^7.3.4",
        "@babel/helper-function-name": "^7.1.0",
        "@babel/helper-split-export-declaration": "^7.0.0",
        "@babel/parser": "^7.3.4",
        "@babel/types": "^7.3.4",
        "debug": "^4.1.0",
        "globals": "^11.1.0",
        "lodash": "^4.17.11"
      },
      "dependencies": {
        "debug": {
          "version": "4.1.1",
          "resolved": "https://registry.npmjs.org/debug/-/debug-4.1.1.tgz",
          "integrity": "sha512-pYAIzeRo8J6KPEaJ0VWOh5Pzkbw/RetuzehGM7QRRX5he4fPHx2rdKMB256ehJCkX+XRQm16eZLqLNS8RSZXZw==",
          "dev": true,
          "requires": {
            "ms": "^2.1.1"
          }
        },
        "globals": {
          "version": "11.11.0",
          "resolved": "https://registry.npmjs.org/globals/-/globals-11.11.0.tgz",
          "integrity": "sha512-WHq43gS+6ufNOEqlrDBxVEbb8ntfXrfAUU2ZOpCxrBdGKW3gyv8mCxAfIBD0DroPKGrJ2eSsXsLtY9MPntsyTw==",
          "dev": true
        },
        "ms": {
          "version": "2.1.1",
          "resolved": "https://registry.npmjs.org/ms/-/ms-2.1.1.tgz",
          "integrity": "sha512-tgp+dl5cGk28utYktBsrFqA7HKgrhgPsg6Z/EfhWI4gl1Hwq8B/GmY/0oXZ6nF8hDVesS/FpnYaD/kOWhYQvyg==",
          "dev": true
        }
      }
    },
    "@babel/types": {
      "version": "7.3.4",
      "resolved": "https://registry.npmjs.org/@babel/types/-/types-7.3.4.tgz",
      "integrity": "sha512-WEkp8MsLftM7O/ty580wAmZzN1nDmCACc5+jFzUt+GUFNNIi3LdRlueYz0YIlmJhlZx1QYDMZL5vdWCL0fNjFQ==",
      "dev": true,
      "requires": {
        "esutils": "^2.0.2",
        "lodash": "^4.17.11",
        "to-fast-properties": "^2.0.0"
      },
      "dependencies": {
        "to-fast-properties": {
          "version": "2.0.0",
          "resolved": "https://registry.npmjs.org/to-fast-properties/-/to-fast-properties-2.0.0.tgz",
          "integrity": "sha1-3F5pjL0HkmW8c+A3doGk5Og/YW4=",
          "dev": true
        }
      }
    },
    "@iamstarkov/listr-update-renderer": {
      "version": "0.4.1",
      "resolved": "https://registry.npmjs.org/@iamstarkov/listr-update-renderer/-/listr-update-renderer-0.4.1.tgz",
      "integrity": "sha512-IJyxQWsYDEkf8C8QthBn5N8tIUR9V9je6j3sMIpAkonaadjbvxmRC6RAhpa3RKxndhNnU2M6iNbtJwd7usQYIA==",
      "dev": true,
      "requires": {
        "chalk": "^1.1.3",
        "cli-truncate": "^0.2.1",
        "elegant-spinner": "^1.0.1",
        "figures": "^1.7.0",
        "indent-string": "^3.0.0",
        "log-symbols": "^1.0.2",
        "log-update": "^2.3.0",
        "strip-ansi": "^3.0.1"
      },
      "dependencies": {
        "figures": {
          "version": "1.7.0",
          "resolved": "https://registry.npmjs.org/figures/-/figures-1.7.0.tgz",
          "integrity": "sha1-y+Hjr/zxzUS4DK3+0o3Hk6lwHS4=",
          "dev": true,
          "requires": {
            "escape-string-regexp": "^1.0.5",
            "object-assign": "^4.1.0"
          }
        },
        "log-symbols": {
          "version": "1.0.2",
          "resolved": "https://registry.npmjs.org/log-symbols/-/log-symbols-1.0.2.tgz",
          "integrity": "sha1-N2/3tY6jCGoPCfrMdGF+ylAeGhg=",
          "dev": true,
          "requires": {
            "chalk": "^1.0.0"
          }
        }
      }
    },
    "@samverschueren/stream-to-observable": {
      "version": "0.3.0",
      "resolved": "https://registry.npmjs.org/@samverschueren/stream-to-observable/-/stream-to-observable-0.3.0.tgz",
      "integrity": "sha512-MI4Xx6LHs4Webyvi6EbspgyAb4D2Q2VtnCQ1blOJcoLS6mVa8lNN2rkIy1CVxfTUpoyIbCTkXES1rLXztFD1lg==",
      "dev": true,
      "requires": {
        "any-observable": "^0.3.0"
      }
    },
    "@types/node": {
      "version": "10.12.27",
      "resolved": "https://registry.npmjs.org/@types/node/-/node-10.12.27.tgz",
      "integrity": "sha512-e9wgeY6gaY21on3ve0xAjgBVjGDWq/xUteK0ujsE53bUoxycMkqfnkUgMt6ffZtykZ5X12Mg3T7Pw4TRCObDKg==",
      "dev": true
    },
    "@webassemblyjs/ast": {
      "version": "1.5.13",
      "resolved": "https://registry.npmjs.org/@webassemblyjs/ast/-/ast-1.5.13.tgz",
      "integrity": "sha512-49nwvW/Hx9i+OYHg+mRhKZfAlqThr11Dqz8TsrvqGKMhdI2ijy3KBJOun2Z4770TPjrIJhR6KxChQIDaz8clDA==",
      "dev": true,
      "requires": {
        "@webassemblyjs/helper-module-context": "1.5.13",
        "@webassemblyjs/helper-wasm-bytecode": "1.5.13",
        "@webassemblyjs/wast-parser": "1.5.13",
        "debug": "^3.1.0",
        "mamacro": "^0.0.3"
      }
    },
    "@webassemblyjs/floating-point-hex-parser": {
      "version": "1.5.13",
      "resolved": "https://registry.npmjs.org/@webassemblyjs/floating-point-hex-parser/-/floating-point-hex-parser-1.5.13.tgz",
      "integrity": "sha512-vrvvB18Kh4uyghSKb0NTv+2WZx871WL2NzwMj61jcq2bXkyhRC+8Q0oD7JGVf0+5i/fKQYQSBCNMMsDMRVAMqA==",
      "dev": true
    },
    "@webassemblyjs/helper-api-error": {
      "version": "1.5.13",
      "resolved": "https://registry.npmjs.org/@webassemblyjs/helper-api-error/-/helper-api-error-1.5.13.tgz",
      "integrity": "sha512-dBh2CWYqjaDlvMmRP/kudxpdh30uXjIbpkLj9HQe+qtYlwvYjPRjdQXrq1cTAAOUSMTtzqbXIxEdEZmyKfcwsg==",
      "dev": true
    },
    "@webassemblyjs/helper-buffer": {
      "version": "1.5.13",
      "resolved": "https://registry.npmjs.org/@webassemblyjs/helper-buffer/-/helper-buffer-1.5.13.tgz",
      "integrity": "sha512-v7igWf1mHcpJNbn4m7e77XOAWXCDT76Xe7Is1VQFXc4K5jRcFrl9D0NrqM4XifQ0bXiuTSkTKMYqDxu5MhNljA==",
      "dev": true,
      "requires": {
        "debug": "^3.1.0"
      }
    },
    "@webassemblyjs/helper-code-frame": {
      "version": "1.5.13",
      "resolved": "https://registry.npmjs.org/@webassemblyjs/helper-code-frame/-/helper-code-frame-1.5.13.tgz",
      "integrity": "sha512-yN6ScQQDFCiAXnVctdVO/J5NQRbwyTbQzsGzEgXsAnrxhjp0xihh+nNHQTMrq5UhOqTb5LykpJAvEv9AT0jnAQ==",
      "dev": true,
      "requires": {
        "@webassemblyjs/wast-printer": "1.5.13"
      }
    },
    "@webassemblyjs/helper-fsm": {
      "version": "1.5.13",
      "resolved": "https://registry.npmjs.org/@webassemblyjs/helper-fsm/-/helper-fsm-1.5.13.tgz",
      "integrity": "sha512-hSIKzbXjVMRvy3Jzhgu+vDd/aswJ+UMEnLRCkZDdknZO3Z9e6rp1DAs0tdLItjCFqkz9+0BeOPK/mk3eYvVzZg==",
      "dev": true
    },
    "@webassemblyjs/helper-module-context": {
      "version": "1.5.13",
      "resolved": "https://registry.npmjs.org/@webassemblyjs/helper-module-context/-/helper-module-context-1.5.13.tgz",
      "integrity": "sha512-zxJXULGPLB7r+k+wIlvGlXpT4CYppRz8fLUM/xobGHc9Z3T6qlmJD9ySJ2jknuktuuiR9AjnNpKYDECyaiX+QQ==",
      "dev": true,
      "requires": {
        "debug": "^3.1.0",
        "mamacro": "^0.0.3"
      }
    },
    "@webassemblyjs/helper-wasm-bytecode": {
      "version": "1.5.13",
      "resolved": "https://registry.npmjs.org/@webassemblyjs/helper-wasm-bytecode/-/helper-wasm-bytecode-1.5.13.tgz",
      "integrity": "sha512-0n3SoNGLvbJIZPhtMFq0XmmnA/YmQBXaZKQZcW8maGKwLpVcgjNrxpFZHEOLKjXJYVN5Il8vSfG7nRX50Zn+aw==",
      "dev": true
    },
    "@webassemblyjs/helper-wasm-section": {
      "version": "1.5.13",
      "resolved": "https://registry.npmjs.org/@webassemblyjs/helper-wasm-section/-/helper-wasm-section-1.5.13.tgz",
      "integrity": "sha512-IJ/goicOZ5TT1axZFSnlAtz4m8KEjYr12BNOANAwGFPKXM4byEDaMNXYowHMG0yKV9a397eU/NlibFaLwr1fbw==",
      "dev": true,
      "requires": {
        "@webassemblyjs/ast": "1.5.13",
        "@webassemblyjs/helper-buffer": "1.5.13",
        "@webassemblyjs/helper-wasm-bytecode": "1.5.13",
        "@webassemblyjs/wasm-gen": "1.5.13",
        "debug": "^3.1.0"
      }
    },
    "@webassemblyjs/ieee754": {
      "version": "1.5.13",
      "resolved": "https://registry.npmjs.org/@webassemblyjs/ieee754/-/ieee754-1.5.13.tgz",
      "integrity": "sha512-TseswvXEPpG5TCBKoLx9tT7+/GMACjC1ruo09j46ULRZWYm8XHpDWaosOjTnI7kr4SRJFzA6MWoUkAB+YCGKKg==",
      "dev": true,
      "requires": {
        "ieee754": "^1.1.11"
      }
    },
    "@webassemblyjs/leb128": {
      "version": "1.5.13",
      "resolved": "https://registry.npmjs.org/@webassemblyjs/leb128/-/leb128-1.5.13.tgz",
      "integrity": "sha512-0NRMxrL+GG3eISGZBmLBLAVjphbN8Si15s7jzThaw1UE9e5BY1oH49/+MA1xBzxpf1OW5sf9OrPDOclk9wj2yg==",
      "dev": true,
      "requires": {
        "long": "4.0.0"
      },
      "dependencies": {
        "long": {
          "version": "4.0.0",
          "resolved": "https://registry.npmjs.org/long/-/long-4.0.0.tgz",
          "integrity": "sha512-XsP+KhQif4bjX1kbuSiySJFNAehNxgLb6hPRGJ9QsUr8ajHkuXGdrHmFUTUUXhDwVX2R5bY4JNZEwbUiMhV+MA==",
          "dev": true
        }
      }
    },
    "@webassemblyjs/utf8": {
      "version": "1.5.13",
      "resolved": "https://registry.npmjs.org/@webassemblyjs/utf8/-/utf8-1.5.13.tgz",
      "integrity": "sha512-Ve1ilU2N48Ew0lVGB8FqY7V7hXjaC4+PeZM+vDYxEd+R2iQ0q+Wb3Rw8v0Ri0+rxhoz6gVGsnQNb4FjRiEH/Ng==",
      "dev": true
    },
    "@webassemblyjs/wasm-edit": {
      "version": "1.5.13",
      "resolved": "https://registry.npmjs.org/@webassemblyjs/wasm-edit/-/wasm-edit-1.5.13.tgz",
      "integrity": "sha512-X7ZNW4+Hga4f2NmqENnHke2V/mGYK/xnybJSIXImt1ulxbCOEs/A+ZK/Km2jgihjyVxp/0z0hwIcxC6PrkWtgw==",
      "dev": true,
      "requires": {
        "@webassemblyjs/ast": "1.5.13",
        "@webassemblyjs/helper-buffer": "1.5.13",
        "@webassemblyjs/helper-wasm-bytecode": "1.5.13",
        "@webassemblyjs/helper-wasm-section": "1.5.13",
        "@webassemblyjs/wasm-gen": "1.5.13",
        "@webassemblyjs/wasm-opt": "1.5.13",
        "@webassemblyjs/wasm-parser": "1.5.13",
        "@webassemblyjs/wast-printer": "1.5.13",
        "debug": "^3.1.0"
      }
    },
    "@webassemblyjs/wasm-gen": {
      "version": "1.5.13",
      "resolved": "https://registry.npmjs.org/@webassemblyjs/wasm-gen/-/wasm-gen-1.5.13.tgz",
      "integrity": "sha512-yfv94Se8R73zmr8GAYzezFHc3lDwE/lBXQddSiIZEKZFuqy7yWtm3KMwA1uGbv5G1WphimJxboXHR80IgX1hQA==",
      "dev": true,
      "requires": {
        "@webassemblyjs/ast": "1.5.13",
        "@webassemblyjs/helper-wasm-bytecode": "1.5.13",
        "@webassemblyjs/ieee754": "1.5.13",
        "@webassemblyjs/leb128": "1.5.13",
        "@webassemblyjs/utf8": "1.5.13"
      }
    },
    "@webassemblyjs/wasm-opt": {
      "version": "1.5.13",
      "resolved": "https://registry.npmjs.org/@webassemblyjs/wasm-opt/-/wasm-opt-1.5.13.tgz",
      "integrity": "sha512-IkXSkgzVhQ0QYAdIayuCWMmXSYx0dHGU8Ah/AxJf1gBvstMWVnzJnBwLsXLyD87VSBIcsqkmZ28dVb0mOC3oBg==",
      "dev": true,
      "requires": {
        "@webassemblyjs/ast": "1.5.13",
        "@webassemblyjs/helper-buffer": "1.5.13",
        "@webassemblyjs/wasm-gen": "1.5.13",
        "@webassemblyjs/wasm-parser": "1.5.13",
        "debug": "^3.1.0"
      }
    },
    "@webassemblyjs/wasm-parser": {
      "version": "1.5.13",
      "resolved": "https://registry.npmjs.org/@webassemblyjs/wasm-parser/-/wasm-parser-1.5.13.tgz",
      "integrity": "sha512-XnYoIcu2iqq8/LrtmdnN3T+bRjqYFjRHqWbqK3osD/0r/Fcv4d9ecRzjVtC29ENEuNTK4mQ9yyxCBCbK8S/cpg==",
      "dev": true,
      "requires": {
        "@webassemblyjs/ast": "1.5.13",
        "@webassemblyjs/helper-api-error": "1.5.13",
        "@webassemblyjs/helper-wasm-bytecode": "1.5.13",
        "@webassemblyjs/ieee754": "1.5.13",
        "@webassemblyjs/leb128": "1.5.13",
        "@webassemblyjs/utf8": "1.5.13"
      }
    },
    "@webassemblyjs/wast-parser": {
      "version": "1.5.13",
      "resolved": "https://registry.npmjs.org/@webassemblyjs/wast-parser/-/wast-parser-1.5.13.tgz",
      "integrity": "sha512-Lbz65T0LQ1LgzKiUytl34CwuhMNhaCLgrh0JW4rJBN6INnBB8NMwUfQM+FxTnLY9qJ+lHJL/gCM5xYhB9oWi4A==",
      "dev": true,
      "requires": {
        "@webassemblyjs/ast": "1.5.13",
        "@webassemblyjs/floating-point-hex-parser": "1.5.13",
        "@webassemblyjs/helper-api-error": "1.5.13",
        "@webassemblyjs/helper-code-frame": "1.5.13",
        "@webassemblyjs/helper-fsm": "1.5.13",
        "long": "^3.2.0",
        "mamacro": "^0.0.3"
      }
    },
    "@webassemblyjs/wast-printer": {
      "version": "1.5.13",
      "resolved": "https://registry.npmjs.org/@webassemblyjs/wast-printer/-/wast-printer-1.5.13.tgz",
      "integrity": "sha512-QcwogrdqcBh8Z+eUF8SG+ag5iwQSXxQJELBEHmLkk790wgQgnIMmntT2sMAMw53GiFNckArf5X0bsCA44j3lWQ==",
      "dev": true,
      "requires": {
        "@webassemblyjs/ast": "1.5.13",
        "@webassemblyjs/wast-parser": "1.5.13",
        "long": "^3.2.0"
      }
    },
    "abstract-leveldown": {
      "version": "3.0.0",
      "resolved": "https://registry.npmjs.org/abstract-leveldown/-/abstract-leveldown-3.0.0.tgz",
      "integrity": "sha512-KUWx9UWGQD12zsmLNj64/pndaz4iJh/Pj7nopgkfDG6RlCcbMZvT6+9l7dchK4idog2Is8VdC/PvNbFuFmalIQ==",
      "requires": {
        "xtend": "~4.0.0"
      }
    },
    "accepts": {
      "version": "1.3.5",
      "resolved": "https://registry.npmjs.org/accepts/-/accepts-1.3.5.tgz",
      "integrity": "sha1-63d99gEXI6OxTopywIBcjoZ0a9I=",
      "dev": true,
      "optional": true,
      "requires": {
        "mime-types": "~2.1.18",
        "negotiator": "0.6.1"
      }
    },
    "acorn": {
      "version": "6.1.1",
      "resolved": "https://registry.npmjs.org/acorn/-/acorn-6.1.1.tgz",
      "integrity": "sha512-jPTiwtOxaHNaAPg/dmrJ/beuzLRnXtB0kQPQ8JpotKJgTB6rX6c8mlf315941pyjBSaPg8NHXS9fhP4u17DpGA==",
      "dev": true
    },
    "acorn-dynamic-import": {
      "version": "3.0.0",
      "resolved": "https://registry.npmjs.org/acorn-dynamic-import/-/acorn-dynamic-import-3.0.0.tgz",
      "integrity": "sha512-zVWV8Z8lislJoOKKqdNMOB+s6+XV5WERty8MnKBeFgwA+19XJjJHs2RP5dzM57FftIs+jQnRToLiWazKr6sSWg==",
      "dev": true,
      "requires": {
        "acorn": "^5.0.0"
      },
      "dependencies": {
        "acorn": {
          "version": "5.7.3",
          "resolved": "https://registry.npmjs.org/acorn/-/acorn-5.7.3.tgz",
          "integrity": "sha512-T/zvzYRfbVojPWahDsE5evJdHb3oJoQfFbsrKM7w5Zcs++Tr257tia3BmMP8XYVjp1S9RZXQMh7gao96BlqZOw==",
          "dev": true
        }
      }
    },
    "acorn-jsx": {
      "version": "5.0.1",
      "resolved": "https://registry.npmjs.org/acorn-jsx/-/acorn-jsx-5.0.1.tgz",
      "integrity": "sha512-HJ7CfNHrfJLlNTzIEUTj43LNWGkqpRLxm3YjAlcD0ACydk9XynzYsCBHxut+iqt+1aBXkx9UP/w/ZqMr13XIzg==",
      "dev": true
    },
    "aes-js": {
      "version": "3.1.2",
      "resolved": "https://registry.npmjs.org/aes-js/-/aes-js-3.1.2.tgz",
      "integrity": "sha512-e5pEa2kBnBOgR4Y/p20pskXI74UEz7de8ZGVo58asOtvSVG5YAbJeELPZxOmt+Bnz3rX753YKhfIn4X4l1PPRQ==",
      "dev": true,
      "optional": true
    },
    "ajv": {
      "version": "6.9.2",
      "resolved": "https://registry.npmjs.org/ajv/-/ajv-6.9.2.tgz",
      "integrity": "sha512-4UFy0/LgDo7Oa/+wOAlj44tp9K78u38E5/359eSrqEp1Z5PdVfimCcs7SluXMP755RUQu6d2b4AvF0R1C9RZjg==",
      "requires": {
        "fast-deep-equal": "^2.0.1",
        "fast-json-stable-stringify": "^2.0.0",
        "json-schema-traverse": "^0.4.1",
        "uri-js": "^4.2.2"
      }
    },
    "ajv-keywords": {
      "version": "3.4.0",
      "resolved": "https://registry.npmjs.org/ajv-keywords/-/ajv-keywords-3.4.0.tgz",
      "integrity": "sha512-aUjdRFISbuFOl0EIZc+9e4FfZp0bDZgAdOOf30bJmw8VM9v84SHyVyxDfbWxpGYbdZD/9XoKxfHVNmxPkhwyGw==",
      "dev": true
    },
    "ansi-escapes": {
      "version": "3.2.0",
      "resolved": "https://registry.npmjs.org/ansi-escapes/-/ansi-escapes-3.2.0.tgz",
      "integrity": "sha512-cBhpre4ma+U0T1oM5fXg7Dy1Jw7zzwv7lt/GoCpr+hDQJoYnKVPLL4dCvSEFMmQurOQvSrwT7SL/DAlhBI97RQ==",
      "dev": true
    },
    "ansi-regex": {
      "version": "2.1.1",
      "resolved": "https://registry.npmjs.org/ansi-regex/-/ansi-regex-2.1.1.tgz",
      "integrity": "sha1-w7M6te42DYbg5ijwRorn7yfWVN8="
    },
    "ansi-styles": {
      "version": "2.2.1",
      "resolved": "https://registry.npmjs.org/ansi-styles/-/ansi-styles-2.2.1.tgz",
      "integrity": "sha1-tDLdM1i2NM914eRmQ2gkBTPB3b4="
    },
    "any-observable": {
      "version": "0.3.0",
      "resolved": "https://registry.npmjs.org/any-observable/-/any-observable-0.3.0.tgz",
      "integrity": "sha512-/FQM1EDkTsf63Ub2C6O7GuYFDsSXUwsaZDurV0np41ocwq0jthUAYCmhBX9f+KwlaCgIuWyr/4WlUQUBfKfZog==",
      "dev": true
    },
    "any-promise": {
      "version": "1.3.0",
      "resolved": "https://registry.npmjs.org/any-promise/-/any-promise-1.3.0.tgz",
      "integrity": "sha1-q8av7tzqUugJzcA3au0845Y10X8=",
      "dev": true,
      "optional": true
    },
    "anymatch": {
      "version": "2.0.0",
      "resolved": "https://registry.npmjs.org/anymatch/-/anymatch-2.0.0.tgz",
      "integrity": "sha512-5teOsQWABXHHBFP9y3skS5P3d/WfWXpv3FUpy+LorMrNYaT9pI4oLMQX7jzQ2KklNpGpWHzdCXTDT2Y3XGlZBw==",
      "dev": true,
      "requires": {
        "micromatch": "^3.1.4",
        "normalize-path": "^2.1.1"
      },
      "dependencies": {
        "normalize-path": {
          "version": "2.1.1",
          "resolved": "https://registry.npmjs.org/normalize-path/-/normalize-path-2.1.1.tgz",
          "integrity": "sha1-GrKLVW4Zg2Oowab35vogE3/mrtk=",
          "dev": true,
          "requires": {
            "remove-trailing-separator": "^1.0.1"
          }
        }
      }
    },
    "aproba": {
      "version": "1.2.0",
      "resolved": "https://registry.npmjs.org/aproba/-/aproba-1.2.0.tgz",
      "integrity": "sha512-Y9J6ZjXtoYh8RnXVCMOU/ttDmk1aBjunq9vO0ta5x85WDQiQfUF9sIPBITdbiiIVcBo03Hi3jMxigBtsddlXRw==",
      "dev": true
    },
    "argparse": {
      "version": "1.0.10",
      "resolved": "https://registry.npmjs.org/argparse/-/argparse-1.0.10.tgz",
      "integrity": "sha512-o5Roy6tNG4SL/FOkCAN6RzjiakZS25RLYFrcMttJqbdd8BWrnA+fGz57iN5Pb06pvBGvl5gQ0B48dJlslXvoTg==",
      "dev": true,
      "requires": {
        "sprintf-js": "~1.0.2"
      }
    },
    "arr-diff": {
      "version": "4.0.0",
      "resolved": "https://registry.npmjs.org/arr-diff/-/arr-diff-4.0.0.tgz",
      "integrity": "sha1-1kYQdP6/7HHn4VI1dhoyml3HxSA=",
      "dev": true
    },
    "arr-flatten": {
      "version": "1.1.0",
      "resolved": "https://registry.npmjs.org/arr-flatten/-/arr-flatten-1.1.0.tgz",
      "integrity": "sha512-L3hKV5R/p5o81R7O02IGnwpDmkp6E982XhtbuwSe3O4qOtMMMtodicASA1Cny2U+aCXcNpml+m4dPsvsJ3jatg==",
      "dev": true
    },
    "arr-union": {
      "version": "3.1.0",
      "resolved": "https://registry.npmjs.org/arr-union/-/arr-union-3.1.0.tgz",
      "integrity": "sha1-45sJrqne+Gao8gbiiK9jkZuuOcQ=",
      "dev": true
    },
    "array-flatten": {
      "version": "1.1.1",
      "resolved": "https://registry.npmjs.org/array-flatten/-/array-flatten-1.1.1.tgz",
      "integrity": "sha1-ml9pkFGx5wczKPKgCJaLZOopVdI=",
      "dev": true,
      "optional": true
    },
    "array-union": {
      "version": "1.0.2",
      "resolved": "https://registry.npmjs.org/array-union/-/array-union-1.0.2.tgz",
      "integrity": "sha1-mjRBDk9OPaI96jdb5b5w8kd47Dk=",
      "dev": true,
      "requires": {
        "array-uniq": "^1.0.1"
      }
    },
    "array-uniq": {
      "version": "1.0.3",
      "resolved": "https://registry.npmjs.org/array-uniq/-/array-uniq-1.0.3.tgz",
      "integrity": "sha1-r2rId6Jcx/dOBYiUdThY39sk/bY=",
      "dev": true
    },
    "array-unique": {
      "version": "0.3.2",
      "resolved": "https://registry.npmjs.org/array-unique/-/array-unique-0.3.2.tgz",
      "integrity": "sha1-qJS3XUvE9s1nnvMkSp/Y9Gri1Cg=",
      "dev": true
    },
    "arrify": {
      "version": "1.0.1",
      "resolved": "https://registry.npmjs.org/arrify/-/arrify-1.0.1.tgz",
      "integrity": "sha1-iYUI2iIm84DfkEcoRWhJwVAaSw0=",
      "dev": true
    },
    "asn1": {
      "version": "0.2.4",
      "resolved": "https://registry.npmjs.org/asn1/-/asn1-0.2.4.tgz",
      "integrity": "sha512-jxwzQpLQjSmWXgwaCZE9Nz+glAG01yF1QnWgbhGwHI5A6FRIEY6IVqtHhIepHqI7/kyEyQEagBC5mBEFlIYvdg==",
      "requires": {
        "safer-buffer": "~2.1.0"
      }
    },
    "asn1.js": {
      "version": "4.10.1",
      "resolved": "https://registry.npmjs.org/asn1.js/-/asn1.js-4.10.1.tgz",
      "integrity": "sha512-p32cOF5q0Zqs9uBiONKYLm6BClCoBCM5O9JfeUSlnQLBTxYdTK+pW+nXflm8UkKd2UYlEbYz5qEi0JuZR9ckSw==",
      "dev": true,
      "requires": {
        "bn.js": "^4.0.0",
        "inherits": "^2.0.1",
        "minimalistic-assert": "^1.0.0"
      }
    },
    "assert": {
      "version": "1.4.1",
      "resolved": "https://registry.npmjs.org/assert/-/assert-1.4.1.tgz",
      "integrity": "sha1-mZEtWRg2tab1s0XA8H7vwI/GXZE=",
      "dev": true,
      "requires": {
        "util": "0.10.3"
      }
    },
    "assert-match": {
      "version": "1.1.1",
      "resolved": "https://registry.npmjs.org/assert-match/-/assert-match-1.1.1.tgz",
      "integrity": "sha512-c0QY2kpYVrH/jis6cCq9Mnt4/bIdGALDh1N8HY9ZARZedsMs5LSbgywxkjd5A1uNVLN0L8evANxBPxKiabVoZw==",
      "dev": true,
      "requires": {
        "assert": "^1.4.1",
        "babel-runtime": "^6.23.0",
        "es-to-primitive": "^1.1.1",
        "lodash.merge": "^4.6.0"
      }
    },
    "assert-plus": {
      "version": "1.0.0",
      "resolved": "https://registry.npmjs.org/assert-plus/-/assert-plus-1.0.0.tgz",
      "integrity": "sha1-8S4PPF13sLHN2RRpQuTpbB5N1SU="
    },
    "assign-symbols": {
      "version": "1.0.0",
      "resolved": "https://registry.npmjs.org/assign-symbols/-/assign-symbols-1.0.0.tgz",
      "integrity": "sha1-WWZ/QfrdTyDMvCu5a41Pf3jsA2c=",
      "dev": true
    },
    "astral-regex": {
      "version": "1.0.0",
      "resolved": "https://registry.npmjs.org/astral-regex/-/astral-regex-1.0.0.tgz",
      "integrity": "sha512-+Ryf6g3BKoRc7jfp7ad8tM4TtMiaWvbF/1/sQcZPkkS7ag3D5nMBCe2UfOTONtAkaG0tO0ij3C5Lwmf1EiyjHg==",
      "dev": true
    },
    "async": {
      "version": "2.6.1",
      "resolved": "https://registry.npmjs.org/async/-/async-2.6.1.tgz",
      "integrity": "sha512-fNEiL2+AZt6AlAw/29Cr0UDe4sRAHCpEHh54WMz+Bb7QfNcFw4h3loofyJpLeQs4Yx7yuqu/2dLgM5hKOs6HlQ==",
      "requires": {
        "lodash": "^4.17.10"
      }
    },
    "async-each": {
      "version": "1.0.1",
      "resolved": "https://registry.npmjs.org/async-each/-/async-each-1.0.1.tgz",
      "integrity": "sha1-GdOGodntxufByF04iu28xW0zYC0=",
      "dev": true
    },
    "async-eventemitter": {
      "version": "0.2.4",
      "resolved": "https://registry.npmjs.org/async-eventemitter/-/async-eventemitter-0.2.4.tgz",
      "integrity": "sha512-pd20BwL7Yt1zwDFy+8MX8F1+WCT8aQeKj0kQnTrH9WaeRETlRamVhD0JtRPmrV4GfOJ2F9CvdQkZeZhnh2TuHw==",
      "requires": {
        "async": "^2.4.0"
      }
    },
    "async-limiter": {
      "version": "1.0.0",
      "resolved": "https://registry.npmjs.org/async-limiter/-/async-limiter-1.0.0.tgz",
      "integrity": "sha512-jp/uFnooOiO+L211eZOoSyzpOITMXx1rBITauYykG3BRYPu8h0UcxsPNB04RR5vo4Tyz3+ay17tR6JVf9qzYWg=="
    },
    "asynckit": {
      "version": "0.4.0",
      "resolved": "https://registry.npmjs.org/asynckit/-/asynckit-0.4.0.tgz",
      "integrity": "sha1-x57Zf380y48robyXkLzDZkdLS3k="
    },
    "atob": {
      "version": "2.1.2",
      "resolved": "https://registry.npmjs.org/atob/-/atob-2.1.2.tgz",
      "integrity": "sha512-Wm6ukoaOGJi/73p/cl2GvLjTI5JM1k/O14isD73YML8StrH/7/lRFgmg8nICZgD3bZZvjwCGxtMOD3wWNAu8cg==",
      "dev": true
    },
    "aws-sign2": {
      "version": "0.7.0",
      "resolved": "https://registry.npmjs.org/aws-sign2/-/aws-sign2-0.7.0.tgz",
      "integrity": "sha1-tG6JCTSpWR8tL2+G1+ap8bP+dqg="
    },
    "aws4": {
      "version": "1.8.0",
      "resolved": "https://registry.npmjs.org/aws4/-/aws4-1.8.0.tgz",
      "integrity": "sha512-ReZxvNHIOv88FlT7rxcXIIC0fPt4KZqZbOlivyWtXLt8ESx84zd3kMC6iK5jVeS2qt+g7ftS7ye4fi06X5rtRQ=="
    },
    "babel-code-frame": {
      "version": "6.26.0",
      "resolved": "https://registry.npmjs.org/babel-code-frame/-/babel-code-frame-6.26.0.tgz",
      "integrity": "sha1-Y/1D99weO7fONZR9uP42mj9Yx0s=",
      "requires": {
        "chalk": "^1.1.3",
        "esutils": "^2.0.2",
        "js-tokens": "^3.0.2"
      }
    },
    "babel-core": {
      "version": "6.26.3",
      "resolved": "https://registry.npmjs.org/babel-core/-/babel-core-6.26.3.tgz",
      "integrity": "sha512-6jyFLuDmeidKmUEb3NM+/yawG0M2bDZ9Z1qbZP59cyHLz8kYGKYwpJP0UwUKKUiTRNvxfLesJnTedqczP7cTDA==",
      "requires": {
        "babel-code-frame": "^6.26.0",
        "babel-generator": "^6.26.0",
        "babel-helpers": "^6.24.1",
        "babel-messages": "^6.23.0",
        "babel-register": "^6.26.0",
        "babel-runtime": "^6.26.0",
        "babel-template": "^6.26.0",
        "babel-traverse": "^6.26.0",
        "babel-types": "^6.26.0",
        "babylon": "^6.18.0",
        "convert-source-map": "^1.5.1",
        "debug": "^2.6.9",
        "json5": "^0.5.1",
        "lodash": "^4.17.4",
        "minimatch": "^3.0.4",
        "path-is-absolute": "^1.0.1",
        "private": "^0.1.8",
        "slash": "^1.0.0",
        "source-map": "^0.5.7"
      },
      "dependencies": {
        "debug": {
          "version": "2.6.9",
          "resolved": "https://registry.npmjs.org/debug/-/debug-2.6.9.tgz",
          "integrity": "sha512-bC7ElrdJaJnPbAP+1EotYvqZsb3ecl5wi6Bfi6BJTUcNowp6cvspg0jXznRTKDjm/E7AdgFBVeAPVMNcKGsHMA==",
          "requires": {
            "ms": "2.0.0"
          }
        },
        "source-map": {
          "version": "0.5.7",
          "resolved": "https://registry.npmjs.org/source-map/-/source-map-0.5.7.tgz",
          "integrity": "sha1-igOdLRAh0i0eoUyA2OpGi6LvP8w="
        }
      }
    },
    "babel-generator": {
      "version": "6.26.1",
      "resolved": "https://registry.npmjs.org/babel-generator/-/babel-generator-6.26.1.tgz",
      "integrity": "sha512-HyfwY6ApZj7BYTcJURpM5tznulaBvyio7/0d4zFOeMPUmfxkCjHocCuoLa2SAGzBI8AREcH3eP3758F672DppA==",
      "requires": {
        "babel-messages": "^6.23.0",
        "babel-runtime": "^6.26.0",
        "babel-types": "^6.26.0",
        "detect-indent": "^4.0.0",
        "jsesc": "^1.3.0",
        "lodash": "^4.17.4",
        "source-map": "^0.5.7",
        "trim-right": "^1.0.1"
      },
      "dependencies": {
        "jsesc": {
          "version": "1.3.0",
          "resolved": "https://registry.npmjs.org/jsesc/-/jsesc-1.3.0.tgz",
          "integrity": "sha1-RsP+yMGJKxKwgz25vHYiF226s0s="
        },
        "source-map": {
          "version": "0.5.7",
          "resolved": "https://registry.npmjs.org/source-map/-/source-map-0.5.7.tgz",
          "integrity": "sha1-igOdLRAh0i0eoUyA2OpGi6LvP8w="
        }
      }
    },
    "babel-helper-builder-binary-assignment-operator-visitor": {
      "version": "6.24.1",
      "resolved": "https://registry.npmjs.org/babel-helper-builder-binary-assignment-operator-visitor/-/babel-helper-builder-binary-assignment-operator-visitor-6.24.1.tgz",
      "integrity": "sha1-zORReto1b0IgvK6KAsKzRvmlZmQ=",
      "requires": {
        "babel-helper-explode-assignable-expression": "^6.24.1",
        "babel-runtime": "^6.22.0",
        "babel-types": "^6.24.1"
      }
    },
    "babel-helper-call-delegate": {
      "version": "6.24.1",
      "resolved": "https://registry.npmjs.org/babel-helper-call-delegate/-/babel-helper-call-delegate-6.24.1.tgz",
      "integrity": "sha1-7Oaqzdx25Bw0YfiL/Fdb0Nqi340=",
      "requires": {
        "babel-helper-hoist-variables": "^6.24.1",
        "babel-runtime": "^6.22.0",
        "babel-traverse": "^6.24.1",
        "babel-types": "^6.24.1"
      }
    },
    "babel-helper-define-map": {
      "version": "6.26.0",
      "resolved": "https://registry.npmjs.org/babel-helper-define-map/-/babel-helper-define-map-6.26.0.tgz",
      "integrity": "sha1-pfVtq0GiX5fstJjH66ypgZ+Vvl8=",
      "requires": {
        "babel-helper-function-name": "^6.24.1",
        "babel-runtime": "^6.26.0",
        "babel-types": "^6.26.0",
        "lodash": "^4.17.4"
      }
    },
    "babel-helper-explode-assignable-expression": {
      "version": "6.24.1",
      "resolved": "https://registry.npmjs.org/babel-helper-explode-assignable-expression/-/babel-helper-explode-assignable-expression-6.24.1.tgz",
      "integrity": "sha1-8luCz33BBDPFX3BZLVdGQArCLKo=",
      "requires": {
        "babel-runtime": "^6.22.0",
        "babel-traverse": "^6.24.1",
        "babel-types": "^6.24.1"
      }
    },
    "babel-helper-function-name": {
      "version": "6.24.1",
      "resolved": "https://registry.npmjs.org/babel-helper-function-name/-/babel-helper-function-name-6.24.1.tgz",
      "integrity": "sha1-00dbjAPtmCQqJbSDUasYOZ01gKk=",
      "requires": {
        "babel-helper-get-function-arity": "^6.24.1",
        "babel-runtime": "^6.22.0",
        "babel-template": "^6.24.1",
        "babel-traverse": "^6.24.1",
        "babel-types": "^6.24.1"
      }
    },
    "babel-helper-get-function-arity": {
      "version": "6.24.1",
      "resolved": "https://registry.npmjs.org/babel-helper-get-function-arity/-/babel-helper-get-function-arity-6.24.1.tgz",
      "integrity": "sha1-j3eCqpNAfEHTqlCQj4mwMbG2hT0=",
      "requires": {
        "babel-runtime": "^6.22.0",
        "babel-types": "^6.24.1"
      }
    },
    "babel-helper-hoist-variables": {
      "version": "6.24.1",
      "resolved": "https://registry.npmjs.org/babel-helper-hoist-variables/-/babel-helper-hoist-variables-6.24.1.tgz",
      "integrity": "sha1-HssnaJydJVE+rbyZFKc/VAi+enY=",
      "requires": {
        "babel-runtime": "^6.22.0",
        "babel-types": "^6.24.1"
      }
    },
    "babel-helper-optimise-call-expression": {
      "version": "6.24.1",
      "resolved": "https://registry.npmjs.org/babel-helper-optimise-call-expression/-/babel-helper-optimise-call-expression-6.24.1.tgz",
      "integrity": "sha1-96E0J7qfc/j0+pk8VKl4gtEkQlc=",
      "requires": {
        "babel-runtime": "^6.22.0",
        "babel-types": "^6.24.1"
      }
    },
    "babel-helper-regex": {
      "version": "6.26.0",
      "resolved": "https://registry.npmjs.org/babel-helper-regex/-/babel-helper-regex-6.26.0.tgz",
      "integrity": "sha1-MlxZ+QL4LyS3T6zu0DY5VPZJXnI=",
      "requires": {
        "babel-runtime": "^6.26.0",
        "babel-types": "^6.26.0",
        "lodash": "^4.17.4"
      }
    },
    "babel-helper-remap-async-to-generator": {
      "version": "6.24.1",
      "resolved": "https://registry.npmjs.org/babel-helper-remap-async-to-generator/-/babel-helper-remap-async-to-generator-6.24.1.tgz",
      "integrity": "sha1-XsWBgnrXI/7N04HxySg5BnbkVRs=",
      "requires": {
        "babel-helper-function-name": "^6.24.1",
        "babel-runtime": "^6.22.0",
        "babel-template": "^6.24.1",
        "babel-traverse": "^6.24.1",
        "babel-types": "^6.24.1"
      }
    },
    "babel-helper-replace-supers": {
      "version": "6.24.1",
      "resolved": "https://registry.npmjs.org/babel-helper-replace-supers/-/babel-helper-replace-supers-6.24.1.tgz",
      "integrity": "sha1-v22/5Dk40XNpohPKiov3S2qQqxo=",
      "requires": {
        "babel-helper-optimise-call-expression": "^6.24.1",
        "babel-messages": "^6.23.0",
        "babel-runtime": "^6.22.0",
        "babel-template": "^6.24.1",
        "babel-traverse": "^6.24.1",
        "babel-types": "^6.24.1"
      }
    },
    "babel-helpers": {
      "version": "6.24.1",
      "resolved": "https://registry.npmjs.org/babel-helpers/-/babel-helpers-6.24.1.tgz",
      "integrity": "sha1-NHHenK7DiOXIUOWX5Yom3fN2ArI=",
      "requires": {
        "babel-runtime": "^6.22.0",
        "babel-template": "^6.24.1"
      }
    },
    "babel-messages": {
      "version": "6.23.0",
      "resolved": "https://registry.npmjs.org/babel-messages/-/babel-messages-6.23.0.tgz",
      "integrity": "sha1-8830cDhYA1sqKVHG7F7fbGLyYw4=",
      "requires": {
        "babel-runtime": "^6.22.0"
      }
    },
    "babel-plugin-check-es2015-constants": {
      "version": "6.22.0",
      "resolved": "https://registry.npmjs.org/babel-plugin-check-es2015-constants/-/babel-plugin-check-es2015-constants-6.22.0.tgz",
      "integrity": "sha1-NRV7EBQm/S/9PaP3XH0ekYNbv4o=",
      "requires": {
        "babel-runtime": "^6.22.0"
      }
    },
    "babel-plugin-syntax-async-functions": {
      "version": "6.13.0",
      "resolved": "https://registry.npmjs.org/babel-plugin-syntax-async-functions/-/babel-plugin-syntax-async-functions-6.13.0.tgz",
      "integrity": "sha1-ytnK0RkbWtY0vzCuCHI5HgZHvpU="
    },
    "babel-plugin-syntax-exponentiation-operator": {
      "version": "6.13.0",
      "resolved": "https://registry.npmjs.org/babel-plugin-syntax-exponentiation-operator/-/babel-plugin-syntax-exponentiation-operator-6.13.0.tgz",
      "integrity": "sha1-nufoM3KQ2pUoggGmpX9BcDF4MN4="
    },
    "babel-plugin-syntax-trailing-function-commas": {
      "version": "6.22.0",
      "resolved": "https://registry.npmjs.org/babel-plugin-syntax-trailing-function-commas/-/babel-plugin-syntax-trailing-function-commas-6.22.0.tgz",
      "integrity": "sha1-ugNgk3+NBuQBgKQ/4NVhb/9TLPM="
    },
    "babel-plugin-transform-async-to-generator": {
      "version": "6.24.1",
      "resolved": "https://registry.npmjs.org/babel-plugin-transform-async-to-generator/-/babel-plugin-transform-async-to-generator-6.24.1.tgz",
      "integrity": "sha1-ZTbjeK/2yx1VF6wOQOs+n8jQh2E=",
      "requires": {
        "babel-helper-remap-async-to-generator": "^6.24.1",
        "babel-plugin-syntax-async-functions": "^6.8.0",
        "babel-runtime": "^6.22.0"
      }
    },
    "babel-plugin-transform-es2015-arrow-functions": {
      "version": "6.22.0",
      "resolved": "https://registry.npmjs.org/babel-plugin-transform-es2015-arrow-functions/-/babel-plugin-transform-es2015-arrow-functions-6.22.0.tgz",
      "integrity": "sha1-RSaSy3EdX3ncf4XkQM5BufJE0iE=",
      "requires": {
        "babel-runtime": "^6.22.0"
      }
    },
    "babel-plugin-transform-es2015-block-scoped-functions": {
      "version": "6.22.0",
      "resolved": "https://registry.npmjs.org/babel-plugin-transform-es2015-block-scoped-functions/-/babel-plugin-transform-es2015-block-scoped-functions-6.22.0.tgz",
      "integrity": "sha1-u8UbSflk1wy42OC5ToICRs46YUE=",
      "requires": {
        "babel-runtime": "^6.22.0"
      }
    },
    "babel-plugin-transform-es2015-block-scoping": {
      "version": "6.26.0",
      "resolved": "https://registry.npmjs.org/babel-plugin-transform-es2015-block-scoping/-/babel-plugin-transform-es2015-block-scoping-6.26.0.tgz",
      "integrity": "sha1-1w9SmcEwjQXBL0Y4E7CgnnOxiV8=",
      "requires": {
        "babel-runtime": "^6.26.0",
        "babel-template": "^6.26.0",
        "babel-traverse": "^6.26.0",
        "babel-types": "^6.26.0",
        "lodash": "^4.17.4"
      }
    },
    "babel-plugin-transform-es2015-classes": {
      "version": "6.24.1",
      "resolved": "https://registry.npmjs.org/babel-plugin-transform-es2015-classes/-/babel-plugin-transform-es2015-classes-6.24.1.tgz",
      "integrity": "sha1-WkxYpQyclGHlZLSyo7+ryXolhNs=",
      "requires": {
        "babel-helper-define-map": "^6.24.1",
        "babel-helper-function-name": "^6.24.1",
        "babel-helper-optimise-call-expression": "^6.24.1",
        "babel-helper-replace-supers": "^6.24.1",
        "babel-messages": "^6.23.0",
        "babel-runtime": "^6.22.0",
        "babel-template": "^6.24.1",
        "babel-traverse": "^6.24.1",
        "babel-types": "^6.24.1"
      }
    },
    "babel-plugin-transform-es2015-computed-properties": {
      "version": "6.24.1",
      "resolved": "https://registry.npmjs.org/babel-plugin-transform-es2015-computed-properties/-/babel-plugin-transform-es2015-computed-properties-6.24.1.tgz",
      "integrity": "sha1-b+Ko0WiV1WNPTNmZttNICjCBWbM=",
      "requires": {
        "babel-runtime": "^6.22.0",
        "babel-template": "^6.24.1"
      }
    },
    "babel-plugin-transform-es2015-destructuring": {
      "version": "6.23.0",
      "resolved": "https://registry.npmjs.org/babel-plugin-transform-es2015-destructuring/-/babel-plugin-transform-es2015-destructuring-6.23.0.tgz",
      "integrity": "sha1-mXux8auWf2gtKwh2/jWNYOdlxW0=",
      "requires": {
        "babel-runtime": "^6.22.0"
      }
    },
    "babel-plugin-transform-es2015-duplicate-keys": {
      "version": "6.24.1",
      "resolved": "https://registry.npmjs.org/babel-plugin-transform-es2015-duplicate-keys/-/babel-plugin-transform-es2015-duplicate-keys-6.24.1.tgz",
      "integrity": "sha1-c+s9MQypaePvnskcU3QabxV2Qj4=",
      "requires": {
        "babel-runtime": "^6.22.0",
        "babel-types": "^6.24.1"
      }
    },
    "babel-plugin-transform-es2015-for-of": {
      "version": "6.23.0",
      "resolved": "https://registry.npmjs.org/babel-plugin-transform-es2015-for-of/-/babel-plugin-transform-es2015-for-of-6.23.0.tgz",
      "integrity": "sha1-9HyVsrYT3x0+zC/bdXNiPHUkhpE=",
      "requires": {
        "babel-runtime": "^6.22.0"
      }
    },
    "babel-plugin-transform-es2015-function-name": {
      "version": "6.24.1",
      "resolved": "https://registry.npmjs.org/babel-plugin-transform-es2015-function-name/-/babel-plugin-transform-es2015-function-name-6.24.1.tgz",
      "integrity": "sha1-g0yJhTvDaxrw86TF26qU/Y6sqos=",
      "requires": {
        "babel-helper-function-name": "^6.24.1",
        "babel-runtime": "^6.22.0",
        "babel-types": "^6.24.1"
      }
    },
    "babel-plugin-transform-es2015-literals": {
      "version": "6.22.0",
      "resolved": "https://registry.npmjs.org/babel-plugin-transform-es2015-literals/-/babel-plugin-transform-es2015-literals-6.22.0.tgz",
      "integrity": "sha1-T1SgLWzWbPkVKAAZox0xklN3yi4=",
      "requires": {
        "babel-runtime": "^6.22.0"
      }
    },
    "babel-plugin-transform-es2015-modules-amd": {
      "version": "6.24.1",
      "resolved": "https://registry.npmjs.org/babel-plugin-transform-es2015-modules-amd/-/babel-plugin-transform-es2015-modules-amd-6.24.1.tgz",
      "integrity": "sha1-Oz5UAXI5hC1tGcMBHEvS8AoA0VQ=",
      "requires": {
        "babel-plugin-transform-es2015-modules-commonjs": "^6.24.1",
        "babel-runtime": "^6.22.0",
        "babel-template": "^6.24.1"
      }
    },
    "babel-plugin-transform-es2015-modules-commonjs": {
      "version": "6.26.2",
      "resolved": "https://registry.npmjs.org/babel-plugin-transform-es2015-modules-commonjs/-/babel-plugin-transform-es2015-modules-commonjs-6.26.2.tgz",
      "integrity": "sha512-CV9ROOHEdrjcwhIaJNBGMBCodN+1cfkwtM1SbUHmvyy35KGT7fohbpOxkE2uLz1o6odKK2Ck/tz47z+VqQfi9Q==",
      "requires": {
        "babel-plugin-transform-strict-mode": "^6.24.1",
        "babel-runtime": "^6.26.0",
        "babel-template": "^6.26.0",
        "babel-types": "^6.26.0"
      }
    },
    "babel-plugin-transform-es2015-modules-systemjs": {
      "version": "6.24.1",
      "resolved": "https://registry.npmjs.org/babel-plugin-transform-es2015-modules-systemjs/-/babel-plugin-transform-es2015-modules-systemjs-6.24.1.tgz",
      "integrity": "sha1-/4mhQrkRmpBhlfXxBuzzBdlAfSM=",
      "requires": {
        "babel-helper-hoist-variables": "^6.24.1",
        "babel-runtime": "^6.22.0",
        "babel-template": "^6.24.1"
      }
    },
    "babel-plugin-transform-es2015-modules-umd": {
      "version": "6.24.1",
      "resolved": "https://registry.npmjs.org/babel-plugin-transform-es2015-modules-umd/-/babel-plugin-transform-es2015-modules-umd-6.24.1.tgz",
      "integrity": "sha1-rJl+YoXNGO1hdq22B9YCNErThGg=",
      "requires": {
        "babel-plugin-transform-es2015-modules-amd": "^6.24.1",
        "babel-runtime": "^6.22.0",
        "babel-template": "^6.24.1"
      }
    },
    "babel-plugin-transform-es2015-object-super": {
      "version": "6.24.1",
      "resolved": "https://registry.npmjs.org/babel-plugin-transform-es2015-object-super/-/babel-plugin-transform-es2015-object-super-6.24.1.tgz",
      "integrity": "sha1-JM72muIcuDp/hgPa0CH1cusnj40=",
      "requires": {
        "babel-helper-replace-supers": "^6.24.1",
        "babel-runtime": "^6.22.0"
      }
    },
    "babel-plugin-transform-es2015-parameters": {
      "version": "6.24.1",
      "resolved": "https://registry.npmjs.org/babel-plugin-transform-es2015-parameters/-/babel-plugin-transform-es2015-parameters-6.24.1.tgz",
      "integrity": "sha1-V6w1GrScrxSpfNE7CfZv3wpiXys=",
      "requires": {
        "babel-helper-call-delegate": "^6.24.1",
        "babel-helper-get-function-arity": "^6.24.1",
        "babel-runtime": "^6.22.0",
        "babel-template": "^6.24.1",
        "babel-traverse": "^6.24.1",
        "babel-types": "^6.24.1"
      }
    },
    "babel-plugin-transform-es2015-shorthand-properties": {
      "version": "6.24.1",
      "resolved": "https://registry.npmjs.org/babel-plugin-transform-es2015-shorthand-properties/-/babel-plugin-transform-es2015-shorthand-properties-6.24.1.tgz",
      "integrity": "sha1-JPh11nIch2YbvZmkYi5R8U3jiqA=",
      "requires": {
        "babel-runtime": "^6.22.0",
        "babel-types": "^6.24.1"
      }
    },
    "babel-plugin-transform-es2015-spread": {
      "version": "6.22.0",
      "resolved": "https://registry.npmjs.org/babel-plugin-transform-es2015-spread/-/babel-plugin-transform-es2015-spread-6.22.0.tgz",
      "integrity": "sha1-1taKmfia7cRTbIGlQujdnxdG+NE=",
      "requires": {
        "babel-runtime": "^6.22.0"
      }
    },
    "babel-plugin-transform-es2015-sticky-regex": {
      "version": "6.24.1",
      "resolved": "https://registry.npmjs.org/babel-plugin-transform-es2015-sticky-regex/-/babel-plugin-transform-es2015-sticky-regex-6.24.1.tgz",
      "integrity": "sha1-AMHNsaynERLN8M9hJsLta0V8zbw=",
      "requires": {
        "babel-helper-regex": "^6.24.1",
        "babel-runtime": "^6.22.0",
        "babel-types": "^6.24.1"
      }
    },
    "babel-plugin-transform-es2015-template-literals": {
      "version": "6.22.0",
      "resolved": "https://registry.npmjs.org/babel-plugin-transform-es2015-template-literals/-/babel-plugin-transform-es2015-template-literals-6.22.0.tgz",
      "integrity": "sha1-qEs0UPfp+PH2g51taH2oS7EjbY0=",
      "requires": {
        "babel-runtime": "^6.22.0"
      }
    },
    "babel-plugin-transform-es2015-typeof-symbol": {
      "version": "6.23.0",
      "resolved": "https://registry.npmjs.org/babel-plugin-transform-es2015-typeof-symbol/-/babel-plugin-transform-es2015-typeof-symbol-6.23.0.tgz",
      "integrity": "sha1-3sCfHN3/lLUqxz1QXITfWdzOs3I=",
      "requires": {
        "babel-runtime": "^6.22.0"
      }
    },
    "babel-plugin-transform-es2015-unicode-regex": {
      "version": "6.24.1",
      "resolved": "https://registry.npmjs.org/babel-plugin-transform-es2015-unicode-regex/-/babel-plugin-transform-es2015-unicode-regex-6.24.1.tgz",
      "integrity": "sha1-04sS9C6nMj9yk4fxinxa4frrNek=",
      "requires": {
        "babel-helper-regex": "^6.24.1",
        "babel-runtime": "^6.22.0",
        "regexpu-core": "^2.0.0"
      }
    },
    "babel-plugin-transform-exponentiation-operator": {
      "version": "6.24.1",
      "resolved": "https://registry.npmjs.org/babel-plugin-transform-exponentiation-operator/-/babel-plugin-transform-exponentiation-operator-6.24.1.tgz",
      "integrity": "sha1-KrDJx/MJj6SJB3cruBP+QejeOg4=",
      "requires": {
        "babel-helper-builder-binary-assignment-operator-visitor": "^6.24.1",
        "babel-plugin-syntax-exponentiation-operator": "^6.8.0",
        "babel-runtime": "^6.22.0"
      }
    },
    "babel-plugin-transform-regenerator": {
      "version": "6.26.0",
      "resolved": "https://registry.npmjs.org/babel-plugin-transform-regenerator/-/babel-plugin-transform-regenerator-6.26.0.tgz",
      "integrity": "sha1-4HA2lvveJ/Cj78rPi03KL3s6jy8=",
      "requires": {
        "regenerator-transform": "^0.10.0"
      }
    },
    "babel-plugin-transform-strict-mode": {
      "version": "6.24.1",
      "resolved": "https://registry.npmjs.org/babel-plugin-transform-strict-mode/-/babel-plugin-transform-strict-mode-6.24.1.tgz",
      "integrity": "sha1-1fr3qleKZbvlkc9e2uBKDGcCB1g=",
      "requires": {
        "babel-runtime": "^6.22.0",
        "babel-types": "^6.24.1"
      }
    },
    "babel-preset-env": {
      "version": "1.7.0",
      "resolved": "https://registry.npmjs.org/babel-preset-env/-/babel-preset-env-1.7.0.tgz",
      "integrity": "sha512-9OR2afuKDneX2/q2EurSftUYM0xGu4O2D9adAhVfADDhrYDaxXV0rBbevVYoY9n6nyX1PmQW/0jtpJvUNr9CHg==",
      "requires": {
        "babel-plugin-check-es2015-constants": "^6.22.0",
        "babel-plugin-syntax-trailing-function-commas": "^6.22.0",
        "babel-plugin-transform-async-to-generator": "^6.22.0",
        "babel-plugin-transform-es2015-arrow-functions": "^6.22.0",
        "babel-plugin-transform-es2015-block-scoped-functions": "^6.22.0",
        "babel-plugin-transform-es2015-block-scoping": "^6.23.0",
        "babel-plugin-transform-es2015-classes": "^6.23.0",
        "babel-plugin-transform-es2015-computed-properties": "^6.22.0",
        "babel-plugin-transform-es2015-destructuring": "^6.23.0",
        "babel-plugin-transform-es2015-duplicate-keys": "^6.22.0",
        "babel-plugin-transform-es2015-for-of": "^6.23.0",
        "babel-plugin-transform-es2015-function-name": "^6.22.0",
        "babel-plugin-transform-es2015-literals": "^6.22.0",
        "babel-plugin-transform-es2015-modules-amd": "^6.22.0",
        "babel-plugin-transform-es2015-modules-commonjs": "^6.23.0",
        "babel-plugin-transform-es2015-modules-systemjs": "^6.23.0",
        "babel-plugin-transform-es2015-modules-umd": "^6.23.0",
        "babel-plugin-transform-es2015-object-super": "^6.22.0",
        "babel-plugin-transform-es2015-parameters": "^6.23.0",
        "babel-plugin-transform-es2015-shorthand-properties": "^6.22.0",
        "babel-plugin-transform-es2015-spread": "^6.22.0",
        "babel-plugin-transform-es2015-sticky-regex": "^6.22.0",
        "babel-plugin-transform-es2015-template-literals": "^6.22.0",
        "babel-plugin-transform-es2015-typeof-symbol": "^6.23.0",
        "babel-plugin-transform-es2015-unicode-regex": "^6.22.0",
        "babel-plugin-transform-exponentiation-operator": "^6.22.0",
        "babel-plugin-transform-regenerator": "^6.22.0",
        "browserslist": "^3.2.6",
        "invariant": "^2.2.2",
        "semver": "^5.3.0"
      }
    },
    "babel-register": {
      "version": "6.26.0",
      "resolved": "https://registry.npmjs.org/babel-register/-/babel-register-6.26.0.tgz",
      "integrity": "sha1-btAhFz4vy0htestFxgCahW9kcHE=",
      "requires": {
        "babel-core": "^6.26.0",
        "babel-runtime": "^6.26.0",
        "core-js": "^2.5.0",
        "home-or-tmp": "^2.0.0",
        "lodash": "^4.17.4",
        "mkdirp": "^0.5.1",
        "source-map-support": "^0.4.15"
      },
      "dependencies": {
        "source-map": {
          "version": "0.5.7",
          "resolved": "https://registry.npmjs.org/source-map/-/source-map-0.5.7.tgz",
          "integrity": "sha1-igOdLRAh0i0eoUyA2OpGi6LvP8w="
        },
        "source-map-support": {
          "version": "0.4.18",
          "resolved": "https://registry.npmjs.org/source-map-support/-/source-map-support-0.4.18.tgz",
          "integrity": "sha512-try0/JqxPLF9nOjvSta7tVondkP5dwgyLDjVoyMDlmjugT2lRZ1OfsrYTkCd2hkDnJTKRbO/Rl3orm8vlsUzbA==",
          "requires": {
            "source-map": "^0.5.6"
          }
        }
      }
    },
    "babel-runtime": {
      "version": "6.26.0",
      "resolved": "https://registry.npmjs.org/babel-runtime/-/babel-runtime-6.26.0.tgz",
      "integrity": "sha1-llxwWGaOgrVde/4E/yM3vItWR/4=",
      "requires": {
        "core-js": "^2.4.0",
        "regenerator-runtime": "^0.11.0"
      }
    },
    "babel-template": {
      "version": "6.26.0",
      "resolved": "https://registry.npmjs.org/babel-template/-/babel-template-6.26.0.tgz",
      "integrity": "sha1-3gPi0WOWsGn0bdn/+FIfsaDjXgI=",
      "requires": {
        "babel-runtime": "^6.26.0",
        "babel-traverse": "^6.26.0",
        "babel-types": "^6.26.0",
        "babylon": "^6.18.0",
        "lodash": "^4.17.4"
      }
    },
    "babel-traverse": {
      "version": "6.26.0",
      "resolved": "https://registry.npmjs.org/babel-traverse/-/babel-traverse-6.26.0.tgz",
      "integrity": "sha1-RqnL1+3MYsjlwGTi0tjQ9ANXZu4=",
      "requires": {
        "babel-code-frame": "^6.26.0",
        "babel-messages": "^6.23.0",
        "babel-runtime": "^6.26.0",
        "babel-types": "^6.26.0",
        "babylon": "^6.18.0",
        "debug": "^2.6.8",
        "globals": "^9.18.0",
        "invariant": "^2.2.2",
        "lodash": "^4.17.4"
      },
      "dependencies": {
        "debug": {
          "version": "2.6.9",
          "resolved": "https://registry.npmjs.org/debug/-/debug-2.6.9.tgz",
          "integrity": "sha512-bC7ElrdJaJnPbAP+1EotYvqZsb3ecl5wi6Bfi6BJTUcNowp6cvspg0jXznRTKDjm/E7AdgFBVeAPVMNcKGsHMA==",
          "requires": {
            "ms": "2.0.0"
          }
        }
      }
    },
    "babel-types": {
      "version": "6.26.0",
      "resolved": "https://registry.npmjs.org/babel-types/-/babel-types-6.26.0.tgz",
      "integrity": "sha1-o7Bz+Uq0nrb6Vc1lInozQ4BjJJc=",
      "requires": {
        "babel-runtime": "^6.26.0",
        "esutils": "^2.0.2",
        "lodash": "^4.17.4",
        "to-fast-properties": "^1.0.3"
      }
    },
    "babelify": {
      "version": "7.3.0",
      "resolved": "https://registry.npmjs.org/babelify/-/babelify-7.3.0.tgz",
      "integrity": "sha1-qlau3nBn/XvVSWZu4W3ChQh+iOU=",
      "requires": {
        "babel-core": "^6.0.14",
        "object-assign": "^4.0.0"
      }
    },
    "babylon": {
      "version": "6.18.0",
      "resolved": "https://registry.npmjs.org/babylon/-/babylon-6.18.0.tgz",
      "integrity": "sha512-q/UEjfGJ2Cm3oKV71DJz9d25TPnq5rhBVL2Q4fA5wcC3jcrdn7+SssEybFIxwAvvP+YCsCYNKughoF33GxgycQ=="
    },
    "backoff": {
      "version": "2.5.0",
      "resolved": "https://registry.npmjs.org/backoff/-/backoff-2.5.0.tgz",
      "integrity": "sha1-9hbtqdPktmuMp/ynn2lXIsX44m8=",
      "requires": {
        "precond": "0.2"
      }
    },
    "balanced-match": {
      "version": "1.0.0",
      "resolved": "https://registry.npmjs.org/balanced-match/-/balanced-match-1.0.0.tgz",
      "integrity": "sha1-ibTRmasr7kneFk6gK4nORi1xt2c="
    },
    "base": {
      "version": "0.11.2",
      "resolved": "https://registry.npmjs.org/base/-/base-0.11.2.tgz",
      "integrity": "sha512-5T6P4xPgpp0YDFvSWwEZ4NoE3aM4QBQXDzmVbraCkFj8zHM+mba8SyqB5DbZWyR7mYHo6Y7BdQo3MoA4m0TeQg==",
      "dev": true,
      "requires": {
        "cache-base": "^1.0.1",
        "class-utils": "^0.3.5",
        "component-emitter": "^1.2.1",
        "define-property": "^1.0.0",
        "isobject": "^3.0.1",
        "mixin-deep": "^1.2.0",
        "pascalcase": "^0.1.1"
      },
      "dependencies": {
        "define-property": {
          "version": "1.0.0",
          "resolved": "https://registry.npmjs.org/define-property/-/define-property-1.0.0.tgz",
          "integrity": "sha1-dp66rz9KY6rTr56NMEybvnm/sOY=",
          "dev": true,
          "requires": {
            "is-descriptor": "^1.0.0"
          }
        },
        "is-accessor-descriptor": {
          "version": "1.0.0",
          "resolved": "https://registry.npmjs.org/is-accessor-descriptor/-/is-accessor-descriptor-1.0.0.tgz",
          "integrity": "sha512-m5hnHTkcVsPfqx3AKlyttIPb7J+XykHvJP2B9bZDjlhLIoEq4XoK64Vg7boZlVWYK6LUY94dYPEE7Lh0ZkZKcQ==",
          "dev": true,
          "requires": {
            "kind-of": "^6.0.0"
          }
        },
        "is-data-descriptor": {
          "version": "1.0.0",
          "resolved": "https://registry.npmjs.org/is-data-descriptor/-/is-data-descriptor-1.0.0.tgz",
          "integrity": "sha512-jbRXy1FmtAoCjQkVmIVYwuuqDFUbaOeDjmed1tOGPrsMhtJA4rD9tkgA0F1qJ3gRFRXcHYVkdeaP50Q5rE/jLQ==",
          "dev": true,
          "requires": {
            "kind-of": "^6.0.0"
          }
        },
        "is-descriptor": {
          "version": "1.0.2",
          "resolved": "https://registry.npmjs.org/is-descriptor/-/is-descriptor-1.0.2.tgz",
          "integrity": "sha512-2eis5WqQGV7peooDyLmNEPUrps9+SXX5c9pL3xEB+4e9HnGuDa7mB7kHxHw4CbqS9k1T2hOH3miL8n8WtiYVtg==",
          "dev": true,
          "requires": {
            "is-accessor-descriptor": "^1.0.0",
            "is-data-descriptor": "^1.0.0",
            "kind-of": "^6.0.2"
          }
        }
      }
    },
    "base-x": {
      "version": "3.0.5",
      "resolved": "https://registry.npmjs.org/base-x/-/base-x-3.0.5.tgz",
      "integrity": "sha512-C3picSgzPSLE+jW3tcBzJoGwitOtazb5B+5YmAxZm2ybmTi9LNgAtDO/jjVEBZwHoXmDBZ9m/IELj3elJVRBcA==",
      "dev": true,
      "optional": true,
      "requires": {
        "safe-buffer": "^5.0.1"
      }
    },
    "base64-js": {
      "version": "1.3.0",
      "resolved": "https://registry.npmjs.org/base64-js/-/base64-js-1.3.0.tgz",
      "integrity": "sha512-ccav/yGvoa80BQDljCxsmmQ3Xvx60/UpBIij5QN21W3wBi/hhIC9OoO+KLpu9IJTS9j4DRVJ3aDDF9cMSoa2lw==",
      "dev": true
    },
    "bcrypt-pbkdf": {
      "version": "1.0.2",
      "resolved": "https://registry.npmjs.org/bcrypt-pbkdf/-/bcrypt-pbkdf-1.0.2.tgz",
      "integrity": "sha1-pDAdOJtqQ/m2f/PKEaP2Y342Dp4=",
      "requires": {
        "tweetnacl": "^0.14.3"
      }
    },
    "big.js": {
      "version": "5.2.2",
      "resolved": "https://registry.npmjs.org/big.js/-/big.js-5.2.2.tgz",
      "integrity": "sha512-vyL2OymJxmarO8gxMr0mhChsO9QGwhynfuu4+MHTAW6czfq9humCB7rKpUjDd9YUiDPU4mzpyupFSvOClAwbmQ==",
      "dev": true
    },
    "binary-extensions": {
      "version": "1.13.0",
      "resolved": "https://registry.npmjs.org/binary-extensions/-/binary-extensions-1.13.0.tgz",
      "integrity": "sha512-EgmjVLMn22z7eGGv3kcnHwSnJXmFHjISTY9E/S5lIcTD3Oxw05QTcBLNkJFzcb3cNueUdF/IN4U+d78V0zO8Hw==",
      "dev": true
    },
    "bindings": {
      "version": "1.5.0",
      "resolved": "https://registry.npmjs.org/bindings/-/bindings-1.5.0.tgz",
      "integrity": "sha512-p2q/t/mhvuOj/UeLlV6566GD/guowlr0hHxClI0W9m7MWYkL1F0hLo+0Aexs9HSPCtR1SXQ0TD3MMKrXZajbiQ==",
      "requires": {
        "file-uri-to-path": "1.0.0"
      }
    },
    "bip39": {
      "version": "2.5.0",
      "resolved": "https://registry.npmjs.org/bip39/-/bip39-2.5.0.tgz",
      "integrity": "sha512-xwIx/8JKoT2+IPJpFEfXoWdYwP7UVAoUxxLNfGCfVowaJE7yg1Y5B1BVPqlUNsBq5/nGwmFkwRJ8xDW4sX8OdA==",
      "requires": {
        "create-hash": "^1.1.0",
        "pbkdf2": "^3.0.9",
        "randombytes": "^2.0.1",
        "safe-buffer": "^5.0.1",
        "unorm": "^1.3.3"
      }
    },
    "bip66": {
      "version": "1.1.5",
      "resolved": "https://registry.npmjs.org/bip66/-/bip66-1.1.5.tgz",
      "integrity": "sha1-AfqHSHhcpwlV1QESF9GzE5lpyiI=",
      "requires": {
        "safe-buffer": "^5.0.1"
      }
    },
    "bl": {
      "version": "1.2.2",
      "resolved": "https://registry.npmjs.org/bl/-/bl-1.2.2.tgz",
      "integrity": "sha512-e8tQYnZodmebYDWGH7KMRvtzKXaJHx3BbilrgZCfvyLUYdKpK1t5PSPmpkny/SgiTSCnjfLW7v5rlONXVFkQEA==",
      "dev": true,
      "optional": true,
      "requires": {
        "readable-stream": "^2.3.5",
        "safe-buffer": "^5.1.1"
      }
    },
    "block-stream": {
      "version": "0.0.9",
      "resolved": "https://registry.npmjs.org/block-stream/-/block-stream-0.0.9.tgz",
      "integrity": "sha1-E+v+d4oDIFz+A3UUgeu0szAMEmo=",
      "dev": true,
      "optional": true,
      "requires": {
        "inherits": "~2.0.0"
      }
    },
    "bluebird": {
      "version": "3.5.3",
      "resolved": "https://registry.npmjs.org/bluebird/-/bluebird-3.5.3.tgz",
      "integrity": "sha512-/qKPUQlaW1OyR51WeCPBvRnAlnZFUJkCSG5HzGnuIqhgyJtF+T94lFnn33eiazjRm2LAHVy2guNnaq48X9SJuw==",
      "dev": true
    },
    "bn.js": {
      "version": "4.11.8",
      "resolved": "https://registry.npmjs.org/bn.js/-/bn.js-4.11.8.tgz",
      "integrity": "sha512-ItfYfPLkWHUjckQCk8xC+LwxgK8NYcXywGigJgSwOP8Y2iyWT4f2vsZnoOXTTbo+o5yXmIUJ4gn5538SO5S3gA=="
    },
    "body-parser": {
      "version": "1.18.3",
      "resolved": "https://registry.npmjs.org/body-parser/-/body-parser-1.18.3.tgz",
      "integrity": "sha1-WykhmP/dVTs6DyDe0FkrlWlVyLQ=",
      "dev": true,
      "optional": true,
      "requires": {
        "bytes": "3.0.0",
        "content-type": "~1.0.4",
        "debug": "2.6.9",
        "depd": "~1.1.2",
        "http-errors": "~1.6.3",
        "iconv-lite": "0.4.23",
        "on-finished": "~2.3.0",
        "qs": "6.5.2",
        "raw-body": "2.3.3",
        "type-is": "~1.6.16"
      },
      "dependencies": {
        "debug": {
          "version": "2.6.9",
          "resolved": "https://registry.npmjs.org/debug/-/debug-2.6.9.tgz",
          "integrity": "sha512-bC7ElrdJaJnPbAP+1EotYvqZsb3ecl5wi6Bfi6BJTUcNowp6cvspg0jXznRTKDjm/E7AdgFBVeAPVMNcKGsHMA==",
          "dev": true,
          "optional": true,
          "requires": {
            "ms": "2.0.0"
          }
        }
      }
    },
    "brace-expansion": {
      "version": "1.1.11",
      "resolved": "https://registry.npmjs.org/brace-expansion/-/brace-expansion-1.1.11.tgz",
      "integrity": "sha512-iCuPHDFgrHX7H2vEI/5xpz07zSHB00TpugqhmYtVmMO6518mCuRMoOYFldEBl0g187ufozdaHgWKcYFb61qGiA==",
      "requires": {
        "balanced-match": "^1.0.0",
        "concat-map": "0.0.1"
      }
    },
    "braces": {
      "version": "2.3.2",
      "resolved": "https://registry.npmjs.org/braces/-/braces-2.3.2.tgz",
      "integrity": "sha512-aNdbnj9P8PjdXU4ybaWLK2IF3jc/EoDYbC7AazW6to3TRsfXxscC9UXOB5iDiEQrkyIbWp2SLQda4+QAa7nc3w==",
      "dev": true,
      "requires": {
        "arr-flatten": "^1.1.0",
        "array-unique": "^0.3.2",
        "extend-shallow": "^2.0.1",
        "fill-range": "^4.0.0",
        "isobject": "^3.0.1",
        "repeat-element": "^1.1.2",
        "snapdragon": "^0.8.1",
        "snapdragon-node": "^2.0.1",
        "split-string": "^3.0.2",
        "to-regex": "^3.0.1"
      },
      "dependencies": {
        "extend-shallow": {
          "version": "2.0.1",
          "resolved": "https://registry.npmjs.org/extend-shallow/-/extend-shallow-2.0.1.tgz",
          "integrity": "sha1-Ua99YUrZqfYQ6huvu5idaxxWiQ8=",
          "dev": true,
          "requires": {
            "is-extendable": "^0.1.0"
          }
        }
      }
    },
    "brorand": {
      "version": "1.1.0",
      "resolved": "https://registry.npmjs.org/brorand/-/brorand-1.1.0.tgz",
      "integrity": "sha1-EsJe/kCkXjwyPrhnWgoM5XsiNx8="
    },
    "browser-stdout": {
      "version": "1.3.1",
      "resolved": "https://registry.npmjs.org/browser-stdout/-/browser-stdout-1.3.1.tgz",
      "integrity": "sha512-qhAVI1+Av2X7qelOfAIYwXONood6XlZE/fXaBSmW/T5SzLAmCgzi+eiWE7fUvbHaeNBQH13UftjpXxsfLkMpgw==",
      "dev": true
    },
    "browserfs": {
      "version": "1.4.3",
      "resolved": "https://registry.npmjs.org/browserfs/-/browserfs-1.4.3.tgz",
      "integrity": "sha512-tz8HClVrzTJshcyIu8frE15cjqjcBIu15Bezxsvl/i+6f59iNCN3kznlWjz0FEb3DlnDx3gW5szxeT6D1x0s0w==",
      "dev": true,
      "requires": {
        "async": "^2.1.4",
        "pako": "^1.0.4"
      }
    },
    "browserify-aes": {
      "version": "1.2.0",
      "resolved": "https://registry.npmjs.org/browserify-aes/-/browserify-aes-1.2.0.tgz",
      "integrity": "sha512-+7CHXqGuspUn/Sl5aO7Ea0xWGAtETPXNSAjHo48JfLdPWcMng33Xe4znFvQweqc/uzk5zSOI3H52CYnjCfb5hA==",
      "requires": {
        "buffer-xor": "^1.0.3",
        "cipher-base": "^1.0.0",
        "create-hash": "^1.1.0",
        "evp_bytestokey": "^1.0.3",
        "inherits": "^2.0.1",
        "safe-buffer": "^5.0.1"
      }
    },
    "browserify-cipher": {
      "version": "1.0.1",
      "resolved": "https://registry.npmjs.org/browserify-cipher/-/browserify-cipher-1.0.1.tgz",
      "integrity": "sha512-sPhkz0ARKbf4rRQt2hTpAHqn47X3llLkUGn+xEJzLjwY8LRs2p0v7ljvI5EyoRO/mexrNunNECisZs+gw2zz1w==",
      "dev": true,
      "requires": {
        "browserify-aes": "^1.0.4",
        "browserify-des": "^1.0.0",
        "evp_bytestokey": "^1.0.0"
      }
    },
    "browserify-des": {
      "version": "1.0.2",
      "resolved": "https://registry.npmjs.org/browserify-des/-/browserify-des-1.0.2.tgz",
      "integrity": "sha512-BioO1xf3hFwz4kc6iBhI3ieDFompMhrMlnDFC4/0/vd5MokpuAc3R+LYbwTA9A5Yc9pq9UYPqffKpW2ObuwX5A==",
      "dev": true,
      "requires": {
        "cipher-base": "^1.0.1",
        "des.js": "^1.0.0",
        "inherits": "^2.0.1",
        "safe-buffer": "^5.1.2"
      }
    },
    "browserify-rsa": {
      "version": "4.0.1",
      "resolved": "https://registry.npmjs.org/browserify-rsa/-/browserify-rsa-4.0.1.tgz",
      "integrity": "sha1-IeCr+vbyApzy+vsTNWenAdQTVSQ=",
      "dev": true,
      "requires": {
        "bn.js": "^4.1.0",
        "randombytes": "^2.0.1"
      }
    },
    "browserify-sha3": {
      "version": "0.0.4",
      "resolved": "https://registry.npmjs.org/browserify-sha3/-/browserify-sha3-0.0.4.tgz",
      "integrity": "sha1-CGxHuMgjFsnUcCLCYYWVRXbdjiY=",
      "requires": {
        "js-sha3": "^0.6.1",
        "safe-buffer": "^5.1.1"
      }
    },
    "browserify-sign": {
      "version": "4.0.4",
      "resolved": "https://registry.npmjs.org/browserify-sign/-/browserify-sign-4.0.4.tgz",
      "integrity": "sha1-qk62jl17ZYuqa/alfmMMvXqT0pg=",
      "dev": true,
      "requires": {
        "bn.js": "^4.1.1",
        "browserify-rsa": "^4.0.0",
        "create-hash": "^1.1.0",
        "create-hmac": "^1.1.2",
        "elliptic": "^6.0.0",
        "inherits": "^2.0.1",
        "parse-asn1": "^5.0.0"
      }
    },
    "browserify-zlib": {
      "version": "0.2.0",
      "resolved": "https://registry.npmjs.org/browserify-zlib/-/browserify-zlib-0.2.0.tgz",
      "integrity": "sha512-Z942RysHXmJrhqk88FmKBVq/v5tqmSkDz7p54G/MGyjMnCFFnC79XWNbg+Vta8W6Wb2qtSZTSxIGkJrRpCFEiA==",
      "dev": true,
      "requires": {
        "pako": "~1.0.5"
      }
    },
    "browserslist": {
      "version": "3.2.8",
      "resolved": "https://registry.npmjs.org/browserslist/-/browserslist-3.2.8.tgz",
      "integrity": "sha512-WHVocJYavUwVgVViC0ORikPHQquXwVh939TaelZ4WDqpWgTX/FsGhl/+P4qBUAGcRvtOgDgC+xftNWWp2RUTAQ==",
      "requires": {
        "caniuse-lite": "^1.0.30000844",
        "electron-to-chromium": "^1.3.47"
      }
    },
    "bs58": {
      "version": "4.0.1",
      "resolved": "https://registry.npmjs.org/bs58/-/bs58-4.0.1.tgz",
      "integrity": "sha1-vhYedsNU9veIrkBx9j806MTwpCo=",
      "dev": true,
      "optional": true,
      "requires": {
        "base-x": "^3.0.2"
      }
    },
    "bs58check": {
      "version": "2.1.2",
      "resolved": "https://registry.npmjs.org/bs58check/-/bs58check-2.1.2.tgz",
      "integrity": "sha512-0TS1jicxdU09dwJMNZtVAfzPi6Q6QeN0pM1Fkzrjn+XYHvzMKPU3pHVpva+769iNVSfIYWf7LJ6WR+BuuMf8cA==",
      "dev": true,
      "optional": true,
      "requires": {
        "bs58": "^4.0.0",
        "create-hash": "^1.1.0",
        "safe-buffer": "^5.1.2"
      }
    },
    "buffer": {
      "version": "5.2.1",
      "resolved": "https://registry.npmjs.org/buffer/-/buffer-5.2.1.tgz",
      "integrity": "sha512-c+Ko0loDaFfuPWiL02ls9Xd3GO3cPVmUobQ6t3rXNUk304u6hGq+8N/kFi+QEIKhzK3uwolVhLzszmfLmMLnqg==",
      "dev": true,
      "optional": true,
      "requires": {
        "base64-js": "^1.0.2",
        "ieee754": "^1.1.4"
      }
    },
    "buffer-alloc": {
      "version": "1.2.0",
      "resolved": "https://registry.npmjs.org/buffer-alloc/-/buffer-alloc-1.2.0.tgz",
      "integrity": "sha512-CFsHQgjtW1UChdXgbyJGtnm+O/uLQeZdtbDo8mfUgYXCHSM1wgrVxXm6bSyrUuErEb+4sYVGCzASBRot7zyrow==",
      "dev": true,
      "optional": true,
      "requires": {
        "buffer-alloc-unsafe": "^1.1.0",
        "buffer-fill": "^1.0.0"
      }
    },
    "buffer-alloc-unsafe": {
      "version": "1.1.0",
      "resolved": "https://registry.npmjs.org/buffer-alloc-unsafe/-/buffer-alloc-unsafe-1.1.0.tgz",
      "integrity": "sha512-TEM2iMIEQdJ2yjPJoSIsldnleVaAk1oW3DBVUykyOLsEsFmEc9kn+SFFPz+gl54KQNxlDnAwCXosOS9Okx2xAg==",
      "dev": true,
      "optional": true
    },
    "buffer-crc32": {
      "version": "0.2.13",
      "resolved": "https://registry.npmjs.org/buffer-crc32/-/buffer-crc32-0.2.13.tgz",
      "integrity": "sha1-DTM+PwDqxQqhRUq9MO+MKl2ackI=",
      "dev": true,
      "optional": true
    },
    "buffer-fill": {
      "version": "1.0.0",
      "resolved": "https://registry.npmjs.org/buffer-fill/-/buffer-fill-1.0.0.tgz",
      "integrity": "sha1-+PeLdniYiO858gXNY39o5wISKyw=",
      "dev": true,
      "optional": true
    },
    "buffer-from": {
      "version": "1.1.1",
      "resolved": "https://registry.npmjs.org/buffer-from/-/buffer-from-1.1.1.tgz",
      "integrity": "sha512-MQcXEUbCKtEo7bhqEs6560Hyd4XaovZlO/k9V3hjVUF/zwW7KBVdSK4gIt/bzwS9MbR5qob+F5jusZsb0YQK2A=="
    },
    "buffer-to-arraybuffer": {
      "version": "0.0.5",
      "resolved": "https://registry.npmjs.org/buffer-to-arraybuffer/-/buffer-to-arraybuffer-0.0.5.tgz",
      "integrity": "sha1-YGSkD6dutDxyOrqe+PbhIW0QURo=",
      "dev": true,
      "optional": true
    },
    "buffer-xor": {
      "version": "1.0.3",
      "resolved": "https://registry.npmjs.org/buffer-xor/-/buffer-xor-1.0.3.tgz",
      "integrity": "sha1-JuYe0UIvtw3ULm42cp7VHYVf6Nk="
    },
    "builtin-status-codes": {
      "version": "3.0.0",
      "resolved": "https://registry.npmjs.org/builtin-status-codes/-/builtin-status-codes-3.0.0.tgz",
      "integrity": "sha1-hZgoeOIbmOHGZCXgPQF0eI9Wnug=",
      "dev": true
    },
    "bytes": {
      "version": "3.0.0",
      "resolved": "https://registry.npmjs.org/bytes/-/bytes-3.0.0.tgz",
      "integrity": "sha1-0ygVQE1olpn4Wk6k+odV3ROpYEg=",
      "dev": true,
      "optional": true
    },
    "bytewise": {
      "version": "1.1.0",
      "resolved": "https://registry.npmjs.org/bytewise/-/bytewise-1.1.0.tgz",
      "integrity": "sha1-HRPL/3F65xWAlKqIGzXQgbOHJT4=",
      "requires": {
        "bytewise-core": "^1.2.2",
        "typewise": "^1.0.3"
      }
    },
    "bytewise-core": {
      "version": "1.2.3",
      "resolved": "https://registry.npmjs.org/bytewise-core/-/bytewise-core-1.2.3.tgz",
      "integrity": "sha1-P7QQx+kVWOsasiqCg0V3qmvWHUI=",
      "requires": {
        "typewise-core": "^1.2"
      }
    },
    "cacache": {
      "version": "10.0.4",
      "resolved": "https://registry.npmjs.org/cacache/-/cacache-10.0.4.tgz",
      "integrity": "sha512-Dph0MzuH+rTQzGPNT9fAnrPmMmjKfST6trxJeK7NQuHRaVw24VzPRWTmg9MpcwOVQZO0E1FBICUlFeNaKPIfHA==",
      "dev": true,
      "requires": {
        "bluebird": "^3.5.1",
        "chownr": "^1.0.1",
        "glob": "^7.1.2",
        "graceful-fs": "^4.1.11",
        "lru-cache": "^4.1.1",
        "mississippi": "^2.0.0",
        "mkdirp": "^0.5.1",
        "move-concurrently": "^1.0.1",
        "promise-inflight": "^1.0.1",
        "rimraf": "^2.6.2",
        "ssri": "^5.2.4",
        "unique-filename": "^1.1.0",
        "y18n": "^4.0.0"
      },
      "dependencies": {
        "lru-cache": {
          "version": "4.1.5",
          "resolved": "https://registry.npmjs.org/lru-cache/-/lru-cache-4.1.5.tgz",
          "integrity": "sha512-sWZlbEP2OsHNkXrMl5GYk/jKk70MBng6UU4YI/qGDYbgf6YbP4EvmqISbXCoJiRKs+1bSpFHVgQxvJ17F2li5g==",
          "dev": true,
          "requires": {
            "pseudomap": "^1.0.2",
            "yallist": "^2.1.2"
          }
        },
        "y18n": {
          "version": "4.0.0",
          "resolved": "https://registry.npmjs.org/y18n/-/y18n-4.0.0.tgz",
          "integrity": "sha512-r9S/ZyXu/Xu9q1tYlpsLIsa3EeLXXk0VwlxqTcFRfg9EhMW+17kbt9G0NrgCmhGb5vT2hyhJZLfDGx+7+5Uj/w==",
          "dev": true
        }
      }
    },
    "cache-base": {
      "version": "1.0.1",
      "resolved": "https://registry.npmjs.org/cache-base/-/cache-base-1.0.1.tgz",
      "integrity": "sha512-AKcdTnFSWATd5/GCPRxr2ChwIJ85CeyrEyjRHlKxQ56d4XJMGym0uAiKn0xbLOGOl3+yRpOTi484dVCEc5AUzQ==",
      "dev": true,
      "requires": {
        "collection-visit": "^1.0.0",
        "component-emitter": "^1.2.1",
        "get-value": "^2.0.6",
        "has-value": "^1.0.0",
        "isobject": "^3.0.1",
        "set-value": "^2.0.0",
        "to-object-path": "^0.3.0",
        "union-value": "^1.0.0",
        "unset-value": "^1.0.0"
      }
    },
    "cachedown": {
      "version": "1.0.0",
      "resolved": "https://registry.npmjs.org/cachedown/-/cachedown-1.0.0.tgz",
      "integrity": "sha1-1D8DbkUQaWsxJG19sx6/D3rDLRU=",
      "requires": {
        "abstract-leveldown": "^2.4.1",
        "lru-cache": "^3.2.0"
      },
      "dependencies": {
        "abstract-leveldown": {
          "version": "2.7.2",
          "resolved": "https://registry.npmjs.org/abstract-leveldown/-/abstract-leveldown-2.7.2.tgz",
          "integrity": "sha512-+OVvxH2rHVEhWLdbudP6p0+dNMXu8JA1CbhP19T8paTYAcX7oJ4OVjT+ZUVpv7mITxXHqDMej+GdqXBmXkw09w==",
          "requires": {
            "xtend": "~4.0.0"
          }
        }
      }
    },
    "caller-callsite": {
      "version": "2.0.0",
      "resolved": "https://registry.npmjs.org/caller-callsite/-/caller-callsite-2.0.0.tgz",
      "integrity": "sha1-hH4PzgoiN1CpoCfFSzNzGtMVQTQ=",
      "dev": true,
      "requires": {
        "callsites": "^2.0.0"
      },
      "dependencies": {
        "callsites": {
          "version": "2.0.0",
          "resolved": "https://registry.npmjs.org/callsites/-/callsites-2.0.0.tgz",
          "integrity": "sha1-BuuE8A7qQT2oav/vrL/7Ngk7PFA=",
          "dev": true
        }
      }
    },
    "caller-path": {
      "version": "0.1.0",
      "resolved": "https://registry.npmjs.org/caller-path/-/caller-path-0.1.0.tgz",
      "integrity": "sha1-lAhe9jWB7NPaqSREqP6U6CV3dR8=",
      "dev": true,
      "requires": {
        "callsites": "^0.2.0"
      }
    },
    "callsites": {
      "version": "0.2.0",
      "resolved": "https://registry.npmjs.org/callsites/-/callsites-0.2.0.tgz",
      "integrity": "sha1-r6uWJikQp/M8GaV3WCXGnzTjUMo=",
      "dev": true
    },
    "camelcase": {
      "version": "3.0.0",
      "resolved": "https://registry.npmjs.org/camelcase/-/camelcase-3.0.0.tgz",
      "integrity": "sha1-MvxLn82vhF/N9+c7uXysImHwqwo="
    },
    "caniuse-lite": {
      "version": "1.0.30000939",
      "resolved": "https://registry.npmjs.org/caniuse-lite/-/caniuse-lite-1.0.30000939.tgz",
      "integrity": "sha512-oXB23ImDJOgQpGjRv1tCtzAvJr4/OvrHi5SO2vUgB0g0xpdZZoA/BxfImiWfdwoYdUTtQrPsXsvYU/dmCSM8gg=="
    },
    "caseless": {
      "version": "0.12.0",
      "resolved": "https://registry.npmjs.org/caseless/-/caseless-0.12.0.tgz",
      "integrity": "sha1-G2gcIf+EAzyCZUMJBolCDRhxUdw="
    },
    "chalk": {
      "version": "1.1.3",
      "resolved": "https://registry.npmjs.org/chalk/-/chalk-1.1.3.tgz",
      "integrity": "sha1-qBFcVeSnAv5NFQq9OHKCKn4J/Jg=",
      "requires": {
        "ansi-styles": "^2.2.1",
        "escape-string-regexp": "^1.0.2",
        "has-ansi": "^2.0.0",
        "strip-ansi": "^3.0.0",
        "supports-color": "^2.0.0"
      }
    },
    "chardet": {
      "version": "0.7.0",
      "resolved": "https://registry.npmjs.org/chardet/-/chardet-0.7.0.tgz",
      "integrity": "sha512-mT8iDcrh03qDGRRmoA2hmBJnxpllMR+0/0qlzjqZES6NdiWDcZkCNAk4rPFZ9Q85r27unkiNNg8ZOiwZXBHwcA==",
      "dev": true
    },
    "checkpoint-store": {
      "version": "1.1.0",
      "resolved": "https://registry.npmjs.org/checkpoint-store/-/checkpoint-store-1.1.0.tgz",
      "integrity": "sha1-BOTLUWuRQziTWB5tRgGnjpVS6gY=",
      "requires": {
        "functional-red-black-tree": "^1.0.1"
      }
    },
    "chokidar": {
      "version": "2.1.2",
      "resolved": "https://registry.npmjs.org/chokidar/-/chokidar-2.1.2.tgz",
      "integrity": "sha512-IwXUx0FXc5ibYmPC2XeEj5mpXoV66sR+t3jqu2NS2GYwCktt3KF1/Qqjws/NkegajBA4RbZ5+DDwlOiJsxDHEg==",
      "dev": true,
      "requires": {
        "anymatch": "^2.0.0",
        "async-each": "^1.0.1",
        "braces": "^2.3.2",
        "fsevents": "^1.2.7",
        "glob-parent": "^3.1.0",
        "inherits": "^2.0.3",
        "is-binary-path": "^1.0.0",
        "is-glob": "^4.0.0",
        "normalize-path": "^3.0.0",
        "path-is-absolute": "^1.0.0",
        "readdirp": "^2.2.1",
        "upath": "^1.1.0"
      }
    },
    "chownr": {
      "version": "1.1.1",
      "resolved": "https://registry.npmjs.org/chownr/-/chownr-1.1.1.tgz",
      "integrity": "sha512-j38EvO5+LHX84jlo6h4UzmOwi0UgW61WRyPtJz4qaadK5eY3BTS5TY/S1Stc3Uk2lIM6TPevAlULiEJwie860g==",
      "dev": true
    },
    "chrome-trace-event": {
      "version": "1.0.0",
      "resolved": "https://registry.npmjs.org/chrome-trace-event/-/chrome-trace-event-1.0.0.tgz",
      "integrity": "sha512-xDbVgyfDTT2piup/h8dK/y4QZfJRSa73bw1WZ8b4XM1o7fsFubUVGYcE+1ANtOzJJELGpYoG2961z0Z6OAld9A==",
      "dev": true,
      "requires": {
        "tslib": "^1.9.0"
      }
    },
    "ci-info": {
      "version": "2.0.0",
      "resolved": "https://registry.npmjs.org/ci-info/-/ci-info-2.0.0.tgz",
      "integrity": "sha512-5tK7EtrZ0N+OLFMthtqOj4fI2Jeb88C4CAZPu25LDVUgXJ0A3Js4PMGqrn0JU1W0Mh1/Z8wZzYPxqUrXeBboCQ==",
      "dev": true
    },
    "cipher-base": {
      "version": "1.0.4",
      "resolved": "https://registry.npmjs.org/cipher-base/-/cipher-base-1.0.4.tgz",
      "integrity": "sha512-Kkht5ye6ZGmwv40uUDZztayT2ThLQGfnj/T71N/XzeZeo3nf8foyW7zGTsPYkEya3m5f3cAypH+qe7YOrM1U2Q==",
      "requires": {
        "inherits": "^2.0.1",
        "safe-buffer": "^5.0.1"
      }
    },
    "circular-json": {
      "version": "0.3.3",
      "resolved": "https://registry.npmjs.org/circular-json/-/circular-json-0.3.3.tgz",
      "integrity": "sha512-UZK3NBx2Mca+b5LsG7bY183pHWt5Y1xts4P3Pz7ENTwGVnJOUWbRb3ocjvX7hx9tq/yTAdclXm9sZ38gNuem4A==",
      "dev": true
    },
    "class-utils": {
      "version": "0.3.6",
      "resolved": "https://registry.npmjs.org/class-utils/-/class-utils-0.3.6.tgz",
      "integrity": "sha512-qOhPa/Fj7s6TY8H8esGu5QNpMMQxz79h+urzrNYN6mn+9BnxlDGf5QZ+XeCDsxSjPqsSR56XOZOJmpeurnLMeg==",
      "dev": true,
      "requires": {
        "arr-union": "^3.1.0",
        "define-property": "^0.2.5",
        "isobject": "^3.0.0",
        "static-extend": "^0.1.1"
      },
      "dependencies": {
        "define-property": {
          "version": "0.2.5",
          "resolved": "https://registry.npmjs.org/define-property/-/define-property-0.2.5.tgz",
          "integrity": "sha1-w1se+RjsPJkPmlvFe+BKrOxcgRY=",
          "dev": true,
          "requires": {
            "is-descriptor": "^0.1.0"
          }
        }
      }
    },
    "cli-cursor": {
      "version": "2.1.0",
      "resolved": "https://registry.npmjs.org/cli-cursor/-/cli-cursor-2.1.0.tgz",
      "integrity": "sha1-s12sN2R5+sw+lHR9QdDQ9SOP/LU=",
      "dev": true,
      "requires": {
        "restore-cursor": "^2.0.0"
      }
    },
    "cli-truncate": {
      "version": "0.2.1",
      "resolved": "https://registry.npmjs.org/cli-truncate/-/cli-truncate-0.2.1.tgz",
      "integrity": "sha1-nxXPuwcFAFNpIWxiasfQWrkN1XQ=",
      "dev": true,
      "requires": {
        "slice-ansi": "0.0.4",
        "string-width": "^1.0.1"
      },
      "dependencies": {
        "slice-ansi": {
          "version": "0.0.4",
          "resolved": "https://registry.npmjs.org/slice-ansi/-/slice-ansi-0.0.4.tgz",
          "integrity": "sha1-7b+JA/ZvfOL46v1s7tZeJkyDGzU=",
          "dev": true
        }
      }
    },
    "cli-width": {
      "version": "2.2.0",
      "resolved": "https://registry.npmjs.org/cli-width/-/cli-width-2.2.0.tgz",
      "integrity": "sha1-/xnt6Kml5XkyQUewwR8PvLq+1jk=",
      "dev": true
    },
    "cliui": {
      "version": "3.2.0",
      "resolved": "https://registry.npmjs.org/cliui/-/cliui-3.2.0.tgz",
      "integrity": "sha1-EgYBU3qRbSmUD5NNo7SNWFo5IT0=",
      "requires": {
        "string-width": "^1.0.1",
        "strip-ansi": "^3.0.1",
        "wrap-ansi": "^2.0.0"
      }
    },
    "clone": {
      "version": "2.1.2",
      "resolved": "https://registry.npmjs.org/clone/-/clone-2.1.2.tgz",
      "integrity": "sha1-G39Ln1kfHo+DZwQBYANFoCiHQ18="
    },
    "code-point-at": {
      "version": "1.1.0",
      "resolved": "https://registry.npmjs.org/code-point-at/-/code-point-at-1.1.0.tgz",
      "integrity": "sha1-DQcLTQQ6W+ozovGkDi7bPZpMz3c="
    },
    "coinstring": {
      "version": "2.3.0",
      "resolved": "https://registry.npmjs.org/coinstring/-/coinstring-2.3.0.tgz",
      "integrity": "sha1-zbYzY6lhUCQEolr7gsLibV/2J6Q=",
      "dev": true,
      "optional": true,
      "requires": {
        "bs58": "^2.0.1",
        "create-hash": "^1.1.1"
      },
      "dependencies": {
        "bs58": {
          "version": "2.0.1",
          "resolved": "https://registry.npmjs.org/bs58/-/bs58-2.0.1.tgz",
          "integrity": "sha1-VZCNWPGYKrogCPob7Y+RmYopv40=",
          "dev": true,
          "optional": true
        }
      }
    },
    "collection-visit": {
      "version": "1.0.0",
      "resolved": "https://registry.npmjs.org/collection-visit/-/collection-visit-1.0.0.tgz",
      "integrity": "sha1-S8A3PBZLwykbTTaMgpzxqApZ3KA=",
      "dev": true,
      "requires": {
        "map-visit": "^1.0.0",
        "object-visit": "^1.0.0"
      }
    },
    "color-convert": {
      "version": "1.9.3",
      "resolved": "https://registry.npmjs.org/color-convert/-/color-convert-1.9.3.tgz",
      "integrity": "sha512-QfAUtd+vFdAtFQcC8CCyYt1fYWxSqAiK2cSD6zDB8N3cpsEBAvRxp9zOGg6G/SHHJYAT88/az/IuDGALsNVbGg==",
      "dev": true,
      "requires": {
        "color-name": "1.1.3"
      }
    },
    "color-name": {
      "version": "1.1.3",
      "resolved": "https://registry.npmjs.org/color-name/-/color-name-1.1.3.tgz",
      "integrity": "sha1-p9BVi9icQveV3UIyj3QIMcpTvCU=",
      "dev": true
    },
    "combined-stream": {
      "version": "1.0.7",
      "resolved": "https://registry.npmjs.org/combined-stream/-/combined-stream-1.0.7.tgz",
      "integrity": "sha512-brWl9y6vOB1xYPZcpZde3N9zDByXTosAeMDo4p1wzo6UMOX4vumB+TP1RZ76sfE6Md68Q0NJSrE/gbezd4Ul+w==",
      "requires": {
        "delayed-stream": "~1.0.0"
      }
    },
    "commander": {
      "version": "2.8.1",
      "resolved": "https://registry.npmjs.org/commander/-/commander-2.8.1.tgz",
      "integrity": "sha1-Br42f+v9oMMwqh4qBy09yXYkJdQ=",
      "dev": true,
      "requires": {
        "graceful-readlink": ">= 1.0.0"
      }
    },
    "commondir": {
      "version": "1.0.1",
      "resolved": "https://registry.npmjs.org/commondir/-/commondir-1.0.1.tgz",
      "integrity": "sha1-3dgA2gxmEnOTzKWVDqloo6rxJTs=",
      "dev": true
    },
    "component-emitter": {
      "version": "1.2.1",
      "resolved": "https://registry.npmjs.org/component-emitter/-/component-emitter-1.2.1.tgz",
      "integrity": "sha1-E3kY1teCg/ffemt8WmPhQOaUJeY=",
      "dev": true
    },
    "concat-map": {
      "version": "0.0.1",
      "resolved": "https://registry.npmjs.org/concat-map/-/concat-map-0.0.1.tgz",
      "integrity": "sha1-2Klr13/Wjfd5OnMDajug1UBdR3s="
    },
    "concat-stream": {
      "version": "1.6.2",
      "resolved": "https://registry.npmjs.org/concat-stream/-/concat-stream-1.6.2.tgz",
      "integrity": "sha512-27HBghJxjiZtIk3Ycvn/4kbJk/1uZuJFfuPEns6LaEvpvG1f0hTea8lilrouyo9mVc2GWdcEZ8OLoGmSADlrCw==",
      "requires": {
        "buffer-from": "^1.0.0",
        "inherits": "^2.0.3",
        "readable-stream": "^2.2.2",
        "typedarray": "^0.0.6"
      }
    },
    "console-browserify": {
      "version": "1.1.0",
      "resolved": "https://registry.npmjs.org/console-browserify/-/console-browserify-1.1.0.tgz",
      "integrity": "sha1-8CQcRXMKn8YyOyBtvzjtx0HQuxA=",
      "dev": true,
      "requires": {
        "date-now": "^0.1.4"
      }
    },
    "constants-browserify": {
      "version": "1.0.0",
      "resolved": "https://registry.npmjs.org/constants-browserify/-/constants-browserify-1.0.0.tgz",
      "integrity": "sha1-wguW2MYXdIqvHBYCF2DNJ/y4y3U=",
      "dev": true
    },
    "contains-path": {
      "version": "0.1.0",
      "resolved": "https://registry.npmjs.org/contains-path/-/contains-path-0.1.0.tgz",
      "integrity": "sha1-/ozxhP9mcLa67wGp1IYaXL7EEgo=",
      "dev": true
    },
    "content-disposition": {
      "version": "0.5.2",
      "resolved": "https://registry.npmjs.org/content-disposition/-/content-disposition-0.5.2.tgz",
      "integrity": "sha1-DPaLud318r55YcOoUXjLhdunjLQ=",
      "dev": true,
      "optional": true
    },
    "content-type": {
      "version": "1.0.4",
      "resolved": "https://registry.npmjs.org/content-type/-/content-type-1.0.4.tgz",
      "integrity": "sha512-hIP3EEPs8tB9AT1L+NUqtwOAps4mk2Zob89MWXMHjHWg9milF/j4osnnQLXBCBFBk/tvIG/tUc9mOUJiPBhPXA==",
      "dev": true,
      "optional": true
    },
    "convert-source-map": {
      "version": "1.6.0",
      "resolved": "https://registry.npmjs.org/convert-source-map/-/convert-source-map-1.6.0.tgz",
      "integrity": "sha512-eFu7XigvxdZ1ETfbgPBohgyQ/Z++C0eEhTor0qRwBw9unw+L0/6V8wkSuGgzdThkiS5lSpdptOQPD8Ak40a+7A==",
      "requires": {
        "safe-buffer": "~5.1.1"
      }
    },
    "cookie": {
      "version": "0.3.1",
      "resolved": "https://registry.npmjs.org/cookie/-/cookie-0.3.1.tgz",
      "integrity": "sha1-5+Ch+e9DtMi6klxcWpboBtFoc7s=",
      "dev": true,
      "optional": true
    },
    "cookie-signature": {
      "version": "1.0.6",
      "resolved": "https://registry.npmjs.org/cookie-signature/-/cookie-signature-1.0.6.tgz",
      "integrity": "sha1-4wOogrNCzD7oylE6eZmXNNqzriw=",
      "dev": true,
      "optional": true
    },
    "cookiejar": {
      "version": "2.1.2",
      "resolved": "https://registry.npmjs.org/cookiejar/-/cookiejar-2.1.2.tgz",
      "integrity": "sha512-Mw+adcfzPxcPeI+0WlvRrr/3lGVO0bD75SxX6811cxSh1Wbxx7xZBGK1eVtDf6si8rg2lhnUjsVLMFMfbRIuwA==",
      "dev": true,
      "optional": true
    },
    "copy-concurrently": {
      "version": "1.0.5",
      "resolved": "https://registry.npmjs.org/copy-concurrently/-/copy-concurrently-1.0.5.tgz",
      "integrity": "sha512-f2domd9fsVDFtaFcbaRZuYXwtdmnzqbADSwhSWYxYB/Q8zsdUUFMXVRwXGDMWmbEzAn1kdRrtI1T/KTFOL4X2A==",
      "dev": true,
      "requires": {
        "aproba": "^1.1.1",
        "fs-write-stream-atomic": "^1.0.8",
        "iferr": "^0.1.5",
        "mkdirp": "^0.5.1",
        "rimraf": "^2.5.4",
        "run-queue": "^1.0.0"
      }
    },
    "copy-descriptor": {
      "version": "0.1.1",
      "resolved": "https://registry.npmjs.org/copy-descriptor/-/copy-descriptor-0.1.1.tgz",
      "integrity": "sha1-Z29us8OZl8LuGsOpJP1hJHSPV40=",
      "dev": true
    },
    "core-js": {
      "version": "2.6.5",
      "resolved": "https://registry.npmjs.org/core-js/-/core-js-2.6.5.tgz",
      "integrity": "sha512-klh/kDpwX8hryYL14M9w/xei6vrv6sE8gTHDG7/T/+SEovB/G4ejwcfE/CBzO6Edsu+OETZMZ3wcX/EjUkrl5A=="
    },
    "core-util-is": {
      "version": "1.0.2",
      "resolved": "https://registry.npmjs.org/core-util-is/-/core-util-is-1.0.2.tgz",
      "integrity": "sha1-tf1UIgqivFq1eqtxQMlAdUUDwac="
    },
    "cors": {
      "version": "2.8.5",
      "resolved": "https://registry.npmjs.org/cors/-/cors-2.8.5.tgz",
      "integrity": "sha512-KIHbLJqu73RGr/hnbrO9uBeixNGuvSQjul/jdFvS/KFSIH1hWVd1ng7zOHx+YrEfInLG7q4n6GHQ9cDtxv/P6g==",
      "dev": true,
      "optional": true,
      "requires": {
        "object-assign": "^4",
        "vary": "^1"
      }
    },
    "cosmiconfig": {
      "version": "5.1.0",
      "resolved": "https://registry.npmjs.org/cosmiconfig/-/cosmiconfig-5.1.0.tgz",
      "integrity": "sha512-kCNPvthka8gvLtzAxQXvWo4FxqRB+ftRZyPZNuab5ngvM9Y7yw7hbEysglptLgpkGX9nAOKTBVkHUAe8xtYR6Q==",
      "dev": true,
      "requires": {
        "import-fresh": "^2.0.0",
        "is-directory": "^0.3.1",
        "js-yaml": "^3.9.0",
        "lodash.get": "^4.4.2",
        "parse-json": "^4.0.0"
      },
      "dependencies": {
        "parse-json": {
          "version": "4.0.0",
          "resolved": "https://registry.npmjs.org/parse-json/-/parse-json-4.0.0.tgz",
          "integrity": "sha1-vjX1Qlvh9/bHRxhPmKeIy5lHfuA=",
          "dev": true,
          "requires": {
            "error-ex": "^1.3.1",
            "json-parse-better-errors": "^1.0.1"
          }
        }
      }
    },
    "coveralls": {
      "version": "3.0.3",
      "resolved": "https://registry.npmjs.org/coveralls/-/coveralls-3.0.3.tgz",
      "integrity": "sha512-viNfeGlda2zJr8Gj1zqXpDMRjw9uM54p7wzZdvLRyOgnAfCe974Dq4veZkjJdxQXbmdppu6flEajFYseHYaUhg==",
      "dev": true,
      "requires": {
        "growl": "~> 1.10.0",
        "js-yaml": "^3.11.0",
        "lcov-parse": "^0.0.10",
        "log-driver": "^1.2.7",
        "minimist": "^1.2.0",
        "request": "^2.86.0"
      },
      "dependencies": {
        "minimist": {
          "version": "1.2.0",
          "resolved": "https://registry.npmjs.org/minimist/-/minimist-1.2.0.tgz",
          "integrity": "sha1-o1AIsg9BOD7sH7kU9M1d95omQoQ=",
          "dev": true
        }
      }
    },
    "create-ecdh": {
      "version": "4.0.3",
      "resolved": "https://registry.npmjs.org/create-ecdh/-/create-ecdh-4.0.3.tgz",
      "integrity": "sha512-GbEHQPMOswGpKXM9kCWVrremUcBmjteUaQ01T9rkKCPDXfUHX0IoP9LpHYo2NPFampa4e+/pFDc3jQdxrxQLaw==",
      "dev": true,
      "requires": {
        "bn.js": "^4.1.0",
        "elliptic": "^6.0.0"
      }
    },
    "create-hash": {
      "version": "1.2.0",
      "resolved": "https://registry.npmjs.org/create-hash/-/create-hash-1.2.0.tgz",
      "integrity": "sha512-z00bCGNHDG8mHAkP7CtT1qVu+bFQUPjYq/4Iv3C3kWjTFV10zIjfSoeqXo9Asws8gwSHDGj/hl2u4OGIjapeCg==",
      "requires": {
        "cipher-base": "^1.0.1",
        "inherits": "^2.0.1",
        "md5.js": "^1.3.4",
        "ripemd160": "^2.0.1",
        "sha.js": "^2.4.0"
      }
    },
    "create-hmac": {
      "version": "1.1.7",
      "resolved": "https://registry.npmjs.org/create-hmac/-/create-hmac-1.1.7.tgz",
      "integrity": "sha512-MJG9liiZ+ogc4TzUwuvbER1JRdgvUFSB5+VR/g5h82fGaIRWMWddtKBHi7/sVhfjQZ6SehlyhvQYrcYkaUIpLg==",
      "requires": {
        "cipher-base": "^1.0.3",
        "create-hash": "^1.1.0",
        "inherits": "^2.0.1",
        "ripemd160": "^2.0.0",
        "safe-buffer": "^5.0.1",
        "sha.js": "^2.4.8"
      }
    },
    "cross-env": {
      "version": "5.2.0",
      "resolved": "https://registry.npmjs.org/cross-env/-/cross-env-5.2.0.tgz",
      "integrity": "sha512-jtdNFfFW1hB7sMhr/H6rW1Z45LFqyI431m3qU6bFXcQ3Eh7LtBuG3h74o7ohHZ3crrRkkqHlo4jYHFPcjroANg==",
      "dev": true,
      "requires": {
        "cross-spawn": "^6.0.5",
        "is-windows": "^1.0.0"
      }
    },
    "cross-fetch": {
      "version": "2.2.3",
      "resolved": "https://registry.npmjs.org/cross-fetch/-/cross-fetch-2.2.3.tgz",
      "integrity": "sha512-PrWWNH3yL2NYIb/7WF/5vFG3DCQiXDOVf8k3ijatbrtnwNuhMWLC7YF7uqf53tbTFDzHIUD8oITw4Bxt8ST3Nw==",
      "requires": {
        "node-fetch": "2.1.2",
        "whatwg-fetch": "2.0.4"
      }
    },
    "cross-spawn": {
      "version": "6.0.5",
      "resolved": "https://registry.npmjs.org/cross-spawn/-/cross-spawn-6.0.5.tgz",
      "integrity": "sha512-eTVLrBSt7fjbDygz805pMnstIs2VTBNkRm0qxZd+M7A5XDdxVRWO5MxGBXZhjY4cqLYLdtrGqRf8mBPmzwSpWQ==",
      "dev": true,
      "requires": {
        "nice-try": "^1.0.4",
        "path-key": "^2.0.1",
        "semver": "^5.5.0",
        "shebang-command": "^1.2.0",
        "which": "^1.2.9"
      },
      "dependencies": {
        "semver": {
          "version": "5.6.0",
          "resolved": "https://registry.npmjs.org/semver/-/semver-5.6.0.tgz",
          "integrity": "sha512-RS9R6R35NYgQn++fkDWaOmqGoj4Ek9gGs+DPxNUZKuwE183xjJroKvyo1IzVFeXvUrvmALy6FWD5xrdJT25gMg==",
          "dev": true
        }
      }
    },
    "crypto-browserify": {
      "version": "3.12.0",
      "resolved": "https://registry.npmjs.org/crypto-browserify/-/crypto-browserify-3.12.0.tgz",
      "integrity": "sha512-fz4spIh+znjO2VjL+IdhEpRJ3YN6sMzITSBijk6FK2UvTqruSQW+/cCZTSNsMiZNvUeq0CqurF+dAbyiGOY6Wg==",
      "dev": true,
      "requires": {
        "browserify-cipher": "^1.0.0",
        "browserify-sign": "^4.0.0",
        "create-ecdh": "^4.0.0",
        "create-hash": "^1.1.0",
        "create-hmac": "^1.1.0",
        "diffie-hellman": "^5.0.0",
        "inherits": "^2.0.1",
        "pbkdf2": "^3.0.3",
        "public-encrypt": "^4.0.0",
        "randombytes": "^2.0.0",
        "randomfill": "^1.0.3"
      }
    },
    "cyclist": {
      "version": "0.2.2",
      "resolved": "https://registry.npmjs.org/cyclist/-/cyclist-0.2.2.tgz",
      "integrity": "sha1-GzN5LhHpFKL9bW7WRHRkRE5fpkA=",
      "dev": true
    },
    "dashdash": {
      "version": "1.14.1",
      "resolved": "https://registry.npmjs.org/dashdash/-/dashdash-1.14.1.tgz",
      "integrity": "sha1-hTz6D3y+L+1d4gMmuN1YEDX24vA=",
      "requires": {
        "assert-plus": "^1.0.0"
      }
    },
    "date-fns": {
      "version": "1.30.1",
      "resolved": "https://registry.npmjs.org/date-fns/-/date-fns-1.30.1.tgz",
      "integrity": "sha512-hBSVCvSmWC+QypYObzwGOd9wqdDpOt+0wl0KbU+R+uuZBS1jN8VsD1ss3irQDknRj5NvxiTF6oj/nDRnN/UQNw==",
      "dev": true
    },
    "date-now": {
      "version": "0.1.4",
      "resolved": "https://registry.npmjs.org/date-now/-/date-now-0.1.4.tgz",
      "integrity": "sha1-6vQ5/U1ISK105cx9vvIAZyueNFs=",
      "dev": true
    },
    "debug": {
      "version": "3.1.0",
      "resolved": "https://registry.npmjs.org/debug/-/debug-3.1.0.tgz",
      "integrity": "sha512-OX8XqP7/1a9cqkxYw2yXss15f26NKWBpDXQd0/uK/KPqdQhxbPa994hnzjcE2VqQpDslf55723cKPUOGSmMY3g==",
      "requires": {
        "ms": "2.0.0"
      }
    },
    "decamelize": {
      "version": "1.2.0",
      "resolved": "https://registry.npmjs.org/decamelize/-/decamelize-1.2.0.tgz",
      "integrity": "sha1-9lNNFRSCabIDUue+4m9QH5oZEpA="
    },
    "decode-uri-component": {
      "version": "0.2.0",
      "resolved": "https://registry.npmjs.org/decode-uri-component/-/decode-uri-component-0.2.0.tgz",
      "integrity": "sha1-6zkTMzRYd1y4TNGh+uBiEGu4dUU=",
      "dev": true
    },
    "decompress": {
      "version": "4.2.0",
      "resolved": "https://registry.npmjs.org/decompress/-/decompress-4.2.0.tgz",
      "integrity": "sha1-eu3YVCflqS2s/lVnSnxQXpbQH50=",
      "dev": true,
      "optional": true,
      "requires": {
        "decompress-tar": "^4.0.0",
        "decompress-tarbz2": "^4.0.0",
        "decompress-targz": "^4.0.0",
        "decompress-unzip": "^4.0.1",
        "graceful-fs": "^4.1.10",
        "make-dir": "^1.0.0",
        "pify": "^2.3.0",
        "strip-dirs": "^2.0.0"
      },
      "dependencies": {
        "pify": {
          "version": "2.3.0",
          "resolved": "https://registry.npmjs.org/pify/-/pify-2.3.0.tgz",
          "integrity": "sha1-7RQaasBDqEnqWISY59yosVMw6Qw=",
          "dev": true,
          "optional": true
        }
      }
    },
    "decompress-response": {
      "version": "3.3.0",
      "resolved": "https://registry.npmjs.org/decompress-response/-/decompress-response-3.3.0.tgz",
      "integrity": "sha1-gKTdMjdIOEv6JICDYirt7Jgq3/M=",
      "dev": true,
      "optional": true,
      "requires": {
        "mimic-response": "^1.0.0"
      }
    },
    "decompress-tar": {
      "version": "4.1.1",
      "resolved": "https://registry.npmjs.org/decompress-tar/-/decompress-tar-4.1.1.tgz",
      "integrity": "sha512-JdJMaCrGpB5fESVyxwpCx4Jdj2AagLmv3y58Qy4GE6HMVjWz1FeVQk1Ct4Kye7PftcdOo/7U7UKzYBJgqnGeUQ==",
      "dev": true,
      "optional": true,
      "requires": {
        "file-type": "^5.2.0",
        "is-stream": "^1.1.0",
        "tar-stream": "^1.5.2"
      }
    },
    "decompress-tarbz2": {
      "version": "4.1.1",
      "resolved": "https://registry.npmjs.org/decompress-tarbz2/-/decompress-tarbz2-4.1.1.tgz",
      "integrity": "sha512-s88xLzf1r81ICXLAVQVzaN6ZmX4A6U4z2nMbOwobxkLoIIfjVMBg7TeguTUXkKeXni795B6y5rnvDw7rxhAq9A==",
      "dev": true,
      "optional": true,
      "requires": {
        "decompress-tar": "^4.1.0",
        "file-type": "^6.1.0",
        "is-stream": "^1.1.0",
        "seek-bzip": "^1.0.5",
        "unbzip2-stream": "^1.0.9"
      },
      "dependencies": {
        "file-type": {
          "version": "6.2.0",
          "resolved": "https://registry.npmjs.org/file-type/-/file-type-6.2.0.tgz",
          "integrity": "sha512-YPcTBDV+2Tm0VqjybVd32MHdlEGAtuxS3VAYsumFokDSMG+ROT5wawGlnHDoz7bfMcMDt9hxuXvXwoKUx2fkOg==",
          "dev": true,
          "optional": true
        }
      }
    },
    "decompress-targz": {
      "version": "4.1.1",
      "resolved": "https://registry.npmjs.org/decompress-targz/-/decompress-targz-4.1.1.tgz",
      "integrity": "sha512-4z81Znfr6chWnRDNfFNqLwPvm4db3WuZkqV+UgXQzSngG3CEKdBkw5jrv3axjjL96glyiiKjsxJG3X6WBZwX3w==",
      "dev": true,
      "optional": true,
      "requires": {
        "decompress-tar": "^4.1.1",
        "file-type": "^5.2.0",
        "is-stream": "^1.1.0"
      }
    },
    "decompress-unzip": {
      "version": "4.0.1",
      "resolved": "https://registry.npmjs.org/decompress-unzip/-/decompress-unzip-4.0.1.tgz",
      "integrity": "sha1-3qrM39FK6vhVePczroIQ+bSEj2k=",
      "dev": true,
      "optional": true,
      "requires": {
        "file-type": "^3.8.0",
        "get-stream": "^2.2.0",
        "pify": "^2.3.0",
        "yauzl": "^2.4.2"
      },
      "dependencies": {
        "file-type": {
          "version": "3.9.0",
          "resolved": "https://registry.npmjs.org/file-type/-/file-type-3.9.0.tgz",
          "integrity": "sha1-JXoHg4TR24CHvESdEH1SpSZyuek=",
          "dev": true,
          "optional": true
        },
        "get-stream": {
          "version": "2.3.1",
          "resolved": "https://registry.npmjs.org/get-stream/-/get-stream-2.3.1.tgz",
          "integrity": "sha1-Xzj5PzRgCWZu4BUKBUFn+Rvdld4=",
          "dev": true,
          "optional": true,
          "requires": {
            "object-assign": "^4.0.1",
            "pinkie-promise": "^2.0.0"
          }
        },
        "pify": {
          "version": "2.3.0",
          "resolved": "https://registry.npmjs.org/pify/-/pify-2.3.0.tgz",
          "integrity": "sha1-7RQaasBDqEnqWISY59yosVMw6Qw=",
          "dev": true,
          "optional": true
        }
      }
    },
    "dedent": {
      "version": "0.7.0",
      "resolved": "https://registry.npmjs.org/dedent/-/dedent-0.7.0.tgz",
      "integrity": "sha1-JJXduvbrh0q7Dhvp3yLS5aVEMmw=",
      "dev": true
    },
    "deep-equal": {
      "version": "1.0.1",
      "resolved": "https://registry.npmjs.org/deep-equal/-/deep-equal-1.0.1.tgz",
      "integrity": "sha1-9dJgKStmDghO/0zbyfCK0yR0SLU="
    },
    "deep-is": {
      "version": "0.1.3",
      "resolved": "https://registry.npmjs.org/deep-is/-/deep-is-0.1.3.tgz",
      "integrity": "sha1-s2nW+128E+7PUk+RsHD+7cNXzzQ=",
      "dev": true
    },
    "deferred-leveldown": {
      "version": "1.2.2",
      "resolved": "https://registry.npmjs.org/deferred-leveldown/-/deferred-leveldown-1.2.2.tgz",
      "integrity": "sha512-uukrWD2bguRtXilKt6cAWKyoXrTSMo5m7crUdLfWQmu8kIm88w3QZoUL+6nhpfKVmhHANER6Re3sKoNoZ3IKMA==",
      "requires": {
        "abstract-leveldown": "~2.6.0"
      },
      "dependencies": {
        "abstract-leveldown": {
          "version": "2.6.3",
          "resolved": "https://registry.npmjs.org/abstract-leveldown/-/abstract-leveldown-2.6.3.tgz",
          "integrity": "sha512-2++wDf/DYqkPR3o5tbfdhF96EfMApo1GpPfzOsR/ZYXdkSmELlvOOEAl9iKkRsktMPHdGjO4rtkBpf2I7TiTeA==",
          "requires": {
            "xtend": "~4.0.0"
          }
        }
      }
    },
    "define-properties": {
      "version": "1.1.3",
      "resolved": "https://registry.npmjs.org/define-properties/-/define-properties-1.1.3.tgz",
      "integrity": "sha512-3MqfYKj2lLzdMSf8ZIZE/V+Zuy+BgD6f164e8K2w7dgnpKArBDerGYpM46IYYcjnkdPNMjPk9A6VFB8+3SKlXQ==",
      "requires": {
        "object-keys": "^1.0.12"
      },
      "dependencies": {
        "object-keys": {
          "version": "1.1.0",
          "resolved": "https://registry.npmjs.org/object-keys/-/object-keys-1.1.0.tgz",
          "integrity": "sha512-6OO5X1+2tYkNyNEx6TsCxEqFfRWaqx6EtMiSbGrw8Ob8v9Ne+Hl8rBAgLBZn5wjEz3s/s6U1WXFUFOcxxAwUpg=="
        }
      }
    },
    "define-property": {
      "version": "2.0.2",
      "resolved": "https://registry.npmjs.org/define-property/-/define-property-2.0.2.tgz",
      "integrity": "sha512-jwK2UV4cnPpbcG7+VRARKTZPUWowwXA8bzH5NP6ud0oeAxyYPuGZUAC7hMugpCdz4BeSZl2Dl9k66CHJ/46ZYQ==",
      "dev": true,
      "requires": {
        "is-descriptor": "^1.0.2",
        "isobject": "^3.0.1"
      },
      "dependencies": {
        "is-accessor-descriptor": {
          "version": "1.0.0",
          "resolved": "https://registry.npmjs.org/is-accessor-descriptor/-/is-accessor-descriptor-1.0.0.tgz",
          "integrity": "sha512-m5hnHTkcVsPfqx3AKlyttIPb7J+XykHvJP2B9bZDjlhLIoEq4XoK64Vg7boZlVWYK6LUY94dYPEE7Lh0ZkZKcQ==",
          "dev": true,
          "requires": {
            "kind-of": "^6.0.0"
          }
        },
        "is-data-descriptor": {
          "version": "1.0.0",
          "resolved": "https://registry.npmjs.org/is-data-descriptor/-/is-data-descriptor-1.0.0.tgz",
          "integrity": "sha512-jbRXy1FmtAoCjQkVmIVYwuuqDFUbaOeDjmed1tOGPrsMhtJA4rD9tkgA0F1qJ3gRFRXcHYVkdeaP50Q5rE/jLQ==",
          "dev": true,
          "requires": {
            "kind-of": "^6.0.0"
          }
        },
        "is-descriptor": {
          "version": "1.0.2",
          "resolved": "https://registry.npmjs.org/is-descriptor/-/is-descriptor-1.0.2.tgz",
          "integrity": "sha512-2eis5WqQGV7peooDyLmNEPUrps9+SXX5c9pL3xEB+4e9HnGuDa7mB7kHxHw4CbqS9k1T2hOH3miL8n8WtiYVtg==",
          "dev": true,
          "requires": {
            "is-accessor-descriptor": "^1.0.0",
            "is-data-descriptor": "^1.0.0",
            "kind-of": "^6.0.2"
          }
        }
      }
    },
    "defined": {
      "version": "1.0.0",
      "resolved": "https://registry.npmjs.org/defined/-/defined-1.0.0.tgz",
      "integrity": "sha1-yY2bzvdWdBiOEQlpFRGZ45sfppM="
    },
    "del": {
      "version": "3.0.0",
      "resolved": "https://registry.npmjs.org/del/-/del-3.0.0.tgz",
      "integrity": "sha1-U+z2mf/LyzljdpGrE7rxYIGXZuU=",
      "dev": true,
      "requires": {
        "globby": "^6.1.0",
        "is-path-cwd": "^1.0.0",
        "is-path-in-cwd": "^1.0.0",
        "p-map": "^1.1.1",
        "pify": "^3.0.0",
        "rimraf": "^2.2.8"
      },
      "dependencies": {
        "pify": {
          "version": "3.0.0",
          "resolved": "https://registry.npmjs.org/pify/-/pify-3.0.0.tgz",
          "integrity": "sha1-5aSs0sEB/fPZpNB/DbxNtJ3SgXY=",
          "dev": true
        }
      }
    },
    "delayed-stream": {
      "version": "1.0.0",
      "resolved": "https://registry.npmjs.org/delayed-stream/-/delayed-stream-1.0.0.tgz",
      "integrity": "sha1-3zrhmayt+31ECqrgsp4icrJOxhk="
    },
    "depd": {
      "version": "1.1.2",
      "resolved": "https://registry.npmjs.org/depd/-/depd-1.1.2.tgz",
      "integrity": "sha1-m81S4UwJd2PnSbJ0xDRu0uVgtak=",
      "dev": true,
      "optional": true
    },
    "des.js": {
      "version": "1.0.0",
      "resolved": "https://registry.npmjs.org/des.js/-/des.js-1.0.0.tgz",
      "integrity": "sha1-wHTS4qpqipoH29YfmhXCzYPsjsw=",
      "dev": true,
      "requires": {
        "inherits": "^2.0.1",
        "minimalistic-assert": "^1.0.0"
      }
    },
    "destroy": {
      "version": "1.0.4",
      "resolved": "https://registry.npmjs.org/destroy/-/destroy-1.0.4.tgz",
      "integrity": "sha1-l4hXRCxEdJ5CBmE+N5RiBYJqvYA=",
      "dev": true,
      "optional": true
    },
    "detect-indent": {
      "version": "4.0.0",
      "resolved": "https://registry.npmjs.org/detect-indent/-/detect-indent-4.0.0.tgz",
      "integrity": "sha1-920GQ1LN9Docts5hnE7jqUdd4gg=",
      "requires": {
        "repeating": "^2.0.0"
      }
    },
    "diff": {
      "version": "3.5.0",
      "resolved": "https://registry.npmjs.org/diff/-/diff-3.5.0.tgz",
      "integrity": "sha512-A46qtFgd+g7pDZinpnwiRJtxbC1hpgf0uzP3iG89scHk0AUC7A1TGxf5OiiOUv/JMZR8GOt8hL900hV0bOy5xA==",
      "dev": true
    },
    "diffie-hellman": {
      "version": "5.0.3",
      "resolved": "https://registry.npmjs.org/diffie-hellman/-/diffie-hellman-5.0.3.tgz",
      "integrity": "sha512-kqag/Nl+f3GwyK25fhUMYj81BUOrZ9IuJsjIcDE5icNM9FJHAVm3VcUDxdLPoQtTuUylWm6ZIknYJwwaPxsUzg==",
      "dev": true,
      "requires": {
        "bn.js": "^4.1.0",
        "miller-rabin": "^4.0.0",
        "randombytes": "^2.0.0"
      }
    },
    "doctrine": {
      "version": "2.1.0",
      "resolved": "https://registry.npmjs.org/doctrine/-/doctrine-2.1.0.tgz",
      "integrity": "sha512-35mSku4ZXK0vfCuHEDAwt55dg2jNajHZ1odvF+8SSr82EsZY4QmXfuWso8oEd8zRhVObSN18aM0CjSdoBX7zIw==",
      "dev": true,
      "requires": {
        "esutils": "^2.0.2"
      }
    },
    "dom-walk": {
      "version": "0.1.1",
      "resolved": "https://registry.npmjs.org/dom-walk/-/dom-walk-0.1.1.tgz",
      "integrity": "sha1-ZyIm3HTI95mtNTB9+TaroRrNYBg="
    },
    "domain-browser": {
      "version": "1.2.0",
      "resolved": "https://registry.npmjs.org/domain-browser/-/domain-browser-1.2.0.tgz",
      "integrity": "sha512-jnjyiM6eRyZl2H+W8Q/zLMA481hzi0eszAaBUzIVnmYVDBbnLxVNnfu1HgEBvCbL+71FrxMl3E6lpKH7Ge3OXA==",
      "dev": true
    },
    "drbg.js": {
      "version": "1.0.1",
      "resolved": "https://registry.npmjs.org/drbg.js/-/drbg.js-1.0.1.tgz",
      "integrity": "sha1-Pja2xCs3BDgjzbwzLVjzHiRFSAs=",
      "requires": {
        "browserify-aes": "^1.0.6",
        "create-hash": "^1.1.2",
        "create-hmac": "^1.1.4"
      }
    },
    "duplexer3": {
      "version": "0.1.4",
      "resolved": "https://registry.npmjs.org/duplexer3/-/duplexer3-0.1.4.tgz",
      "integrity": "sha1-7gHdHKwO08vH/b6jfcCo8c4ALOI=",
      "dev": true,
      "optional": true
    },
    "duplexify": {
      "version": "3.7.1",
      "resolved": "https://registry.npmjs.org/duplexify/-/duplexify-3.7.1.tgz",
      "integrity": "sha512-07z8uv2wMyS51kKhD1KsdXJg5WQ6t93RneqRxUHnskXVtlYYkLqM0gqStQZ3pj073g687jPCHrqNfCzawLYh5g==",
      "dev": true,
      "requires": {
        "end-of-stream": "^1.0.0",
        "inherits": "^2.0.1",
        "readable-stream": "^2.0.0",
        "stream-shift": "^1.0.0"
      }
    },
    "ecc-jsbn": {
      "version": "0.1.2",
      "resolved": "https://registry.npmjs.org/ecc-jsbn/-/ecc-jsbn-0.1.2.tgz",
      "integrity": "sha1-OoOpBOVDUyh4dMVkt1SThoSamMk=",
      "requires": {
        "jsbn": "~0.1.0",
        "safer-buffer": "^2.1.0"
      }
    },
    "ee-first": {
      "version": "1.1.1",
      "resolved": "https://registry.npmjs.org/ee-first/-/ee-first-1.1.1.tgz",
      "integrity": "sha1-WQxhFWsK4vTwJVcyoViyZrxWsh0=",
      "dev": true,
      "optional": true
    },
    "electron-to-chromium": {
      "version": "1.3.113",
      "resolved": "https://registry.npmjs.org/electron-to-chromium/-/electron-to-chromium-1.3.113.tgz",
      "integrity": "sha512-De+lPAxEcpxvqPTyZAXELNpRZXABRxf+uL/rSykstQhzj/B0l1150G/ExIIxKc16lI89Hgz81J0BHAcbTqK49g=="
    },
    "elegant-spinner": {
      "version": "1.0.1",
      "resolved": "https://registry.npmjs.org/elegant-spinner/-/elegant-spinner-1.0.1.tgz",
      "integrity": "sha1-2wQ1IcldfjA/2PNFvtwzSc+wcp4=",
      "dev": true
    },
    "elliptic": {
      "version": "6.4.1",
      "resolved": "https://registry.npmjs.org/elliptic/-/elliptic-6.4.1.tgz",
      "integrity": "sha512-BsXLz5sqX8OHcsh7CqBMztyXARmGQ3LWPtGjJi6DiJHq5C/qvi9P3OqgswKSDftbu8+IoI/QDTAm2fFnQ9SZSQ==",
      "requires": {
        "bn.js": "^4.4.0",
        "brorand": "^1.0.1",
        "hash.js": "^1.0.0",
        "hmac-drbg": "^1.0.0",
        "inherits": "^2.0.1",
        "minimalistic-assert": "^1.0.0",
        "minimalistic-crypto-utils": "^1.0.0"
      }
    },
    "emoji-regex": {
      "version": "7.0.3",
      "resolved": "https://registry.npmjs.org/emoji-regex/-/emoji-regex-7.0.3.tgz",
      "integrity": "sha512-CwBLREIQ7LvYFB0WyRvwhq5N5qPhc6PMjD6bYggFlI5YyDgl+0vxq5VHbMOFqLg7hfWzmu8T5Z1QofhmTIhItA==",
      "dev": true
    },
    "emojis-list": {
      "version": "2.1.0",
      "resolved": "https://registry.npmjs.org/emojis-list/-/emojis-list-2.1.0.tgz",
      "integrity": "sha1-TapNnbAPmBmIDHn6RXrlsJof04k=",
      "dev": true
    },
    "encodeurl": {
      "version": "1.0.2",
      "resolved": "https://registry.npmjs.org/encodeurl/-/encodeurl-1.0.2.tgz",
      "integrity": "sha1-rT/0yG7C0CkyL1oCw6mmBslbP1k=",
      "dev": true,
      "optional": true
    },
    "encoding": {
      "version": "0.1.12",
      "resolved": "https://registry.npmjs.org/encoding/-/encoding-0.1.12.tgz",
      "integrity": "sha1-U4tm8+5izRq1HsMjgp0flIDHS+s=",
      "requires": {
        "iconv-lite": "~0.4.13"
      }
    },
    "encoding-down": {
      "version": "5.0.4",
      "resolved": "https://registry.npmjs.org/encoding-down/-/encoding-down-5.0.4.tgz",
      "integrity": "sha512-8CIZLDcSKxgzT+zX8ZVfgNbu8Md2wq/iqa1Y7zyVR18QBEAc0Nmzuvj/N5ykSKpfGzjM8qxbaFntLPwnVoUhZw==",
      "requires": {
        "abstract-leveldown": "^5.0.0",
        "inherits": "^2.0.3",
        "level-codec": "^9.0.0",
        "level-errors": "^2.0.0",
        "xtend": "^4.0.1"
      },
      "dependencies": {
        "abstract-leveldown": {
          "version": "5.0.0",
          "resolved": "https://registry.npmjs.org/abstract-leveldown/-/abstract-leveldown-5.0.0.tgz",
          "integrity": "sha512-5mU5P1gXtsMIXg65/rsYGsi93+MlogXZ9FA8JnwKurHQg64bfXwGYVdVdijNTVNOlAsuIiOwHdvFFD5JqCJQ7A==",
          "requires": {
            "xtend": "~4.0.0"
          }
        }
      }
    },
    "end-of-stream": {
      "version": "1.4.1",
      "resolved": "https://registry.npmjs.org/end-of-stream/-/end-of-stream-1.4.1.tgz",
      "integrity": "sha512-1MkrZNvWTKCaigbn+W15elq2BB/L22nqrSY5DKlo3X6+vclJm8Bb5djXJBmEX6fS3+zCh/F4VBK5Z2KxJt4s2Q==",
      "requires": {
        "once": "^1.4.0"
      }
    },
    "enhanced-resolve": {
      "version": "4.1.0",
      "resolved": "https://registry.npmjs.org/enhanced-resolve/-/enhanced-resolve-4.1.0.tgz",
      "integrity": "sha512-F/7vkyTtyc/llOIn8oWclcB25KdRaiPBpZYDgJHgh/UHtpgT2p2eldQgtQnLtUvfMKPKxbRaQM/hHkvLHt1Vng==",
      "dev": true,
      "requires": {
        "graceful-fs": "^4.1.2",
        "memory-fs": "^0.4.0",
        "tapable": "^1.0.0"
      }
    },
    "errno": {
      "version": "0.1.7",
      "resolved": "https://registry.npmjs.org/errno/-/errno-0.1.7.tgz",
      "integrity": "sha512-MfrRBDWzIWifgq6tJj60gkAwtLNb6sQPlcFrSOflcP1aFmmruKQ2wRnze/8V6kgyz7H3FF8Npzv78mZ7XLLflg==",
      "requires": {
        "prr": "~1.0.1"
      }
    },
    "error-ex": {
      "version": "1.3.2",
      "resolved": "https://registry.npmjs.org/error-ex/-/error-ex-1.3.2.tgz",
      "integrity": "sha512-7dFHNmqeFSEt2ZBsCriorKnn3Z2pj+fd9kmI6QoWw4//DL+icEBfc0U7qJCisqrTsKTjw4fNFy2pW9OqStD84g==",
      "requires": {
        "is-arrayish": "^0.2.1"
      }
    },
    "es-abstract": {
      "version": "1.13.0",
      "resolved": "https://registry.npmjs.org/es-abstract/-/es-abstract-1.13.0.tgz",
      "integrity": "sha512-vDZfg/ykNxQVwup/8E1BZhVzFfBxs9NqMzGcvIJrqg5k2/5Za2bWo40dK2J1pgLngZ7c+Shh8lwYtLGyrwPutg==",
      "requires": {
        "es-to-primitive": "^1.2.0",
        "function-bind": "^1.1.1",
        "has": "^1.0.3",
        "is-callable": "^1.1.4",
        "is-regex": "^1.0.4",
        "object-keys": "^1.0.12"
      },
      "dependencies": {
        "object-keys": {
          "version": "1.1.0",
          "resolved": "https://registry.npmjs.org/object-keys/-/object-keys-1.1.0.tgz",
          "integrity": "sha512-6OO5X1+2tYkNyNEx6TsCxEqFfRWaqx6EtMiSbGrw8Ob8v9Ne+Hl8rBAgLBZn5wjEz3s/s6U1WXFUFOcxxAwUpg=="
        }
      }
    },
    "es-to-primitive": {
      "version": "1.2.0",
      "resolved": "https://registry.npmjs.org/es-to-primitive/-/es-to-primitive-1.2.0.tgz",
      "integrity": "sha512-qZryBOJjV//LaxLTV6UC//WewneB3LcXOL9NP++ozKVXsIIIpm/2c13UDiD9Jp2eThsecw9m3jPqDwTyobcdbg==",
      "requires": {
        "is-callable": "^1.1.4",
        "is-date-object": "^1.0.1",
        "is-symbol": "^1.0.2"
      }
    },
    "escape-html": {
      "version": "1.0.3",
      "resolved": "https://registry.npmjs.org/escape-html/-/escape-html-1.0.3.tgz",
      "integrity": "sha1-Aljq5NPQwJdN4cFpGI7wBR0dGYg=",
      "dev": true,
      "optional": true
    },
    "escape-string-regexp": {
      "version": "1.0.5",
      "resolved": "https://registry.npmjs.org/escape-string-regexp/-/escape-string-regexp-1.0.5.tgz",
      "integrity": "sha1-G2HAViGQqN/2rjuyzwIAyhMLhtQ="
    },
    "eslint": {
      "version": "5.7.0",
      "resolved": "https://registry.npmjs.org/eslint/-/eslint-5.7.0.tgz",
      "integrity": "sha512-zYCeFQahsxffGl87U2aJ7DPyH8CbWgxBC213Y8+TCanhUTf2gEvfq3EKpHmEcozTLyPmGe9LZdMAwC/CpJBM5A==",
      "dev": true,
      "requires": {
        "@babel/code-frame": "^7.0.0",
        "ajv": "^6.5.3",
        "chalk": "^2.1.0",
        "cross-spawn": "^6.0.5",
        "debug": "^4.0.1",
        "doctrine": "^2.1.0",
        "eslint-scope": "^4.0.0",
        "eslint-utils": "^1.3.1",
        "eslint-visitor-keys": "^1.0.0",
        "espree": "^4.0.0",
        "esquery": "^1.0.1",
        "esutils": "^2.0.2",
        "file-entry-cache": "^2.0.0",
        "functional-red-black-tree": "^1.0.1",
        "glob": "^7.1.2",
        "globals": "^11.7.0",
        "ignore": "^4.0.6",
        "imurmurhash": "^0.1.4",
        "inquirer": "^6.1.0",
        "is-resolvable": "^1.1.0",
        "js-yaml": "^3.12.0",
        "json-stable-stringify-without-jsonify": "^1.0.1",
        "levn": "^0.3.0",
        "lodash": "^4.17.5",
        "minimatch": "^3.0.4",
        "mkdirp": "^0.5.1",
        "natural-compare": "^1.4.0",
        "optionator": "^0.8.2",
        "path-is-inside": "^1.0.2",
        "pluralize": "^7.0.0",
        "progress": "^2.0.0",
        "regexpp": "^2.0.1",
        "require-uncached": "^1.0.3",
        "semver": "^5.5.1",
        "strip-ansi": "^4.0.0",
        "strip-json-comments": "^2.0.1",
        "table": "^5.0.2",
        "text-table": "^0.2.0"
      },
      "dependencies": {
        "ansi-regex": {
          "version": "3.0.0",
          "resolved": "https://registry.npmjs.org/ansi-regex/-/ansi-regex-3.0.0.tgz",
          "integrity": "sha1-7QMXwyIGT3lGbAKWa922Bas32Zg=",
          "dev": true
        },
        "ansi-styles": {
          "version": "3.2.1",
          "resolved": "https://registry.npmjs.org/ansi-styles/-/ansi-styles-3.2.1.tgz",
          "integrity": "sha512-VT0ZI6kZRdTh8YyJw3SMbYm/u+NqfsAxEpWO0Pf9sq8/e94WxxOpPKx9FR1FlyCtOVDNOQ+8ntlqFxiRc+r5qA==",
          "dev": true,
          "requires": {
            "color-convert": "^1.9.0"
          }
        },
        "chalk": {
          "version": "2.4.2",
          "resolved": "https://registry.npmjs.org/chalk/-/chalk-2.4.2.tgz",
          "integrity": "sha512-Mti+f9lpJNcwF4tWV8/OrTTtF1gZi+f8FqlyAdouralcFWFQWF2+NgCHShjkCb+IFBLq9buZwE1xckQU4peSuQ==",
          "dev": true,
          "requires": {
            "ansi-styles": "^3.2.1",
            "escape-string-regexp": "^1.0.5",
            "supports-color": "^5.3.0"
          }
        },
        "debug": {
          "version": "4.1.1",
          "resolved": "https://registry.npmjs.org/debug/-/debug-4.1.1.tgz",
          "integrity": "sha512-pYAIzeRo8J6KPEaJ0VWOh5Pzkbw/RetuzehGM7QRRX5he4fPHx2rdKMB256ehJCkX+XRQm16eZLqLNS8RSZXZw==",
          "dev": true,
          "requires": {
            "ms": "^2.1.1"
          }
        },
        "globals": {
          "version": "11.11.0",
          "resolved": "https://registry.npmjs.org/globals/-/globals-11.11.0.tgz",
          "integrity": "sha512-WHq43gS+6ufNOEqlrDBxVEbb8ntfXrfAUU2ZOpCxrBdGKW3gyv8mCxAfIBD0DroPKGrJ2eSsXsLtY9MPntsyTw==",
          "dev": true
        },
        "ms": {
          "version": "2.1.1",
          "resolved": "https://registry.npmjs.org/ms/-/ms-2.1.1.tgz",
          "integrity": "sha512-tgp+dl5cGk28utYktBsrFqA7HKgrhgPsg6Z/EfhWI4gl1Hwq8B/GmY/0oXZ6nF8hDVesS/FpnYaD/kOWhYQvyg==",
          "dev": true
        },
        "semver": {
          "version": "5.6.0",
          "resolved": "https://registry.npmjs.org/semver/-/semver-5.6.0.tgz",
          "integrity": "sha512-RS9R6R35NYgQn++fkDWaOmqGoj4Ek9gGs+DPxNUZKuwE183xjJroKvyo1IzVFeXvUrvmALy6FWD5xrdJT25gMg==",
          "dev": true
        },
        "strip-ansi": {
          "version": "4.0.0",
          "resolved": "https://registry.npmjs.org/strip-ansi/-/strip-ansi-4.0.0.tgz",
          "integrity": "sha1-qEeQIusaw2iocTibY1JixQXuNo8=",
          "dev": true,
          "requires": {
            "ansi-regex": "^3.0.0"
          }
        },
        "supports-color": {
          "version": "5.5.0",
          "resolved": "https://registry.npmjs.org/supports-color/-/supports-color-5.5.0.tgz",
          "integrity": "sha512-QjVjwdXIt408MIiAqCX4oUKsgU2EqAGzs2Ppkm4aQYbjm+ZEWEcW4SfFNTr4uMNZma0ey4f5lgLrkB0aX0QMow==",
          "dev": true,
          "requires": {
            "has-flag": "^3.0.0"
          }
        }
      }
    },
    "eslint-config-standard": {
      "version": "12.0.0",
      "resolved": "https://registry.npmjs.org/eslint-config-standard/-/eslint-config-standard-12.0.0.tgz",
      "integrity": "sha512-COUz8FnXhqFitYj4DTqHzidjIL/t4mumGZto5c7DrBpvWoie+Sn3P4sLEzUGeYhRElWuFEf8K1S1EfvD1vixCQ==",
      "dev": true
    },
    "eslint-import-resolver-node": {
      "version": "0.3.2",
      "resolved": "https://registry.npmjs.org/eslint-import-resolver-node/-/eslint-import-resolver-node-0.3.2.tgz",
      "integrity": "sha512-sfmTqJfPSizWu4aymbPr4Iidp5yKm8yDkHp+Ir3YiTHiiDfxh69mOUsmiqW6RZ9zRXFaF64GtYmN7e+8GHBv6Q==",
      "dev": true,
      "requires": {
        "debug": "^2.6.9",
        "resolve": "^1.5.0"
      },
      "dependencies": {
        "debug": {
          "version": "2.6.9",
          "resolved": "https://registry.npmjs.org/debug/-/debug-2.6.9.tgz",
          "integrity": "sha512-bC7ElrdJaJnPbAP+1EotYvqZsb3ecl5wi6Bfi6BJTUcNowp6cvspg0jXznRTKDjm/E7AdgFBVeAPVMNcKGsHMA==",
          "dev": true,
          "requires": {
            "ms": "2.0.0"
          }
        }
      }
    },
    "eslint-module-utils": {
      "version": "2.3.0",
      "resolved": "https://registry.npmjs.org/eslint-module-utils/-/eslint-module-utils-2.3.0.tgz",
      "integrity": "sha512-lmDJgeOOjk8hObTysjqH7wyMi+nsHwwvfBykwfhjR1LNdd7C2uFJBvx4OpWYpXOw4df1yE1cDEVd1yLHitk34w==",
      "dev": true,
      "requires": {
        "debug": "^2.6.8",
        "pkg-dir": "^2.0.0"
      },
      "dependencies": {
        "debug": {
          "version": "2.6.9",
          "resolved": "https://registry.npmjs.org/debug/-/debug-2.6.9.tgz",
          "integrity": "sha512-bC7ElrdJaJnPbAP+1EotYvqZsb3ecl5wi6Bfi6BJTUcNowp6cvspg0jXznRTKDjm/E7AdgFBVeAPVMNcKGsHMA==",
          "dev": true,
          "requires": {
            "ms": "2.0.0"
          }
        }
      }
    },
    "eslint-plugin-es": {
      "version": "1.4.0",
      "resolved": "https://registry.npmjs.org/eslint-plugin-es/-/eslint-plugin-es-1.4.0.tgz",
      "integrity": "sha512-XfFmgFdIUDgvaRAlaXUkxrRg5JSADoRC8IkKLc/cISeR3yHVMefFHQZpcyXXEUUPHfy5DwviBcrfqlyqEwlQVw==",
      "dev": true,
      "requires": {
        "eslint-utils": "^1.3.0",
        "regexpp": "^2.0.1"
      }
    },
    "eslint-plugin-import": {
      "version": "2.14.0",
      "resolved": "https://registry.npmjs.org/eslint-plugin-import/-/eslint-plugin-import-2.14.0.tgz",
      "integrity": "sha512-FpuRtniD/AY6sXByma2Wr0TXvXJ4nA/2/04VPlfpmUDPOpOY264x+ILiwnrk/k4RINgDAyFZByxqPUbSQ5YE7g==",
      "dev": true,
      "requires": {
        "contains-path": "^0.1.0",
        "debug": "^2.6.8",
        "doctrine": "1.5.0",
        "eslint-import-resolver-node": "^0.3.1",
        "eslint-module-utils": "^2.2.0",
        "has": "^1.0.1",
        "lodash": "^4.17.4",
        "minimatch": "^3.0.3",
        "read-pkg-up": "^2.0.0",
        "resolve": "^1.6.0"
      },
      "dependencies": {
        "debug": {
          "version": "2.6.9",
          "resolved": "https://registry.npmjs.org/debug/-/debug-2.6.9.tgz",
          "integrity": "sha512-bC7ElrdJaJnPbAP+1EotYvqZsb3ecl5wi6Bfi6BJTUcNowp6cvspg0jXznRTKDjm/E7AdgFBVeAPVMNcKGsHMA==",
          "dev": true,
          "requires": {
            "ms": "2.0.0"
          }
        },
        "doctrine": {
          "version": "1.5.0",
          "resolved": "https://registry.npmjs.org/doctrine/-/doctrine-1.5.0.tgz",
          "integrity": "sha1-N53Ocw9hZvds76TmcHoVmwLFpvo=",
          "dev": true,
          "requires": {
            "esutils": "^2.0.2",
            "isarray": "^1.0.0"
          }
        },
        "find-up": {
          "version": "2.1.0",
          "resolved": "https://registry.npmjs.org/find-up/-/find-up-2.1.0.tgz",
          "integrity": "sha1-RdG35QbHF93UgndaK3eSCjwMV6c=",
          "dev": true,
          "requires": {
            "locate-path": "^2.0.0"
          }
        },
        "isarray": {
          "version": "1.0.0",
          "resolved": "https://registry.npmjs.org/isarray/-/isarray-1.0.0.tgz",
          "integrity": "sha1-u5NdSFgsuhaMBoNJV6VKPgcSTxE=",
          "dev": true
        },
        "load-json-file": {
          "version": "2.0.0",
          "resolved": "https://registry.npmjs.org/load-json-file/-/load-json-file-2.0.0.tgz",
          "integrity": "sha1-eUfkIUmvgNaWy/eXvKq8/h/inKg=",
          "dev": true,
          "requires": {
            "graceful-fs": "^4.1.2",
            "parse-json": "^2.2.0",
            "pify": "^2.0.0",
            "strip-bom": "^3.0.0"
          }
        },
        "path-type": {
          "version": "2.0.0",
          "resolved": "https://registry.npmjs.org/path-type/-/path-type-2.0.0.tgz",
          "integrity": "sha1-8BLMuEFbcJb8LaoQVMPXI4lZTHM=",
          "dev": true,
          "requires": {
            "pify": "^2.0.0"
          }
        },
        "pify": {
          "version": "2.3.0",
          "resolved": "https://registry.npmjs.org/pify/-/pify-2.3.0.tgz",
          "integrity": "sha1-7RQaasBDqEnqWISY59yosVMw6Qw=",
          "dev": true
        },
        "read-pkg": {
          "version": "2.0.0",
          "resolved": "https://registry.npmjs.org/read-pkg/-/read-pkg-2.0.0.tgz",
          "integrity": "sha1-jvHAYjxqbbDcZxPEv6xGMysjaPg=",
          "dev": true,
          "requires": {
            "load-json-file": "^2.0.0",
            "normalize-package-data": "^2.3.2",
            "path-type": "^2.0.0"
          }
        },
        "read-pkg-up": {
          "version": "2.0.0",
          "resolved": "https://registry.npmjs.org/read-pkg-up/-/read-pkg-up-2.0.0.tgz",
          "integrity": "sha1-a3KoBImE4MQeeVEP1en6mbO1Sb4=",
          "dev": true,
          "requires": {
            "find-up": "^2.0.0",
            "read-pkg": "^2.0.0"
          }
        },
        "strip-bom": {
          "version": "3.0.0",
          "resolved": "https://registry.npmjs.org/strip-bom/-/strip-bom-3.0.0.tgz",
          "integrity": "sha1-IzTBjpx1n3vdVv3vfprj1YjmjtM=",
          "dev": true
        }
      }
    },
    "eslint-plugin-node": {
      "version": "7.0.1",
      "resolved": "https://registry.npmjs.org/eslint-plugin-node/-/eslint-plugin-node-7.0.1.tgz",
      "integrity": "sha512-lfVw3TEqThwq0j2Ba/Ckn2ABdwmL5dkOgAux1rvOk6CO7A6yGyPI2+zIxN6FyNkp1X1X/BSvKOceD6mBWSj4Yw==",
      "dev": true,
      "requires": {
        "eslint-plugin-es": "^1.3.1",
        "eslint-utils": "^1.3.1",
        "ignore": "^4.0.2",
        "minimatch": "^3.0.4",
        "resolve": "^1.8.1",
        "semver": "^5.5.0"
      },
      "dependencies": {
        "semver": {
          "version": "5.6.0",
          "resolved": "https://registry.npmjs.org/semver/-/semver-5.6.0.tgz",
          "integrity": "sha512-RS9R6R35NYgQn++fkDWaOmqGoj4Ek9gGs+DPxNUZKuwE183xjJroKvyo1IzVFeXvUrvmALy6FWD5xrdJT25gMg==",
          "dev": true
        }
      }
    },
    "eslint-plugin-promise": {
      "version": "4.0.1",
      "resolved": "https://registry.npmjs.org/eslint-plugin-promise/-/eslint-plugin-promise-4.0.1.tgz",
      "integrity": "sha512-Si16O0+Hqz1gDHsys6RtFRrW7cCTB6P7p3OJmKp3Y3dxpQE2qwOA7d3xnV+0mBmrPoi0RBnxlCKvqu70te6wjg==",
      "dev": true
    },
    "eslint-plugin-standard": {
      "version": "4.0.0",
      "resolved": "https://registry.npmjs.org/eslint-plugin-standard/-/eslint-plugin-standard-4.0.0.tgz",
      "integrity": "sha512-OwxJkR6TQiYMmt1EsNRMe5qG3GsbjlcOhbGUBY4LtavF9DsLaTcoR+j2Tdjqi23oUwKNUqX7qcn5fPStafMdlA==",
      "dev": true
    },
    "eslint-scope": {
      "version": "4.0.0",
      "resolved": "https://registry.npmjs.org/eslint-scope/-/eslint-scope-4.0.0.tgz",
      "integrity": "sha512-1G6UTDi7Jc1ELFwnR58HV4fK9OQK4S6N985f166xqXxpjU6plxFISJa2Ba9KCQuFa8RCnj/lSFJbHo7UFDBnUA==",
      "dev": true,
      "requires": {
        "esrecurse": "^4.1.0",
        "estraverse": "^4.1.1"
      }
    },
    "eslint-utils": {
      "version": "1.3.1",
      "resolved": "https://registry.npmjs.org/eslint-utils/-/eslint-utils-1.3.1.tgz",
      "integrity": "sha512-Z7YjnIldX+2XMcjr7ZkgEsOj/bREONV60qYeB/bjMAqqqZ4zxKyWX+BOUkdmRmA9riiIPVvo5x86m5elviOk0Q==",
      "dev": true
    },
    "eslint-visitor-keys": {
      "version": "1.0.0",
      "resolved": "https://registry.npmjs.org/eslint-visitor-keys/-/eslint-visitor-keys-1.0.0.tgz",
      "integrity": "sha512-qzm/XxIbxm/FHyH341ZrbnMUpe+5Bocte9xkmFMzPMjRaZMcXww+MpBptFvtU+79L362nqiLhekCxCxDPaUMBQ==",
      "dev": true
    },
    "espree": {
      "version": "4.1.0",
      "resolved": "https://registry.npmjs.org/espree/-/espree-4.1.0.tgz",
      "integrity": "sha512-I5BycZW6FCVIub93TeVY1s7vjhP9CY6cXCznIRfiig7nRviKZYdRnj/sHEWC6A7WE9RDWOFq9+7OsWSYz8qv2w==",
      "dev": true,
      "requires": {
        "acorn": "^6.0.2",
        "acorn-jsx": "^5.0.0",
        "eslint-visitor-keys": "^1.0.0"
      }
    },
    "esprima": {
      "version": "4.0.1",
      "resolved": "https://registry.npmjs.org/esprima/-/esprima-4.0.1.tgz",
      "integrity": "sha512-eGuFFw7Upda+g4p+QHvnW0RyTX/SVeJBDM/gCtMARO0cLuT2HcEKnTPvhjV6aGeqrCB/sbNop0Kszm0jsaWU4A==",
      "dev": true
    },
    "esquery": {
      "version": "1.0.1",
      "resolved": "https://registry.npmjs.org/esquery/-/esquery-1.0.1.tgz",
      "integrity": "sha512-SmiyZ5zIWH9VM+SRUReLS5Q8a7GxtRdxEBVZpm98rJM7Sb+A9DVCndXfkeFUd3byderg+EbDkfnevfCwynWaNA==",
      "dev": true,
      "requires": {
        "estraverse": "^4.0.0"
      }
    },
    "esrecurse": {
      "version": "4.2.1",
      "resolved": "https://registry.npmjs.org/esrecurse/-/esrecurse-4.2.1.tgz",
      "integrity": "sha512-64RBB++fIOAXPw3P9cy89qfMlvZEXZkqqJkjqqXIvzP5ezRZjW+lPWjw35UX/3EhUPFYbg5ER4JYgDw4007/DQ==",
      "dev": true,
      "requires": {
        "estraverse": "^4.1.0"
      }
    },
    "estraverse": {
      "version": "4.2.0",
      "resolved": "https://registry.npmjs.org/estraverse/-/estraverse-4.2.0.tgz",
      "integrity": "sha1-De4/7TH81GlhjOc0IJn8GvoL2xM=",
      "dev": true
    },
    "esutils": {
      "version": "2.0.2",
      "resolved": "https://registry.npmjs.org/esutils/-/esutils-2.0.2.tgz",
      "integrity": "sha1-Cr9PHKpbyx96nYrMbepPqqBLrJs="
    },
    "etag": {
      "version": "1.8.1",
      "resolved": "https://registry.npmjs.org/etag/-/etag-1.8.1.tgz",
      "integrity": "sha1-Qa4u62XvpiJorr/qg6x9eSmbCIc=",
      "dev": true,
      "optional": true
    },
    "eth-block-tracker": {
      "version": "3.0.1",
      "resolved": "https://registry.npmjs.org/eth-block-tracker/-/eth-block-tracker-3.0.1.tgz",
      "integrity": "sha512-WUVxWLuhMmsfenfZvFO5sbl1qFY2IqUlw/FPVmjjdElpqLsZtSG+wPe9Dz7W/sB6e80HgFKknOmKk2eNlznHug==",
      "requires": {
        "eth-query": "^2.1.0",
        "ethereumjs-tx": "^1.3.3",
        "ethereumjs-util": "^5.1.3",
        "ethjs-util": "^0.1.3",
        "json-rpc-engine": "^3.6.0",
        "pify": "^2.3.0",
        "tape": "^4.6.3"
      },
      "dependencies": {
        "pify": {
          "version": "2.3.0",
          "resolved": "https://registry.npmjs.org/pify/-/pify-2.3.0.tgz",
          "integrity": "sha1-7RQaasBDqEnqWISY59yosVMw6Qw="
        }
      }
    },
    "eth-json-rpc-infura": {
      "version": "3.2.0",
      "resolved": "https://registry.npmjs.org/eth-json-rpc-infura/-/eth-json-rpc-infura-3.2.0.tgz",
      "integrity": "sha512-FLcpdxPRVBCUc7yoE+wHGvyYg2lATedP+/q7PsKvaSzQpJbgTG4ZjLnyrLanxDr6M1k/dSNa6V5QnILwjUKJcw==",
      "requires": {
        "cross-fetch": "^2.1.1",
        "eth-json-rpc-middleware": "^1.5.0",
        "json-rpc-engine": "^3.4.0",
        "json-rpc-error": "^2.0.0",
        "tape": "^4.8.0"
      }
    },
    "eth-json-rpc-middleware": {
      "version": "1.6.0",
      "resolved": "https://registry.npmjs.org/eth-json-rpc-middleware/-/eth-json-rpc-middleware-1.6.0.tgz",
      "integrity": "sha512-tDVCTlrUvdqHKqivYMjtFZsdD7TtpNLBCfKAcOpaVs7orBMS/A8HWro6dIzNtTZIR05FAbJ3bioFOnZpuCew9Q==",
      "requires": {
        "async": "^2.5.0",
        "eth-query": "^2.1.2",
        "eth-tx-summary": "^3.1.2",
        "ethereumjs-block": "^1.6.0",
        "ethereumjs-tx": "^1.3.3",
        "ethereumjs-util": "^5.1.2",
        "ethereumjs-vm": "^2.1.0",
        "fetch-ponyfill": "^4.0.0",
        "json-rpc-engine": "^3.6.0",
        "json-rpc-error": "^2.0.0",
        "json-stable-stringify": "^1.0.1",
        "promise-to-callback": "^1.0.0",
        "tape": "^4.6.3"
      },
      "dependencies": {
        "ethereum-common": {
          "version": "0.2.0",
          "resolved": "https://registry.npmjs.org/ethereum-common/-/ethereum-common-0.2.0.tgz",
          "integrity": "sha512-XOnAR/3rntJgbCdGhqdaLIxDLWKLmsZOGhHdBKadEr6gEnJLH52k93Ou+TUdFaPN3hJc3isBZBal3U/XZ15abA=="
        },
        "ethereumjs-block": {
          "version": "1.7.1",
          "resolved": "https://registry.npmjs.org/ethereumjs-block/-/ethereumjs-block-1.7.1.tgz",
          "integrity": "sha512-B+sSdtqm78fmKkBq78/QLKJbu/4Ts4P2KFISdgcuZUPDm9x+N7qgBPIIFUGbaakQh8bzuquiRVbdmvPKqbILRg==",
          "requires": {
            "async": "^2.0.1",
            "ethereum-common": "0.2.0",
            "ethereumjs-tx": "^1.2.2",
            "ethereumjs-util": "^5.0.0",
            "merkle-patricia-tree": "^2.1.2"
          }
        }
      }
    },
    "eth-lib": {
      "version": "0.1.27",
      "resolved": "https://registry.npmjs.org/eth-lib/-/eth-lib-0.1.27.tgz",
      "integrity": "sha512-B8czsfkJYzn2UIEMwjc7Mbj+Cy72V+/OXH/tb44LV8jhrjizQJJ325xMOMyk3+ETa6r6oi0jsUY14+om8mQMWA==",
      "dev": true,
      "optional": true,
      "requires": {
        "bn.js": "^4.11.6",
        "elliptic": "^6.4.0",
        "keccakjs": "^0.2.1",
        "nano-json-stream-parser": "^0.1.2",
        "servify": "^0.1.12",
        "ws": "^3.0.0",
        "xhr-request-promise": "^0.1.2"
      }
    },
    "eth-query": {
      "version": "2.1.2",
      "resolved": "https://registry.npmjs.org/eth-query/-/eth-query-2.1.2.tgz",
      "integrity": "sha1-1nQdkAAQa1FRDHLbktY2VFam2l4=",
      "requires": {
        "json-rpc-random-id": "^1.0.0",
        "xtend": "^4.0.1"
      }
    },
    "eth-sig-util": {
      "version": "2.0.2",
      "resolved": "https://registry.npmjs.org/eth-sig-util/-/eth-sig-util-2.0.2.tgz",
      "integrity": "sha512-tB6E8jf/aZQ943bo3+iojl8xRe3Jzcl+9OT6v8K7kWis6PdIX19SB2vYvN849cB9G9m/XLjYFK381SgdbsnpTA==",
      "requires": {
        "ethereumjs-abi": "0.6.5",
        "ethereumjs-util": "^5.1.1"
      }
    },
    "eth-tx-summary": {
      "version": "3.2.3",
      "resolved": "https://registry.npmjs.org/eth-tx-summary/-/eth-tx-summary-3.2.3.tgz",
      "integrity": "sha512-1gZpA5fKarJOVSb5OUlPnhDQuIazqAkI61zlVvf5LdG47nEgw+/qhyZnuj3CUdE/TLTKuRzPLeyXLjaB4qWTRQ==",
      "requires": {
        "async": "^2.1.2",
        "bn.js": "^4.11.8",
        "clone": "^2.0.0",
        "concat-stream": "^1.5.1",
        "end-of-stream": "^1.1.0",
        "eth-query": "^2.0.2",
        "ethereumjs-block": "^1.4.1",
        "ethereumjs-tx": "^1.1.1",
        "ethereumjs-util": "^5.0.1",
        "ethereumjs-vm": "2.3.4",
        "through2": "^2.0.3",
        "treeify": "^1.0.1",
        "web3-provider-engine": "^13.3.2"
      },
      "dependencies": {
        "eth-block-tracker": {
          "version": "2.3.1",
          "resolved": "https://registry.npmjs.org/eth-block-tracker/-/eth-block-tracker-2.3.1.tgz",
          "integrity": "sha512-NamWuMBIl8kmkJFVj8WzGatySTzQPQag4Xr677yFxdVtIxACFbL/dQowk0MzEqIKk93U1TwY3MjVU6mOcwZnKA==",
          "requires": {
            "async-eventemitter": "github:ahultgren/async-eventemitter#fa06e39e56786ba541c180061dbf2c0a5bbf951c",
            "eth-query": "^2.1.0",
            "ethereumjs-tx": "^1.3.3",
            "ethereumjs-util": "^5.1.3",
            "ethjs-util": "^0.1.3",
            "json-rpc-engine": "^3.6.0",
            "pify": "^2.3.0",
            "tape": "^4.6.3"
          },
          "dependencies": {
            "async-eventemitter": {
              "version": "github:ahultgren/async-eventemitter#fa06e39e56786ba541c180061dbf2c0a5bbf951c",
              "from": "github:ahultgren/async-eventemitter#fa06e39e56786ba541c180061dbf2c0a5bbf951c",
              "requires": {
                "async": "^2.4.0"
              }
            }
          }
        },
        "eth-sig-util": {
          "version": "1.4.2",
          "resolved": "https://registry.npmjs.org/eth-sig-util/-/eth-sig-util-1.4.2.tgz",
          "integrity": "sha1-jZWCAsftuq6Dlwf7pvCf8ydgYhA=",
          "requires": {
            "ethereumjs-abi": "git+https://github.com/ethereumjs/ethereumjs-abi.git",
            "ethereumjs-util": "^5.1.1"
          }
        },
        "ethereum-common": {
          "version": "0.2.0",
          "resolved": "https://registry.npmjs.org/ethereum-common/-/ethereum-common-0.2.0.tgz",
          "integrity": "sha512-XOnAR/3rntJgbCdGhqdaLIxDLWKLmsZOGhHdBKadEr6gEnJLH52k93Ou+TUdFaPN3hJc3isBZBal3U/XZ15abA=="
        },
        "ethereumjs-abi": {
          "version": "git+https://github.com/ethereumjs/ethereumjs-abi.git#d84a96796079c8595a0c78accd1e7709f2277215",
          "from": "git+https://github.com/ethereumjs/ethereumjs-abi.git",
          "requires": {
            "bn.js": "^4.10.0",
            "ethereumjs-util": "^5.0.0"
          }
        },
        "ethereumjs-block": {
          "version": "1.7.1",
          "resolved": "https://registry.npmjs.org/ethereumjs-block/-/ethereumjs-block-1.7.1.tgz",
          "integrity": "sha512-B+sSdtqm78fmKkBq78/QLKJbu/4Ts4P2KFISdgcuZUPDm9x+N7qgBPIIFUGbaakQh8bzuquiRVbdmvPKqbILRg==",
          "requires": {
            "async": "^2.0.1",
            "ethereum-common": "0.2.0",
            "ethereumjs-tx": "^1.2.2",
            "ethereumjs-util": "^5.0.0",
            "merkle-patricia-tree": "^2.1.2"
          }
        },
        "ethereumjs-vm": {
          "version": "2.3.4",
          "resolved": "https://registry.npmjs.org/ethereumjs-vm/-/ethereumjs-vm-2.3.4.tgz",
          "integrity": "sha512-Y4SlzNDqxrCO58jhp98HdnZVdjOqB+HC0hoU+N/DEp1aU+hFkRX/nru5F7/HkQRPIlA6aJlQp/xIA6xZs1kspw==",
          "requires": {
            "async": "^2.1.2",
            "async-eventemitter": "^0.2.2",
            "ethereum-common": "0.2.0",
            "ethereumjs-account": "^2.0.3",
            "ethereumjs-block": "~1.7.0",
            "ethereumjs-util": "^5.1.3",
            "fake-merkle-patricia-tree": "^1.0.1",
            "functional-red-black-tree": "^1.0.1",
            "merkle-patricia-tree": "^2.1.2",
            "rustbn.js": "~0.1.1",
            "safe-buffer": "^5.1.1"
          }
        },
        "fs-extra": {
          "version": "0.30.0",
          "resolved": "https://registry.npmjs.org/fs-extra/-/fs-extra-0.30.0.tgz",
          "integrity": "sha1-8jP/zAjU2n1DLapEl3aYnbHfk/A=",
          "requires": {
            "graceful-fs": "^4.1.2",
            "jsonfile": "^2.1.0",
            "klaw": "^1.0.0",
            "path-is-absolute": "^1.0.0",
            "rimraf": "^2.2.8"
          }
        },
        "pify": {
          "version": "2.3.0",
          "resolved": "https://registry.npmjs.org/pify/-/pify-2.3.0.tgz",
          "integrity": "sha1-7RQaasBDqEnqWISY59yosVMw6Qw="
        },
        "rustbn.js": {
          "version": "0.1.2",
          "resolved": "https://registry.npmjs.org/rustbn.js/-/rustbn.js-0.1.2.tgz",
          "integrity": "sha512-bAkNqSHYdJdFsBC7Z11JgzYktL31HIpB2o70jZcGiL1U1TVtPyvaVhDrGWwS8uZtaqwW2k6NOPGZCqW/Dgh5Lg=="
        },
        "solc": {
          "version": "0.4.25",
          "resolved": "https://registry.npmjs.org/solc/-/solc-0.4.25.tgz",
          "integrity": "sha512-jU1YygRVy6zatgXrLY2rRm7HW1d7a8CkkEgNJwvH2VLpWhMFsMdWcJn6kUqZwcSz/Vm+w89dy7Z/aB5p6AFTrg==",
          "requires": {
            "fs-extra": "^0.30.0",
            "memorystream": "^0.3.1",
            "require-from-string": "^1.1.0",
            "semver": "^5.3.0",
            "yargs": "^4.7.1"
          }
        },
        "web3-provider-engine": {
          "version": "13.8.0",
          "resolved": "https://registry.npmjs.org/web3-provider-engine/-/web3-provider-engine-13.8.0.tgz",
          "integrity": "sha512-fZXhX5VWwWpoFfrfocslyg6P7cN3YWPG/ASaevNfeO80R+nzgoPUBXcWQekSGSsNDkeRTis4aMmpmofYf1TNtQ==",
          "requires": {
            "async": "^2.5.0",
            "clone": "^2.0.0",
            "eth-block-tracker": "^2.2.2",
            "eth-sig-util": "^1.4.2",
            "ethereumjs-block": "^1.2.2",
            "ethereumjs-tx": "^1.2.0",
            "ethereumjs-util": "^5.1.1",
            "ethereumjs-vm": "^2.0.2",
            "fetch-ponyfill": "^4.0.0",
            "json-rpc-error": "^2.0.0",
            "json-stable-stringify": "^1.0.1",
            "promise-to-callback": "^1.0.0",
            "readable-stream": "^2.2.9",
            "request": "^2.67.0",
            "semaphore": "^1.0.3",
            "solc": "^0.4.2",
            "tape": "^4.4.0",
            "xhr": "^2.2.0",
            "xtend": "^4.0.1"
          }
        }
      }
    },
    "ethereum-common": {
      "version": "0.0.18",
      "resolved": "https://registry.npmjs.org/ethereum-common/-/ethereum-common-0.0.18.tgz",
      "integrity": "sha1-L9w1dvIykDNYl26znaeDIT/5Uj8="
    },
    "ethereumjs-abi": {
      "version": "0.6.5",
      "resolved": "https://registry.npmjs.org/ethereumjs-abi/-/ethereumjs-abi-0.6.5.tgz",
      "integrity": "sha1-WmN+8Wq0NHP6cqKa2QhxQFs/UkE=",
      "requires": {
        "bn.js": "^4.10.0",
        "ethereumjs-util": "^4.3.0"
      },
      "dependencies": {
        "ethereumjs-util": {
          "version": "4.5.0",
          "resolved": "https://registry.npmjs.org/ethereumjs-util/-/ethereumjs-util-4.5.0.tgz",
          "integrity": "sha1-PpQosxfuvaPXJg2FT93alUsfG8Y=",
          "requires": {
            "bn.js": "^4.8.0",
            "create-hash": "^1.1.2",
            "keccakjs": "^0.2.0",
            "rlp": "^2.0.0",
            "secp256k1": "^3.0.1"
          }
        }
      }
    },
    "ethereumjs-account": {
      "version": "2.0.5",
      "resolved": "https://registry.npmjs.org/ethereumjs-account/-/ethereumjs-account-2.0.5.tgz",
      "integrity": "sha512-bgDojnXGjhMwo6eXQC0bY6UK2liSFUSMwwylOmQvZbSl/D7NXQ3+vrGO46ZeOgjGfxXmgIeVNDIiHw7fNZM4VA==",
      "requires": {
        "ethereumjs-util": "^5.0.0",
        "rlp": "^2.0.0",
        "safe-buffer": "^5.1.1"
      }
    },
    "ethereumjs-block": {
      "version": "2.1.0",
      "resolved": "https://registry.npmjs.org/ethereumjs-block/-/ethereumjs-block-2.1.0.tgz",
      "integrity": "sha512-ip+x4/7hUInX+TQfhEKsQh9MJK1Dbjp4AuPjf1UdX3udAV4beYD4EMCNIPzBLCsGS8WQZYXLpo83tVTISYNpow==",
      "requires": {
        "async": "^2.0.1",
        "ethereumjs-common": "^0.6.0",
        "ethereumjs-tx": "^1.2.2",
        "ethereumjs-util": "^5.0.0",
        "merkle-patricia-tree": "^2.1.2"
      }
    },
    "ethereumjs-common": {
      "version": "0.6.1",
      "resolved": "https://registry.npmjs.org/ethereumjs-common/-/ethereumjs-common-0.6.1.tgz",
      "integrity": "sha512-4jOrfDu9qOBTTGGb3zrfT1tE1Hyc6a8LJpEk0Vk9AYlLkBY7crjVICyJpRvjNI+KLDMpMITMw3eWVZOLMtZdhw=="
    },
    "ethereumjs-tx": {
      "version": "1.3.7",
      "resolved": "https://registry.npmjs.org/ethereumjs-tx/-/ethereumjs-tx-1.3.7.tgz",
      "integrity": "sha512-wvLMxzt1RPhAQ9Yi3/HKZTn0FZYpnsmQdbKYfUUpi4j1SEIcbkd9tndVjcPrufY3V7j2IebOpC00Zp2P/Ay2kA==",
      "requires": {
        "ethereum-common": "^0.0.18",
        "ethereumjs-util": "^5.0.0"
      }
    },
    "ethereumjs-util": {
      "version": "5.2.0",
      "resolved": "https://registry.npmjs.org/ethereumjs-util/-/ethereumjs-util-5.2.0.tgz",
      "integrity": "sha512-CJAKdI0wgMbQFLlLRtZKGcy/L6pzVRgelIZqRqNbuVFM3K9VEnyfbcvz0ncWMRNCe4kaHWjwRYQcYMucmwsnWA==",
      "requires": {
        "bn.js": "^4.11.0",
        "create-hash": "^1.1.2",
        "ethjs-util": "^0.1.3",
        "keccak": "^1.0.2",
        "rlp": "^2.0.0",
        "safe-buffer": "^5.1.1",
        "secp256k1": "^3.0.1"
      }
    },
    "ethereumjs-vm": {
      "version": "2.6.0",
      "resolved": "https://registry.npmjs.org/ethereumjs-vm/-/ethereumjs-vm-2.6.0.tgz",
      "integrity": "sha512-r/XIUik/ynGbxS3y+mvGnbOKnuLo40V5Mj1J25+HEO63aWYREIqvWeRO/hnROlMBE5WoniQmPmhiaN0ctiHaXw==",
      "requires": {
        "async": "^2.1.2",
        "async-eventemitter": "^0.2.2",
        "ethereumjs-account": "^2.0.3",
        "ethereumjs-block": "~2.2.0",
        "ethereumjs-common": "^1.1.0",
        "ethereumjs-util": "^6.0.0",
        "fake-merkle-patricia-tree": "^1.0.1",
        "functional-red-black-tree": "^1.0.1",
        "merkle-patricia-tree": "^2.3.2",
        "rustbn.js": "~0.2.0",
        "safe-buffer": "^5.1.1"
      },
      "dependencies": {
        "ethereumjs-block": {
          "version": "2.2.0",
          "resolved": "https://registry.npmjs.org/ethereumjs-block/-/ethereumjs-block-2.2.0.tgz",
          "integrity": "sha512-Ye+uG/L2wrp364Zihdlr/GfC3ft+zG8PdHcRtsBFNNH1CkOhxOwdB8friBU85n89uRZ9eIMAywCq0F4CwT1wAw==",
          "requires": {
            "async": "^2.0.1",
            "ethereumjs-common": "^1.1.0",
            "ethereumjs-tx": "^1.2.2",
            "ethereumjs-util": "^5.0.0",
            "merkle-patricia-tree": "^2.1.2"
          },
          "dependencies": {
            "ethereumjs-util": {
              "version": "5.2.0",
              "resolved": "https://registry.npmjs.org/ethereumjs-util/-/ethereumjs-util-5.2.0.tgz",
              "integrity": "sha512-CJAKdI0wgMbQFLlLRtZKGcy/L6pzVRgelIZqRqNbuVFM3K9VEnyfbcvz0ncWMRNCe4kaHWjwRYQcYMucmwsnWA==",
              "requires": {
                "bn.js": "^4.11.0",
                "create-hash": "^1.1.2",
                "ethjs-util": "^0.1.3",
                "keccak": "^1.0.2",
                "rlp": "^2.0.0",
                "safe-buffer": "^5.1.1",
                "secp256k1": "^3.0.1"
              }
            }
          }
        },
        "ethereumjs-common": {
          "version": "1.1.0",
          "resolved": "https://registry.npmjs.org/ethereumjs-common/-/ethereumjs-common-1.1.0.tgz",
          "integrity": "sha512-LUmYkKV/HcZbWRyu3OU9YOevsH3VJDXtI6kEd8VZweQec+JjDGKCmAVKUyzhYUHqxRJu7JNALZ3A/b3NXOP6tA=="
        },
        "ethereumjs-util": {
          "version": "6.1.0",
          "resolved": "https://registry.npmjs.org/ethereumjs-util/-/ethereumjs-util-6.1.0.tgz",
          "integrity": "sha512-URESKMFbDeJxnAxPppnk2fN6Y3BIatn9fwn76Lm8bQlt+s52TpG8dN9M66MLPuRAiAOIqL3dfwqWJf0sd0fL0Q==",
          "requires": {
            "bn.js": "^4.11.0",
            "create-hash": "^1.1.2",
            "ethjs-util": "0.1.6",
            "keccak": "^1.0.2",
            "rlp": "^2.0.0",
            "safe-buffer": "^5.1.1",
            "secp256k1": "^3.0.1"
          }
        },
        "level-codec": {
          "version": "7.0.1",
          "resolved": "https://registry.npmjs.org/level-codec/-/level-codec-7.0.1.tgz",
          "integrity": "sha512-Ua/R9B9r3RasXdRmOtd+t9TCOEIIlts+TN/7XTT2unhDaL6sJn83S3rUyljbr6lVtw49N3/yA0HHjpV6Kzb2aQ=="
        },
        "level-errors": {
          "version": "1.0.5",
          "resolved": "https://registry.npmjs.org/level-errors/-/level-errors-1.0.5.tgz",
          "integrity": "sha512-/cLUpQduF6bNrWuAC4pwtUKA5t669pCsCi2XbmojG2tFeOr9j6ShtdDCtFFQO1DRt+EVZhx9gPzP9G2bUaG4ig==",
          "requires": {
            "errno": "~0.1.1"
          }
        },
        "levelup": {
          "version": "1.3.9",
          "resolved": "https://registry.npmjs.org/levelup/-/levelup-1.3.9.tgz",
          "integrity": "sha512-VVGHfKIlmw8w1XqpGOAGwq6sZm2WwWLmlDcULkKWQXEA5EopA8OBNJ2Ck2v6bdk8HeEZSbCSEgzXadyQFm76sQ==",
          "requires": {
            "deferred-leveldown": "~1.2.1",
            "level-codec": "~7.0.0",
            "level-errors": "~1.0.3",
            "level-iterator-stream": "~1.3.0",
            "prr": "~1.0.1",
            "semver": "~5.4.1",
            "xtend": "~4.0.0"
          }
        },
        "merkle-patricia-tree": {
          "version": "2.3.2",
          "resolved": "https://registry.npmjs.org/merkle-patricia-tree/-/merkle-patricia-tree-2.3.2.tgz",
          "integrity": "sha512-81PW5m8oz/pz3GvsAwbauj7Y00rqm81Tzad77tHBwU7pIAtN+TJnMSOJhxBKflSVYhptMMb9RskhqHqrSm1V+g==",
          "requires": {
            "async": "^1.4.2",
            "ethereumjs-util": "^5.0.0",
            "level-ws": "0.0.0",
            "levelup": "^1.2.1",
            "memdown": "^1.0.0",
            "readable-stream": "^2.0.0",
            "rlp": "^2.0.0",
            "semaphore": ">=1.0.1"
          },
          "dependencies": {
            "async": {
              "version": "1.5.2",
              "resolved": "https://registry.npmjs.org/async/-/async-1.5.2.tgz",
              "integrity": "sha1-7GphrlZIDAw8skHJVhjiCJL5Zyo="
            },
            "ethereumjs-util": {
              "version": "5.2.0",
              "resolved": "https://registry.npmjs.org/ethereumjs-util/-/ethereumjs-util-5.2.0.tgz",
              "integrity": "sha512-CJAKdI0wgMbQFLlLRtZKGcy/L6pzVRgelIZqRqNbuVFM3K9VEnyfbcvz0ncWMRNCe4kaHWjwRYQcYMucmwsnWA==",
              "requires": {
                "bn.js": "^4.11.0",
                "create-hash": "^1.1.2",
                "ethjs-util": "^0.1.3",
                "keccak": "^1.0.2",
                "rlp": "^2.0.0",
                "safe-buffer": "^5.1.1",
                "secp256k1": "^3.0.1"
              }
            }
          }
        }
      }
    },
    "ethereumjs-wallet": {
      "version": "0.6.2",
      "resolved": "https://registry.npmjs.org/ethereumjs-wallet/-/ethereumjs-wallet-0.6.2.tgz",
      "integrity": "sha512-DHEKPV9lYORM7dL8602dkb+AgdfzCYz2lxpdYQoD3OwG355LLDuivW9rGuLpDMCry/ORyBYV6n+QCo/71SwACg==",
      "dev": true,
      "optional": true,
      "requires": {
        "aes-js": "^3.1.1",
        "bs58check": "^2.1.2",
        "ethereumjs-util": "^5.2.0",
        "hdkey": "^1.0.0",
        "safe-buffer": "^5.1.2",
        "scrypt.js": "^0.2.0",
        "utf8": "^3.0.0",
        "uuid": "^3.3.2"
      }
    },
    "ethers": {
      "version": "4.0.26",
      "resolved": "https://registry.npmjs.org/ethers/-/ethers-4.0.26.tgz",
      "integrity": "sha512-3hK4S8eAGhuWZ/feip5z17MswjGgjb4lEPJqWO/O0dNqToYLSHhvu6gGQPs8d9f+XfpEB2EYexfF0qjhWiZjUA==",
      "dev": true,
      "requires": {
        "@types/node": "^10.3.2",
        "aes-js": "3.0.0",
        "bn.js": "^4.4.0",
        "elliptic": "6.3.3",
        "hash.js": "1.1.3",
        "js-sha3": "0.5.7",
        "scrypt-js": "2.0.4",
        "setimmediate": "1.0.4",
        "uuid": "2.0.1",
        "xmlhttprequest": "1.8.0"
      },
      "dependencies": {
        "aes-js": {
          "version": "3.0.0",
          "resolved": "https://registry.npmjs.org/aes-js/-/aes-js-3.0.0.tgz",
          "integrity": "sha1-4h3xCtbCBTKVvLuNq0Cwnb6ofk0=",
          "dev": true
        },
        "elliptic": {
          "version": "6.3.3",
          "resolved": "https://registry.npmjs.org/elliptic/-/elliptic-6.3.3.tgz",
          "integrity": "sha1-VILZZG1UvLif19mU/J4ulWiHbj8=",
          "dev": true,
          "requires": {
            "bn.js": "^4.4.0",
            "brorand": "^1.0.1",
            "hash.js": "^1.0.0",
            "inherits": "^2.0.1"
          }
        },
        "hash.js": {
          "version": "1.1.3",
          "resolved": "https://registry.npmjs.org/hash.js/-/hash.js-1.1.3.tgz",
          "integrity": "sha512-/UETyP0W22QILqS+6HowevwhEFJ3MBJnwTf75Qob9Wz9t0DPuisL8kW8YZMK62dHAKE1c1p+gY1TtOLY+USEHA==",
          "dev": true,
          "requires": {
            "inherits": "^2.0.3",
            "minimalistic-assert": "^1.0.0"
          }
        },
        "js-sha3": {
          "version": "0.5.7",
          "resolved": "https://registry.npmjs.org/js-sha3/-/js-sha3-0.5.7.tgz",
          "integrity": "sha1-DU/9gALVMzqrr0oj7tL2N0yfKOc=",
          "dev": true
        },
        "setimmediate": {
          "version": "1.0.4",
          "resolved": "https://registry.npmjs.org/setimmediate/-/setimmediate-1.0.4.tgz",
          "integrity": "sha1-IOgd5iLUoCWIzgyNqJc8vPHTE48=",
          "dev": true
        },
        "uuid": {
          "version": "2.0.1",
          "resolved": "https://registry.npmjs.org/uuid/-/uuid-2.0.1.tgz",
          "integrity": "sha1-wqMN7bPlNdcsz4LjQ5QaULqFM6w=",
          "dev": true
        }
      }
    },
    "ethjs-unit": {
      "version": "0.1.6",
      "resolved": "https://registry.npmjs.org/ethjs-unit/-/ethjs-unit-0.1.6.tgz",
      "integrity": "sha1-xmWSHkduh7ziqdWIpv4EBbLEFpk=",
      "dev": true,
      "optional": true,
      "requires": {
        "bn.js": "4.11.6",
        "number-to-bn": "1.7.0"
      },
      "dependencies": {
        "bn.js": {
          "version": "4.11.6",
          "resolved": "https://registry.npmjs.org/bn.js/-/bn.js-4.11.6.tgz",
          "integrity": "sha1-UzRK2xRhehP26N0s4okF0cC6MhU=",
          "dev": true,
          "optional": true
        }
      }
    },
    "ethjs-util": {
      "version": "0.1.6",
      "resolved": "https://registry.npmjs.org/ethjs-util/-/ethjs-util-0.1.6.tgz",
      "integrity": "sha512-CUnVOQq7gSpDHZVVrQW8ExxUETWrnrvXYvYz55wOU8Uj4VCgw56XC2B/fVqQN+f7gmrnRHSLVnFAwsCuNwji8w==",
      "requires": {
        "is-hex-prefixed": "1.0.0",
        "strip-hex-prefix": "1.0.0"
      }
    },
    "eventemitter3": {
      "version": "1.1.1",
      "resolved": "https://registry.npmjs.org/eventemitter3/-/eventemitter3-1.1.1.tgz",
      "integrity": "sha1-R3hr2qCHyvext15zq8XH1UAVjNA=",
      "dev": true,
      "optional": true
    },
    "events": {
      "version": "3.0.0",
      "resolved": "https://registry.npmjs.org/events/-/events-3.0.0.tgz",
      "integrity": "sha512-Dc381HFWJzEOhQ+d8pkNon++bk9h6cdAoAj4iE6Q4y6xgTzySWXlKn05/TVNpjnfRqi/X0EpJEJohPjNI3zpVA=="
    },
    "evp_bytestokey": {
      "version": "1.0.3",
      "resolved": "https://registry.npmjs.org/evp_bytestokey/-/evp_bytestokey-1.0.3.tgz",
      "integrity": "sha512-/f2Go4TognH/KvCISP7OUsHn85hT9nUkxxA9BEWxFn+Oj9o8ZNLm/40hdlgSLyuOimsrTKLUMEorQexp/aPQeA==",
      "requires": {
        "md5.js": "^1.3.4",
        "safe-buffer": "^5.1.1"
      }
    },
    "execa": {
      "version": "1.0.0",
      "resolved": "https://registry.npmjs.org/execa/-/execa-1.0.0.tgz",
      "integrity": "sha512-adbxcyWV46qiHyvSp50TKt05tB4tK3HcmF7/nxfAdhnox83seTDbwnaqKO4sXRy7roHAIFqJP/Rw/AuEbX61LA==",
      "dev": true,
      "requires": {
        "cross-spawn": "^6.0.0",
        "get-stream": "^4.0.0",
        "is-stream": "^1.1.0",
        "npm-run-path": "^2.0.0",
        "p-finally": "^1.0.0",
        "signal-exit": "^3.0.0",
        "strip-eof": "^1.0.0"
      },
      "dependencies": {
        "get-stream": {
          "version": "4.1.0",
          "resolved": "https://registry.npmjs.org/get-stream/-/get-stream-4.1.0.tgz",
          "integrity": "sha512-GMat4EJ5161kIy2HevLlr4luNjBgvmj413KaQA7jt4V8B4RDsfpHk7WQ9GVqfYyyx8OS/L66Kox+rJRNklLK7w==",
          "dev": true,
          "requires": {
            "pump": "^3.0.0"
          }
        }
      }
    },
    "expand-brackets": {
      "version": "2.1.4",
      "resolved": "https://registry.npmjs.org/expand-brackets/-/expand-brackets-2.1.4.tgz",
      "integrity": "sha1-t3c14xXOMPa27/D4OwQVGiJEliI=",
      "dev": true,
      "requires": {
        "debug": "^2.3.3",
        "define-property": "^0.2.5",
        "extend-shallow": "^2.0.1",
        "posix-character-classes": "^0.1.0",
        "regex-not": "^1.0.0",
        "snapdragon": "^0.8.1",
        "to-regex": "^3.0.1"
      },
      "dependencies": {
        "debug": {
          "version": "2.6.9",
          "resolved": "https://registry.npmjs.org/debug/-/debug-2.6.9.tgz",
          "integrity": "sha512-bC7ElrdJaJnPbAP+1EotYvqZsb3ecl5wi6Bfi6BJTUcNowp6cvspg0jXznRTKDjm/E7AdgFBVeAPVMNcKGsHMA==",
          "dev": true,
          "requires": {
            "ms": "2.0.0"
          }
        },
        "define-property": {
          "version": "0.2.5",
          "resolved": "https://registry.npmjs.org/define-property/-/define-property-0.2.5.tgz",
          "integrity": "sha1-w1se+RjsPJkPmlvFe+BKrOxcgRY=",
          "dev": true,
          "requires": {
            "is-descriptor": "^0.1.0"
          }
        },
        "extend-shallow": {
          "version": "2.0.1",
          "resolved": "https://registry.npmjs.org/extend-shallow/-/extend-shallow-2.0.1.tgz",
          "integrity": "sha1-Ua99YUrZqfYQ6huvu5idaxxWiQ8=",
          "dev": true,
          "requires": {
            "is-extendable": "^0.1.0"
          }
        }
      }
    },
    "express": {
      "version": "4.16.4",
      "resolved": "https://registry.npmjs.org/express/-/express-4.16.4.tgz",
      "integrity": "sha512-j12Uuyb4FMrd/qQAm6uCHAkPtO8FDTRJZBDd5D2KOL2eLaz1yUNdUB/NOIyq0iU4q4cFarsUCrnFDPBcnksuOg==",
      "dev": true,
      "optional": true,
      "requires": {
        "accepts": "~1.3.5",
        "array-flatten": "1.1.1",
        "body-parser": "1.18.3",
        "content-disposition": "0.5.2",
        "content-type": "~1.0.4",
        "cookie": "0.3.1",
        "cookie-signature": "1.0.6",
        "debug": "2.6.9",
        "depd": "~1.1.2",
        "encodeurl": "~1.0.2",
        "escape-html": "~1.0.3",
        "etag": "~1.8.1",
        "finalhandler": "1.1.1",
        "fresh": "0.5.2",
        "merge-descriptors": "1.0.1",
        "methods": "~1.1.2",
        "on-finished": "~2.3.0",
        "parseurl": "~1.3.2",
        "path-to-regexp": "0.1.7",
        "proxy-addr": "~2.0.4",
        "qs": "6.5.2",
        "range-parser": "~1.2.0",
        "safe-buffer": "5.1.2",
        "send": "0.16.2",
        "serve-static": "1.13.2",
        "setprototypeof": "1.1.0",
        "statuses": "~1.4.0",
        "type-is": "~1.6.16",
        "utils-merge": "1.0.1",
        "vary": "~1.1.2"
      },
      "dependencies": {
        "debug": {
          "version": "2.6.9",
          "resolved": "https://registry.npmjs.org/debug/-/debug-2.6.9.tgz",
          "integrity": "sha512-bC7ElrdJaJnPbAP+1EotYvqZsb3ecl5wi6Bfi6BJTUcNowp6cvspg0jXznRTKDjm/E7AdgFBVeAPVMNcKGsHMA==",
          "dev": true,
          "optional": true,
          "requires": {
            "ms": "2.0.0"
          }
        },
        "statuses": {
          "version": "1.4.0",
          "resolved": "https://registry.npmjs.org/statuses/-/statuses-1.4.0.tgz",
          "integrity": "sha512-zhSCtt8v2NDrRlPQpCNtw/heZLtfUDqxBM1udqikb/Hbk52LK4nQSwr10u77iopCW5LsyHpuXS0GnEc48mLeew==",
          "dev": true,
          "optional": true
        }
      }
    },
    "extend": {
      "version": "3.0.2",
      "resolved": "https://registry.npmjs.org/extend/-/extend-3.0.2.tgz",
      "integrity": "sha512-fjquC59cD7CyW6urNXK0FBufkZcoiGG80wTuPujX590cB5Ttln20E2UB4S/WARVqhXffZl2LNgS+gQdPIIim/g=="
    },
    "extend-shallow": {
      "version": "3.0.2",
      "resolved": "https://registry.npmjs.org/extend-shallow/-/extend-shallow-3.0.2.tgz",
      "integrity": "sha1-Jqcarwc7OfshJxcnRhMcJwQCjbg=",
      "dev": true,
      "requires": {
        "assign-symbols": "^1.0.0",
        "is-extendable": "^1.0.1"
      },
      "dependencies": {
        "is-extendable": {
          "version": "1.0.1",
          "resolved": "https://registry.npmjs.org/is-extendable/-/is-extendable-1.0.1.tgz",
          "integrity": "sha512-arnXMxT1hhoKo9k1LZdmlNyJdDDfy2v0fXjFlmok4+i8ul/6WlbVge9bhM74OpNPQPMGUToDtz+KXa1PneJxOA==",
          "dev": true,
          "requires": {
            "is-plain-object": "^2.0.4"
          }
        }
      }
    },
    "external-editor": {
      "version": "3.0.3",
      "resolved": "https://registry.npmjs.org/external-editor/-/external-editor-3.0.3.tgz",
      "integrity": "sha512-bn71H9+qWoOQKyZDo25mOMVpSmXROAsTJVVVYzrrtol3d4y+AsKjf4Iwl2Q+IuT0kFSQ1qo166UuIwqYq7mGnA==",
      "dev": true,
      "requires": {
        "chardet": "^0.7.0",
        "iconv-lite": "^0.4.24",
        "tmp": "^0.0.33"
      },
      "dependencies": {
        "iconv-lite": {
          "version": "0.4.24",
          "resolved": "https://registry.npmjs.org/iconv-lite/-/iconv-lite-0.4.24.tgz",
          "integrity": "sha512-v3MXnZAcvnywkTUEZomIActle7RXXeedOR31wwl7VlyoXO4Qi9arvSenNQWne1TcRwhCL1HwLI21bEqdpj8/rA==",
          "dev": true,
          "requires": {
            "safer-buffer": ">= 2.1.2 < 3"
          }
        }
      }
    },
    "extglob": {
      "version": "2.0.4",
      "resolved": "https://registry.npmjs.org/extglob/-/extglob-2.0.4.tgz",
      "integrity": "sha512-Nmb6QXkELsuBr24CJSkilo6UHHgbekK5UiZgfE6UHD3Eb27YC6oD+bhcT+tJ6cl8dmsgdQxnWlcry8ksBIBLpw==",
      "dev": true,
      "requires": {
        "array-unique": "^0.3.2",
        "define-property": "^1.0.0",
        "expand-brackets": "^2.1.4",
        "extend-shallow": "^2.0.1",
        "fragment-cache": "^0.2.1",
        "regex-not": "^1.0.0",
        "snapdragon": "^0.8.1",
        "to-regex": "^3.0.1"
      },
      "dependencies": {
        "define-property": {
          "version": "1.0.0",
          "resolved": "https://registry.npmjs.org/define-property/-/define-property-1.0.0.tgz",
          "integrity": "sha1-dp66rz9KY6rTr56NMEybvnm/sOY=",
          "dev": true,
          "requires": {
            "is-descriptor": "^1.0.0"
          }
        },
        "extend-shallow": {
          "version": "2.0.1",
          "resolved": "https://registry.npmjs.org/extend-shallow/-/extend-shallow-2.0.1.tgz",
          "integrity": "sha1-Ua99YUrZqfYQ6huvu5idaxxWiQ8=",
          "dev": true,
          "requires": {
            "is-extendable": "^0.1.0"
          }
        },
        "is-accessor-descriptor": {
          "version": "1.0.0",
          "resolved": "https://registry.npmjs.org/is-accessor-descriptor/-/is-accessor-descriptor-1.0.0.tgz",
          "integrity": "sha512-m5hnHTkcVsPfqx3AKlyttIPb7J+XykHvJP2B9bZDjlhLIoEq4XoK64Vg7boZlVWYK6LUY94dYPEE7Lh0ZkZKcQ==",
          "dev": true,
          "requires": {
            "kind-of": "^6.0.0"
          }
        },
        "is-data-descriptor": {
          "version": "1.0.0",
          "resolved": "https://registry.npmjs.org/is-data-descriptor/-/is-data-descriptor-1.0.0.tgz",
          "integrity": "sha512-jbRXy1FmtAoCjQkVmIVYwuuqDFUbaOeDjmed1tOGPrsMhtJA4rD9tkgA0F1qJ3gRFRXcHYVkdeaP50Q5rE/jLQ==",
          "dev": true,
          "requires": {
            "kind-of": "^6.0.0"
          }
        },
        "is-descriptor": {
          "version": "1.0.2",
          "resolved": "https://registry.npmjs.org/is-descriptor/-/is-descriptor-1.0.2.tgz",
          "integrity": "sha512-2eis5WqQGV7peooDyLmNEPUrps9+SXX5c9pL3xEB+4e9HnGuDa7mB7kHxHw4CbqS9k1T2hOH3miL8n8WtiYVtg==",
          "dev": true,
          "requires": {
            "is-accessor-descriptor": "^1.0.0",
            "is-data-descriptor": "^1.0.0",
            "kind-of": "^6.0.2"
          }
        }
      }
    },
    "extsprintf": {
      "version": "1.3.0",
      "resolved": "https://registry.npmjs.org/extsprintf/-/extsprintf-1.3.0.tgz",
      "integrity": "sha1-lpGEQOMEGnpBT4xS48V06zw+HgU="
    },
    "fake-merkle-patricia-tree": {
      "version": "1.0.1",
      "resolved": "https://registry.npmjs.org/fake-merkle-patricia-tree/-/fake-merkle-patricia-tree-1.0.1.tgz",
      "integrity": "sha1-S4w6z7Ugr635hgsfFM2M40As3dM=",
      "requires": {
        "checkpoint-store": "^1.1.0"
      }
    },
    "fast-deep-equal": {
      "version": "2.0.1",
      "resolved": "https://registry.npmjs.org/fast-deep-equal/-/fast-deep-equal-2.0.1.tgz",
      "integrity": "sha1-ewUhjd+WZ79/Nwv3/bLLFf3Qqkk="
    },
    "fast-json-stable-stringify": {
      "version": "2.0.0",
      "resolved": "https://registry.npmjs.org/fast-json-stable-stringify/-/fast-json-stable-stringify-2.0.0.tgz",
      "integrity": "sha1-1RQsDK7msRifh9OnYREGT4bIu/I="
    },
    "fast-levenshtein": {
      "version": "2.0.6",
      "resolved": "https://registry.npmjs.org/fast-levenshtein/-/fast-levenshtein-2.0.6.tgz",
      "integrity": "sha1-PYpcZog6FqMMqGQ+hR8Zuqd5eRc=",
      "dev": true
    },
    "fd-slicer": {
      "version": "1.1.0",
      "resolved": "https://registry.npmjs.org/fd-slicer/-/fd-slicer-1.1.0.tgz",
      "integrity": "sha1-JcfInLH5B3+IkbvmHY85Dq4lbx4=",
      "dev": true,
      "optional": true,
      "requires": {
        "pend": "~1.2.0"
      }
    },
    "fetch-ponyfill": {
      "version": "4.1.0",
      "resolved": "https://registry.npmjs.org/fetch-ponyfill/-/fetch-ponyfill-4.1.0.tgz",
      "integrity": "sha1-rjzl9zLGReq4fkroeTQUcJsjmJM=",
      "requires": {
        "node-fetch": "~1.7.1"
      },
      "dependencies": {
        "node-fetch": {
          "version": "1.7.3",
          "resolved": "https://registry.npmjs.org/node-fetch/-/node-fetch-1.7.3.tgz",
          "integrity": "sha512-NhZ4CsKx7cYm2vSrBAr2PvFOe6sWDf0UYLRqA6svUYg7+/TSfVAu49jYC4BvQ4Sms9SZgdqGBgroqfDhJdTyKQ==",
          "requires": {
            "encoding": "^0.1.11",
            "is-stream": "^1.0.1"
          }
        }
      }
    },
    "figures": {
      "version": "2.0.0",
      "resolved": "https://registry.npmjs.org/figures/-/figures-2.0.0.tgz",
      "integrity": "sha1-OrGi0qYsi/tDGgyUy3l6L84nyWI=",
      "dev": true,
      "requires": {
        "escape-string-regexp": "^1.0.5"
      }
    },
    "file-entry-cache": {
      "version": "2.0.0",
      "resolved": "https://registry.npmjs.org/file-entry-cache/-/file-entry-cache-2.0.0.tgz",
      "integrity": "sha1-w5KZDD5oR4PYOLjISkXYoEhFg2E=",
      "dev": true,
      "requires": {
        "flat-cache": "^1.2.1",
        "object-assign": "^4.0.1"
      }
    },
    "file-type": {
      "version": "5.2.0",
      "resolved": "https://registry.npmjs.org/file-type/-/file-type-5.2.0.tgz",
      "integrity": "sha1-LdvqfHP/42No365J3DOMBYwritY=",
      "dev": true,
      "optional": true
    },
    "file-uri-to-path": {
      "version": "1.0.0",
      "resolved": "https://registry.npmjs.org/file-uri-to-path/-/file-uri-to-path-1.0.0.tgz",
      "integrity": "sha512-0Zt+s3L7Vf1biwWZ29aARiVYLx7iMGnEUl9x33fbB/j3jR81u/O2LbqK+Bm1CDSNDKVtJ/YjwY7TUd5SkeLQLw=="
    },
    "filesize": {
      "version": "3.6.1",
      "resolved": "https://registry.npmjs.org/filesize/-/filesize-3.6.1.tgz",
      "integrity": "sha512-7KjR1vv6qnicaPMi1iiTcI85CyYwRO/PSFCu6SvqL8jN2Wjt/NIYQTFtFs7fSDCYOstUkEWIQGFUg5YZQfjlcg==",
      "dev": true
    },
    "fill-range": {
      "version": "4.0.0",
      "resolved": "https://registry.npmjs.org/fill-range/-/fill-range-4.0.0.tgz",
      "integrity": "sha1-1USBHUKPmOsGpj3EAtJAPDKMOPc=",
      "dev": true,
      "requires": {
        "extend-shallow": "^2.0.1",
        "is-number": "^3.0.0",
        "repeat-string": "^1.6.1",
        "to-regex-range": "^2.1.0"
      },
      "dependencies": {
        "extend-shallow": {
          "version": "2.0.1",
          "resolved": "https://registry.npmjs.org/extend-shallow/-/extend-shallow-2.0.1.tgz",
          "integrity": "sha1-Ua99YUrZqfYQ6huvu5idaxxWiQ8=",
          "dev": true,
          "requires": {
            "is-extendable": "^0.1.0"
          }
        }
      }
    },
    "finalhandler": {
      "version": "1.1.1",
      "resolved": "https://registry.npmjs.org/finalhandler/-/finalhandler-1.1.1.tgz",
      "integrity": "sha512-Y1GUDo39ez4aHAw7MysnUD5JzYX+WaIj8I57kO3aEPT1fFRL4sr7mjei97FgnwhAyyzRYmQZaTHb2+9uZ1dPtg==",
      "dev": true,
      "optional": true,
      "requires": {
        "debug": "2.6.9",
        "encodeurl": "~1.0.2",
        "escape-html": "~1.0.3",
        "on-finished": "~2.3.0",
        "parseurl": "~1.3.2",
        "statuses": "~1.4.0",
        "unpipe": "~1.0.0"
      },
      "dependencies": {
        "debug": {
          "version": "2.6.9",
          "resolved": "https://registry.npmjs.org/debug/-/debug-2.6.9.tgz",
          "integrity": "sha512-bC7ElrdJaJnPbAP+1EotYvqZsb3ecl5wi6Bfi6BJTUcNowp6cvspg0jXznRTKDjm/E7AdgFBVeAPVMNcKGsHMA==",
          "dev": true,
          "optional": true,
          "requires": {
            "ms": "2.0.0"
          }
        },
        "statuses": {
          "version": "1.4.0",
          "resolved": "https://registry.npmjs.org/statuses/-/statuses-1.4.0.tgz",
          "integrity": "sha512-zhSCtt8v2NDrRlPQpCNtw/heZLtfUDqxBM1udqikb/Hbk52LK4nQSwr10u77iopCW5LsyHpuXS0GnEc48mLeew==",
          "dev": true,
          "optional": true
        }
      }
    },
    "find-cache-dir": {
      "version": "1.0.0",
      "resolved": "https://registry.npmjs.org/find-cache-dir/-/find-cache-dir-1.0.0.tgz",
      "integrity": "sha1-kojj6ePMN0hxfTnq3hfPcfww7m8=",
      "dev": true,
      "requires": {
        "commondir": "^1.0.1",
        "make-dir": "^1.0.0",
        "pkg-dir": "^2.0.0"
      }
    },
    "find-parent-dir": {
      "version": "0.3.0",
      "resolved": "https://registry.npmjs.org/find-parent-dir/-/find-parent-dir-0.3.0.tgz",
      "integrity": "sha1-M8RLQpqysvBkYpnF+fcY83b/jVQ=",
      "dev": true
    },
    "find-up": {
      "version": "1.1.2",
      "resolved": "https://registry.npmjs.org/find-up/-/find-up-1.1.2.tgz",
      "integrity": "sha1-ay6YIrGizgpgq2TWEOzK1TyyTQ8=",
      "requires": {
        "path-exists": "^2.0.0",
        "pinkie-promise": "^2.0.0"
      }
    },
    "flat-cache": {
      "version": "1.3.4",
      "resolved": "https://registry.npmjs.org/flat-cache/-/flat-cache-1.3.4.tgz",
      "integrity": "sha512-VwyB3Lkgacfik2vhqR4uv2rvebqmDvFu4jlN/C1RzWoJEo8I7z4Q404oiqYCkq41mni8EzQnm95emU9seckwtg==",
      "dev": true,
      "requires": {
        "circular-json": "^0.3.1",
        "graceful-fs": "^4.1.2",
        "rimraf": "~2.6.2",
        "write": "^0.2.1"
      }
    },
    "flush-write-stream": {
      "version": "1.1.1",
      "resolved": "https://registry.npmjs.org/flush-write-stream/-/flush-write-stream-1.1.1.tgz",
      "integrity": "sha512-3Z4XhFZ3992uIq0XOqb9AreonueSYphE6oYbpt5+3u06JWklbsPkNv3ZKkP9Bz/r+1MWCaMoSQ28P85+1Yc77w==",
      "dev": true,
      "requires": {
        "inherits": "^2.0.3",
        "readable-stream": "^2.3.6"
      }
    },
    "fn-name": {
      "version": "2.0.1",
      "resolved": "https://registry.npmjs.org/fn-name/-/fn-name-2.0.1.tgz",
      "integrity": "sha1-UhTXU3pNBqSjAcDMJi/rhBiAAuc=",
      "dev": true
    },
    "for-each": {
      "version": "0.3.3",
      "resolved": "https://registry.npmjs.org/for-each/-/for-each-0.3.3.tgz",
      "integrity": "sha512-jqYfLp7mo9vIyQf8ykW2v7A+2N4QjeCeI5+Dz9XraiO1ign81wjiH7Fb9vSOWvQfNtmSa4H2RoQTrrXivdUZmw==",
      "requires": {
        "is-callable": "^1.1.3"
      }
    },
    "for-in": {
      "version": "1.0.2",
      "resolved": "https://registry.npmjs.org/for-in/-/for-in-1.0.2.tgz",
      "integrity": "sha1-gQaNKVqBQuwKxybG4iAMMPttXoA=",
      "dev": true
    },
    "forever-agent": {
      "version": "0.6.1",
      "resolved": "https://registry.npmjs.org/forever-agent/-/forever-agent-0.6.1.tgz",
      "integrity": "sha1-+8cfDEGt6zf5bFd60e1C2P2sypE="
    },
    "form-data": {
      "version": "2.3.3",
      "resolved": "https://registry.npmjs.org/form-data/-/form-data-2.3.3.tgz",
      "integrity": "sha512-1lLKB2Mu3aGP1Q/2eCOx0fNbRMe7XdwktwOruhfqqd0rIJWwN4Dh+E3hrPSlDCXnSR7UtZ1N38rVXm+6+MEhJQ==",
      "requires": {
        "asynckit": "^0.4.0",
        "combined-stream": "^1.0.6",
        "mime-types": "^2.1.12"
      }
    },
    "forwarded": {
      "version": "0.1.2",
      "resolved": "https://registry.npmjs.org/forwarded/-/forwarded-0.1.2.tgz",
      "integrity": "sha1-mMI9qxF1ZXuMBXPozszZGw/xjIQ=",
      "dev": true,
      "optional": true
    },
    "fragment-cache": {
      "version": "0.2.1",
      "resolved": "https://registry.npmjs.org/fragment-cache/-/fragment-cache-0.2.1.tgz",
      "integrity": "sha1-QpD60n8T6Jvn8zeZxrxaCr//DRk=",
      "dev": true,
      "requires": {
        "map-cache": "^0.2.2"
      }
    },
    "fresh": {
      "version": "0.5.2",
      "resolved": "https://registry.npmjs.org/fresh/-/fresh-0.5.2.tgz",
      "integrity": "sha1-PYyt2Q2XZWn6g1qx+OSyOhBWBac=",
      "dev": true,
      "optional": true
    },
    "from2": {
      "version": "2.3.0",
      "resolved": "https://registry.npmjs.org/from2/-/from2-2.3.0.tgz",
      "integrity": "sha1-i/tVAr3kpNNs/e6gB/zKIdfjgq8=",
      "dev": true,
      "requires": {
        "inherits": "^2.0.1",
        "readable-stream": "^2.0.0"
      }
    },
    "fs-constants": {
      "version": "1.0.0",
      "resolved": "https://registry.npmjs.org/fs-constants/-/fs-constants-1.0.0.tgz",
      "integrity": "sha512-y6OAwoSIf7FyjMIv94u+b5rdheZEjzR63GTyZJm5qh4Bi+2YgwLCcI/fPFZkL5PSixOt6ZNKm+w+Hfp/Bciwow==",
      "dev": true,
      "optional": true
    },
    "fs-extra": {
      "version": "2.1.2",
      "resolved": "https://registry.npmjs.org/fs-extra/-/fs-extra-2.1.2.tgz",
      "integrity": "sha1-BGxwFjzvmq1GsOSn+kZ/si1x3jU=",
      "dev": true,
      "optional": true,
      "requires": {
        "graceful-fs": "^4.1.2",
        "jsonfile": "^2.1.0"
      }
    },
    "fs-promise": {
      "version": "2.0.3",
      "resolved": "https://registry.npmjs.org/fs-promise/-/fs-promise-2.0.3.tgz",
      "integrity": "sha1-9k5PhUvPaJqovdy6JokW2z20aFQ=",
      "dev": true,
      "optional": true,
      "requires": {
        "any-promise": "^1.3.0",
        "fs-extra": "^2.0.0",
        "mz": "^2.6.0",
        "thenify-all": "^1.6.0"
      }
    },
    "fs-write-stream-atomic": {
      "version": "1.0.10",
      "resolved": "https://registry.npmjs.org/fs-write-stream-atomic/-/fs-write-stream-atomic-1.0.10.tgz",
      "integrity": "sha1-tH31NJPvkR33VzHnCp3tAYnbQMk=",
      "dev": true,
      "requires": {
        "graceful-fs": "^4.1.2",
        "iferr": "^0.1.5",
        "imurmurhash": "^0.1.4",
        "readable-stream": "1 || 2"
      }
    },
    "fs.realpath": {
      "version": "1.0.0",
      "resolved": "https://registry.npmjs.org/fs.realpath/-/fs.realpath-1.0.0.tgz",
      "integrity": "sha1-FQStJSMVjKpA20onh8sBQRmU6k8="
    },
    "fsevents": {
      "version": "1.2.7",
      "resolved": "https://registry.npmjs.org/fsevents/-/fsevents-1.2.7.tgz",
      "integrity": "sha512-Pxm6sI2MeBD7RdD12RYsqaP0nMiwx8eZBXCa6z2L+mRHm2DYrOYwihmhjpkdjUHwQhslWQjRpEgNq4XvBmaAuw==",
      "dev": true,
      "optional": true,
      "requires": {
        "nan": "^2.9.2",
        "node-pre-gyp": "^0.10.0"
      },
      "dependencies": {
        "abbrev": {
          "version": "1.1.1",
          "bundled": true,
          "dev": true,
          "optional": true
        },
        "ansi-regex": {
          "version": "2.1.1",
          "bundled": true,
          "dev": true,
          "optional": true
        },
        "aproba": {
          "version": "1.2.0",
          "bundled": true,
          "dev": true,
          "optional": true
        },
        "are-we-there-yet": {
          "version": "1.1.5",
          "bundled": true,
          "dev": true,
          "optional": true,
          "requires": {
            "delegates": "^1.0.0",
            "readable-stream": "^2.0.6"
          }
        },
        "balanced-match": {
          "version": "1.0.0",
          "bundled": true,
          "dev": true,
          "optional": true
        },
        "brace-expansion": {
          "version": "1.1.11",
          "bundled": true,
          "dev": true,
          "optional": true,
          "requires": {
            "balanced-match": "^1.0.0",
            "concat-map": "0.0.1"
          }
        },
        "chownr": {
          "version": "1.1.1",
          "bundled": true,
          "dev": true,
          "optional": true
        },
        "code-point-at": {
          "version": "1.1.0",
          "bundled": true,
          "dev": true,
          "optional": true
        },
        "concat-map": {
          "version": "0.0.1",
          "bundled": true,
          "dev": true,
          "optional": true
        },
        "console-control-strings": {
          "version": "1.1.0",
          "bundled": true,
          "dev": true,
          "optional": true
        },
        "core-util-is": {
          "version": "1.0.2",
          "bundled": true,
          "dev": true,
          "optional": true
        },
        "debug": {
          "version": "2.6.9",
          "bundled": true,
          "dev": true,
          "optional": true,
          "requires": {
            "ms": "2.0.0"
          }
        },
        "deep-extend": {
          "version": "0.6.0",
          "bundled": true,
          "dev": true,
          "optional": true
        },
        "delegates": {
          "version": "1.0.0",
          "bundled": true,
          "dev": true,
          "optional": true
        },
        "detect-libc": {
          "version": "1.0.3",
          "bundled": true,
          "dev": true,
          "optional": true
        },
        "fs-minipass": {
          "version": "1.2.5",
          "bundled": true,
          "dev": true,
          "optional": true,
          "requires": {
            "minipass": "^2.2.1"
          }
        },
        "fs.realpath": {
          "version": "1.0.0",
          "bundled": true,
          "dev": true,
          "optional": true
        },
        "gauge": {
          "version": "2.7.4",
          "bundled": true,
          "dev": true,
          "optional": true,
          "requires": {
            "aproba": "^1.0.3",
            "console-control-strings": "^1.0.0",
            "has-unicode": "^2.0.0",
            "object-assign": "^4.1.0",
            "signal-exit": "^3.0.0",
            "string-width": "^1.0.1",
            "strip-ansi": "^3.0.1",
            "wide-align": "^1.1.0"
          }
        },
        "glob": {
          "version": "7.1.3",
          "bundled": true,
          "dev": true,
          "optional": true,
          "requires": {
            "fs.realpath": "^1.0.0",
            "inflight": "^1.0.4",
            "inherits": "2",
            "minimatch": "^3.0.4",
            "once": "^1.3.0",
            "path-is-absolute": "^1.0.0"
          }
        },
        "has-unicode": {
          "version": "2.0.1",
          "bundled": true,
          "dev": true,
          "optional": true
        },
        "iconv-lite": {
          "version": "0.4.24",
          "bundled": true,
          "dev": true,
          "optional": true,
          "requires": {
            "safer-buffer": ">= 2.1.2 < 3"
          }
        },
        "ignore-walk": {
          "version": "3.0.1",
          "bundled": true,
          "dev": true,
          "optional": true,
          "requires": {
            "minimatch": "^3.0.4"
          }
        },
        "inflight": {
          "version": "1.0.6",
          "bundled": true,
          "dev": true,
          "optional": true,
          "requires": {
            "once": "^1.3.0",
            "wrappy": "1"
          }
        },
        "inherits": {
          "version": "2.0.3",
          "bundled": true,
          "dev": true,
          "optional": true
        },
        "ini": {
          "version": "1.3.5",
          "bundled": true,
          "dev": true,
          "optional": true
        },
        "is-fullwidth-code-point": {
          "version": "1.0.0",
          "bundled": true,
          "dev": true,
          "optional": true,
          "requires": {
            "number-is-nan": "^1.0.0"
          }
        },
        "isarray": {
          "version": "1.0.0",
          "bundled": true,
          "dev": true,
          "optional": true
        },
        "minimatch": {
          "version": "3.0.4",
          "bundled": true,
          "dev": true,
          "optional": true,
          "requires": {
            "brace-expansion": "^1.1.7"
          }
        },
        "minimist": {
          "version": "0.0.8",
          "bundled": true,
          "dev": true,
          "optional": true
        },
        "minipass": {
          "version": "2.3.5",
          "bundled": true,
          "dev": true,
          "optional": true,
          "requires": {
            "safe-buffer": "^5.1.2",
            "yallist": "^3.0.0"
          }
        },
        "minizlib": {
          "version": "1.2.1",
          "bundled": true,
          "dev": true,
          "optional": true,
          "requires": {
            "minipass": "^2.2.1"
          }
        },
        "mkdirp": {
          "version": "0.5.1",
          "bundled": true,
          "dev": true,
          "optional": true,
          "requires": {
            "minimist": "0.0.8"
          }
        },
        "ms": {
          "version": "2.0.0",
          "bundled": true,
          "dev": true,
          "optional": true
        },
        "needle": {
          "version": "2.2.4",
          "bundled": true,
          "dev": true,
          "optional": true,
          "requires": {
            "debug": "^2.1.2",
            "iconv-lite": "^0.4.4",
            "sax": "^1.2.4"
          }
        },
        "node-pre-gyp": {
          "version": "0.10.3",
          "bundled": true,
          "dev": true,
          "optional": true,
          "requires": {
            "detect-libc": "^1.0.2",
            "mkdirp": "^0.5.1",
            "needle": "^2.2.1",
            "nopt": "^4.0.1",
            "npm-packlist": "^1.1.6",
            "npmlog": "^4.0.2",
            "rc": "^1.2.7",
            "rimraf": "^2.6.1",
            "semver": "^5.3.0",
            "tar": "^4"
          }
        },
        "nopt": {
          "version": "4.0.1",
          "bundled": true,
          "dev": true,
          "optional": true,
          "requires": {
            "abbrev": "1",
            "osenv": "^0.1.4"
          }
        },
        "npm-bundled": {
          "version": "1.0.5",
          "bundled": true,
          "dev": true,
          "optional": true
        },
        "npm-packlist": {
          "version": "1.2.0",
          "bundled": true,
          "dev": true,
          "optional": true,
          "requires": {
            "ignore-walk": "^3.0.1",
            "npm-bundled": "^1.0.1"
          }
        },
        "npmlog": {
          "version": "4.1.2",
          "bundled": true,
          "dev": true,
          "optional": true,
          "requires": {
            "are-we-there-yet": "~1.1.2",
            "console-control-strings": "~1.1.0",
            "gauge": "~2.7.3",
            "set-blocking": "~2.0.0"
          }
        },
        "number-is-nan": {
          "version": "1.0.1",
          "bundled": true,
          "dev": true,
          "optional": true
        },
        "object-assign": {
          "version": "4.1.1",
          "bundled": true,
          "dev": true,
          "optional": true
        },
        "once": {
          "version": "1.4.0",
          "bundled": true,
          "dev": true,
          "optional": true,
          "requires": {
            "wrappy": "1"
          }
        },
        "os-homedir": {
          "version": "1.0.2",
          "bundled": true,
          "dev": true,
          "optional": true
        },
        "os-tmpdir": {
          "version": "1.0.2",
          "bundled": true,
          "dev": true,
          "optional": true
        },
        "osenv": {
          "version": "0.1.5",
          "bundled": true,
          "dev": true,
          "optional": true,
          "requires": {
            "os-homedir": "^1.0.0",
            "os-tmpdir": "^1.0.0"
          }
        },
        "path-is-absolute": {
          "version": "1.0.1",
          "bundled": true,
          "dev": true,
          "optional": true
        },
        "process-nextick-args": {
          "version": "2.0.0",
          "bundled": true,
          "dev": true,
          "optional": true
        },
        "rc": {
          "version": "1.2.8",
          "bundled": true,
          "dev": true,
          "optional": true,
          "requires": {
            "deep-extend": "^0.6.0",
            "ini": "~1.3.0",
            "minimist": "^1.2.0",
            "strip-json-comments": "~2.0.1"
          },
          "dependencies": {
            "minimist": {
              "version": "1.2.0",
              "bundled": true,
              "dev": true,
              "optional": true
            }
          }
        },
        "readable-stream": {
          "version": "2.3.6",
          "bundled": true,
          "dev": true,
          "optional": true,
          "requires": {
            "core-util-is": "~1.0.0",
            "inherits": "~2.0.3",
            "isarray": "~1.0.0",
            "process-nextick-args": "~2.0.0",
            "safe-buffer": "~5.1.1",
            "string_decoder": "~1.1.1",
            "util-deprecate": "~1.0.1"
          }
        },
        "rimraf": {
          "version": "2.6.3",
          "bundled": true,
          "dev": true,
          "optional": true,
          "requires": {
            "glob": "^7.1.3"
          }
        },
        "safe-buffer": {
          "version": "5.1.2",
          "bundled": true,
          "dev": true,
          "optional": true
        },
        "safer-buffer": {
          "version": "2.1.2",
          "bundled": true,
          "dev": true,
          "optional": true
        },
        "sax": {
          "version": "1.2.4",
          "bundled": true,
          "dev": true,
          "optional": true
        },
        "semver": {
          "version": "5.6.0",
          "bundled": true,
          "dev": true,
          "optional": true
        },
        "set-blocking": {
          "version": "2.0.0",
          "bundled": true,
          "dev": true,
          "optional": true
        },
        "signal-exit": {
          "version": "3.0.2",
          "bundled": true,
          "dev": true,
          "optional": true
        },
        "string-width": {
          "version": "1.0.2",
          "bundled": true,
          "dev": true,
          "optional": true,
          "requires": {
            "code-point-at": "^1.0.0",
            "is-fullwidth-code-point": "^1.0.0",
            "strip-ansi": "^3.0.0"
          }
        },
        "string_decoder": {
          "version": "1.1.1",
          "bundled": true,
          "dev": true,
          "optional": true,
          "requires": {
            "safe-buffer": "~5.1.0"
          }
        },
        "strip-ansi": {
          "version": "3.0.1",
          "bundled": true,
          "dev": true,
          "optional": true,
          "requires": {
            "ansi-regex": "^2.0.0"
          }
        },
        "strip-json-comments": {
          "version": "2.0.1",
          "bundled": true,
          "dev": true,
          "optional": true
        },
        "tar": {
          "version": "4.4.8",
          "bundled": true,
          "dev": true,
          "optional": true,
          "requires": {
            "chownr": "^1.1.1",
            "fs-minipass": "^1.2.5",
            "minipass": "^2.3.4",
            "minizlib": "^1.1.1",
            "mkdirp": "^0.5.0",
            "safe-buffer": "^5.1.2",
            "yallist": "^3.0.2"
          }
        },
        "util-deprecate": {
          "version": "1.0.2",
          "bundled": true,
          "dev": true,
          "optional": true
        },
        "wide-align": {
          "version": "1.1.3",
          "bundled": true,
          "dev": true,
          "optional": true,
          "requires": {
            "string-width": "^1.0.2 || 2"
          }
        },
        "wrappy": {
          "version": "1.0.2",
          "bundled": true,
          "dev": true,
          "optional": true
        },
        "yallist": {
          "version": "3.0.3",
          "bundled": true,
          "dev": true,
          "optional": true
        }
      }
    },
    "fstream": {
      "version": "1.0.11",
      "resolved": "https://registry.npmjs.org/fstream/-/fstream-1.0.11.tgz",
      "integrity": "sha1-XB+x8RdHcRTwYyoOtLcbPLD9MXE=",
      "dev": true,
      "optional": true,
      "requires": {
        "graceful-fs": "^4.1.2",
        "inherits": "~2.0.0",
        "mkdirp": ">=0.5 0",
        "rimraf": "2"
      }
    },
    "function-bind": {
      "version": "1.1.1",
      "resolved": "https://registry.npmjs.org/function-bind/-/function-bind-1.1.1.tgz",
      "integrity": "sha512-yIovAzMX49sF8Yl58fSCWJ5svSLuaibPxXQJFLmBObTuCr0Mf1KiPopGM9NiFjiYBCbfaa2Fh6breQ6ANVTI0A=="
    },
    "functional-red-black-tree": {
      "version": "1.0.1",
      "resolved": "https://registry.npmjs.org/functional-red-black-tree/-/functional-red-black-tree-1.0.1.tgz",
      "integrity": "sha1-GwqzvVU7Kg1jmdKcDj6gslIHgyc="
    },
    "g-status": {
      "version": "2.0.2",
      "resolved": "https://registry.npmjs.org/g-status/-/g-status-2.0.2.tgz",
      "integrity": "sha512-kQoE9qH+T1AHKgSSD0Hkv98bobE90ILQcXAF4wvGgsr7uFqNvwmh8j+Lq3l0RVt3E3HjSbv2B9biEGcEtpHLCA==",
      "dev": true,
      "requires": {
        "arrify": "^1.0.1",
        "matcher": "^1.0.0",
        "simple-git": "^1.85.0"
      }
    },
    "get-caller-file": {
      "version": "1.0.3",
      "resolved": "https://registry.npmjs.org/get-caller-file/-/get-caller-file-1.0.3.tgz",
      "integrity": "sha512-3t6rVToeoZfYSGd8YoLFR2DJkiQrIiUrGcjvFX2mDw3bn6k2OtwHN0TNCLbBO+w8qTvimhDkv+LSscbJY1vE6w=="
    },
    "get-own-enumerable-property-symbols": {
      "version": "3.0.0",
      "resolved": "https://registry.npmjs.org/get-own-enumerable-property-symbols/-/get-own-enumerable-property-symbols-3.0.0.tgz",
      "integrity": "sha512-CIJYJC4GGF06TakLg8z4GQKvDsx9EMspVxOYih7LerEL/WosUnFIww45CGfxfeKHqlg3twgUrYRT1O3WQqjGCg==",
      "dev": true
    },
    "get-stdin": {
      "version": "6.0.0",
      "resolved": "https://registry.npmjs.org/get-stdin/-/get-stdin-6.0.0.tgz",
      "integrity": "sha512-jp4tHawyV7+fkkSKyvjuLZswblUtz+SQKzSWnBbii16BuZksJlU1wuBYXY75r+duh/llF1ur6oNwi+2ZzjKZ7g==",
      "dev": true
    },
    "get-stream": {
      "version": "3.0.0",
      "resolved": "https://registry.npmjs.org/get-stream/-/get-stream-3.0.0.tgz",
      "integrity": "sha1-jpQ9E1jcN1VQVOy+LtsFqhdO3hQ=",
      "dev": true,
      "optional": true
    },
    "get-value": {
      "version": "2.0.6",
      "resolved": "https://registry.npmjs.org/get-value/-/get-value-2.0.6.tgz",
      "integrity": "sha1-3BXKHGcjh8p2vTesCjlbogQqLCg=",
      "dev": true
    },
    "getpass": {
      "version": "0.1.7",
      "resolved": "https://registry.npmjs.org/getpass/-/getpass-0.1.7.tgz",
      "integrity": "sha1-Xv+OPmhNVprkyysSgmBOi6YhSfo=",
      "requires": {
        "assert-plus": "^1.0.0"
      }
    },
    "glob": {
      "version": "7.1.3",
      "resolved": "https://registry.npmjs.org/glob/-/glob-7.1.3.tgz",
      "integrity": "sha512-vcfuiIxogLV4DlGBHIUOwI0IbrJ8HWPc4MU7HzviGeNho/UJDfi6B5p3sHeWIQ0KGIU0Jpxi5ZHxemQfLkkAwQ==",
      "requires": {
        "fs.realpath": "^1.0.0",
        "inflight": "^1.0.4",
        "inherits": "2",
        "minimatch": "^3.0.4",
        "once": "^1.3.0",
        "path-is-absolute": "^1.0.0"
      }
    },
    "glob-parent": {
      "version": "3.1.0",
      "resolved": "https://registry.npmjs.org/glob-parent/-/glob-parent-3.1.0.tgz",
      "integrity": "sha1-nmr2KZ2NO9K9QEMIMr0RPfkGxa4=",
      "dev": true,
      "requires": {
        "is-glob": "^3.1.0",
        "path-dirname": "^1.0.0"
      },
      "dependencies": {
        "is-glob": {
          "version": "3.1.0",
          "resolved": "https://registry.npmjs.org/is-glob/-/is-glob-3.1.0.tgz",
          "integrity": "sha1-e6WuJCF4BKxwcHuWkiVnSGzD6Eo=",
          "dev": true,
          "requires": {
            "is-extglob": "^2.1.0"
          }
        }
      }
    },
    "global": {
      "version": "4.3.2",
      "resolved": "https://registry.npmjs.org/global/-/global-4.3.2.tgz",
      "integrity": "sha1-52mJJopsdMOJCLEwWxD8DjlOnQ8=",
      "requires": {
        "min-document": "^2.19.0",
        "process": "~0.5.1"
      }
    },
    "global-modules-path": {
      "version": "2.3.1",
      "resolved": "https://registry.npmjs.org/global-modules-path/-/global-modules-path-2.3.1.tgz",
      "integrity": "sha512-y+shkf4InI7mPRHSo2b/k6ix6+NLDtyccYv86whhxrSGX9wjPX1VMITmrDbE1eh7zkzhiWtW2sHklJYoQ62Cxg==",
      "dev": true
    },
    "globals": {
      "version": "9.18.0",
      "resolved": "https://registry.npmjs.org/globals/-/globals-9.18.0.tgz",
      "integrity": "sha512-S0nG3CLEQiY/ILxqtztTWH/3iRRdyBLw6KMDxnKMchrtbj2OFmehVh0WUCfW3DUrIgx/qFrJPICrq4Z4sTR9UQ=="
    },
    "globby": {
      "version": "6.1.0",
      "resolved": "https://registry.npmjs.org/globby/-/globby-6.1.0.tgz",
      "integrity": "sha1-9abXDoOV4hyFj7BInWTfAkJNUGw=",
      "dev": true,
      "requires": {
        "array-union": "^1.0.1",
        "glob": "^7.0.3",
        "object-assign": "^4.0.1",
        "pify": "^2.0.0",
        "pinkie-promise": "^2.0.0"
      },
      "dependencies": {
        "pify": {
          "version": "2.3.0",
          "resolved": "https://registry.npmjs.org/pify/-/pify-2.3.0.tgz",
          "integrity": "sha1-7RQaasBDqEnqWISY59yosVMw6Qw=",
          "dev": true
        }
      }
    },
    "got": {
      "version": "7.1.0",
      "resolved": "https://registry.npmjs.org/got/-/got-7.1.0.tgz",
      "integrity": "sha512-Y5WMo7xKKq1muPsxD+KmrR8DH5auG7fBdDVueZwETwV6VytKyU9OX/ddpq2/1hp1vIPvVb4T81dKQz3BivkNLw==",
      "dev": true,
      "optional": true,
      "requires": {
        "decompress-response": "^3.2.0",
        "duplexer3": "^0.1.4",
        "get-stream": "^3.0.0",
        "is-plain-obj": "^1.1.0",
        "is-retry-allowed": "^1.0.0",
        "is-stream": "^1.0.0",
        "isurl": "^1.0.0-alpha5",
        "lowercase-keys": "^1.0.0",
        "p-cancelable": "^0.3.0",
        "p-timeout": "^1.1.1",
        "safe-buffer": "^5.0.1",
        "timed-out": "^4.0.0",
        "url-parse-lax": "^1.0.0",
        "url-to-options": "^1.0.1"
      }
    },
    "graceful-fs": {
      "version": "4.1.15",
      "resolved": "https://registry.npmjs.org/graceful-fs/-/graceful-fs-4.1.15.tgz",
      "integrity": "sha512-6uHUhOPEBgQ24HM+r6b/QwWfZq+yiFcipKFrOFiBEnWdy5sdzYoi+pJeQaPI5qOLRFqWmAXUPQNsielzdLoecA=="
    },
    "graceful-readlink": {
      "version": "1.0.1",
      "resolved": "https://registry.npmjs.org/graceful-readlink/-/graceful-readlink-1.0.1.tgz",
      "integrity": "sha1-TK+tdrxi8C+gObL5Tpo906ORpyU=",
      "dev": true
    },
    "growl": {
      "version": "1.10.5",
      "resolved": "https://registry.npmjs.org/growl/-/growl-1.10.5.tgz",
      "integrity": "sha512-qBr4OuELkhPenW6goKVXiv47US3clb3/IbuWF9KNKEijAy9oeHxU9IgzjvJhHkUzhaj7rOUD7+YGWqUjLp5oSA==",
      "dev": true
    },
    "har-schema": {
      "version": "2.0.0",
      "resolved": "https://registry.npmjs.org/har-schema/-/har-schema-2.0.0.tgz",
      "integrity": "sha1-qUwiJOvKwEeCoNkDVSHyRzW37JI="
    },
    "har-validator": {
      "version": "5.1.3",
      "resolved": "https://registry.npmjs.org/har-validator/-/har-validator-5.1.3.tgz",
      "integrity": "sha512-sNvOCzEQNr/qrvJgc3UG/kD4QtlHycrzwS+6mfTrrSq97BvaYcPZZI1ZSqGSPR73Cxn4LKTD4PttRwfU7jWq5g==",
      "requires": {
        "ajv": "^6.5.5",
        "har-schema": "^2.0.0"
      }
    },
    "has": {
      "version": "1.0.3",
      "resolved": "https://registry.npmjs.org/has/-/has-1.0.3.tgz",
      "integrity": "sha512-f2dvO0VU6Oej7RkWJGrehjbzMAjFp5/VKPp5tTpWIV4JHHZK1/BxbFRtf/siA2SWTe09caDmVtYYzWEIbBS4zw==",
      "requires": {
        "function-bind": "^1.1.1"
      }
    },
    "has-ansi": {
      "version": "2.0.0",
      "resolved": "https://registry.npmjs.org/has-ansi/-/has-ansi-2.0.0.tgz",
      "integrity": "sha1-NPUEnOHs3ysGSa8+8k5F7TVBbZE=",
      "requires": {
        "ansi-regex": "^2.0.0"
      }
    },
    "has-flag": {
      "version": "3.0.0",
      "resolved": "https://registry.npmjs.org/has-flag/-/has-flag-3.0.0.tgz",
      "integrity": "sha1-tdRU3CGZriJWmfNGfloH87lVuv0=",
      "dev": true
    },
    "has-symbol-support-x": {
      "version": "1.4.2",
      "resolved": "https://registry.npmjs.org/has-symbol-support-x/-/has-symbol-support-x-1.4.2.tgz",
      "integrity": "sha512-3ToOva++HaW+eCpgqZrCfN51IPB+7bJNVT6CUATzueB5Heb8o6Nam0V3HG5dlDvZU1Gn5QLcbahiKw/XVk5JJw==",
      "dev": true,
      "optional": true
    },
    "has-symbols": {
      "version": "1.0.0",
      "resolved": "https://registry.npmjs.org/has-symbols/-/has-symbols-1.0.0.tgz",
      "integrity": "sha1-uhqPGvKg/DllD1yFA2dwQSIGO0Q="
    },
    "has-to-string-tag-x": {
      "version": "1.4.1",
      "resolved": "https://registry.npmjs.org/has-to-string-tag-x/-/has-to-string-tag-x-1.4.1.tgz",
      "integrity": "sha512-vdbKfmw+3LoOYVr+mtxHaX5a96+0f3DljYd8JOqvOLsf5mw2Otda2qCDT9qRqLAhrjyQ0h7ual5nOiASpsGNFw==",
      "dev": true,
      "optional": true,
      "requires": {
        "has-symbol-support-x": "^1.4.1"
      }
    },
    "has-value": {
      "version": "1.0.0",
      "resolved": "https://registry.npmjs.org/has-value/-/has-value-1.0.0.tgz",
      "integrity": "sha1-GLKB2lhbHFxR3vJMkw7SmgvmsXc=",
      "dev": true,
      "requires": {
        "get-value": "^2.0.6",
        "has-values": "^1.0.0",
        "isobject": "^3.0.0"
      }
    },
    "has-values": {
      "version": "1.0.0",
      "resolved": "https://registry.npmjs.org/has-values/-/has-values-1.0.0.tgz",
      "integrity": "sha1-lbC2P+whRmGab+V/51Yo1aOe/k8=",
      "dev": true,
      "requires": {
        "is-number": "^3.0.0",
        "kind-of": "^4.0.0"
      },
      "dependencies": {
        "kind-of": {
          "version": "4.0.0",
          "resolved": "https://registry.npmjs.org/kind-of/-/kind-of-4.0.0.tgz",
          "integrity": "sha1-IIE989cSkosgc3hpGkUGb65y3Vc=",
          "dev": true,
          "requires": {
            "is-buffer": "^1.1.5"
          }
        }
      }
    },
    "hash-base": {
      "version": "3.0.4",
      "resolved": "https://registry.npmjs.org/hash-base/-/hash-base-3.0.4.tgz",
      "integrity": "sha1-X8hoaEfs1zSZQDMZprCj8/auSRg=",
      "requires": {
        "inherits": "^2.0.1",
        "safe-buffer": "^5.0.1"
      }
    },
    "hash.js": {
      "version": "1.1.7",
      "resolved": "https://registry.npmjs.org/hash.js/-/hash.js-1.1.7.tgz",
      "integrity": "sha512-taOaskGt4z4SOANNseOviYDvjEJinIkRgmp7LbKP2YTTmVxWBl87s/uzK9r+44BclBSp2X7K1hqeNfz9JbBeXA==",
      "requires": {
        "inherits": "^2.0.3",
        "minimalistic-assert": "^1.0.1"
      }
    },
    "hdkey": {
<<<<<<< HEAD
      "version": "1.1.0",
      "resolved": "https://registry.npmjs.org/hdkey/-/hdkey-1.1.0.tgz",
      "integrity": "sha512-E7aU8pNlWUJbXGjTz/+lKf1LkMcA3hUrC5ZleeizrmLSd++kvf8mSOe3q8CmBDA9j4hdfXO5iY6hGiTUCOV2jQ==",
=======
      "version": "1.1.1",
      "resolved": "https://registry.npmjs.org/hdkey/-/hdkey-1.1.1.tgz",
      "integrity": "sha512-DvHZ5OuavsfWs5yfVJZestsnc3wzPvLWNk6c2nRUfo6X+OtxypGt20vDDf7Ba+MJzjL3KS1og2nw2eBbLCOUTA==",
>>>>>>> 3f03cf10
      "dev": true,
      "optional": true,
      "requires": {
        "coinstring": "^2.0.0",
        "safe-buffer": "^5.1.1",
        "secp256k1": "^3.0.1"
      }
    },
    "he": {
      "version": "1.1.1",
      "resolved": "https://registry.npmjs.org/he/-/he-1.1.1.tgz",
      "integrity": "sha1-k0EP0hsAlzUVH4howvJx80J+I/0=",
      "dev": true
    },
    "heap": {
      "version": "0.2.6",
      "resolved": "https://registry.npmjs.org/heap/-/heap-0.2.6.tgz",
      "integrity": "sha1-CH4fELBGky/IWU3Z5tN4r8nR5aw="
    },
    "hmac-drbg": {
      "version": "1.0.1",
      "resolved": "https://registry.npmjs.org/hmac-drbg/-/hmac-drbg-1.0.1.tgz",
      "integrity": "sha1-0nRXAQJabHdabFRXk+1QL8DGSaE=",
      "requires": {
        "hash.js": "^1.0.3",
        "minimalistic-assert": "^1.0.0",
        "minimalistic-crypto-utils": "^1.0.1"
      }
    },
    "home-or-tmp": {
      "version": "2.0.0",
      "resolved": "https://registry.npmjs.org/home-or-tmp/-/home-or-tmp-2.0.0.tgz",
      "integrity": "sha1-42w/LSyufXRqhX440Y1fMqeILbg=",
      "requires": {
        "os-homedir": "^1.0.0",
        "os-tmpdir": "^1.0.1"
      }
    },
    "hosted-git-info": {
      "version": "2.7.1",
      "resolved": "https://registry.npmjs.org/hosted-git-info/-/hosted-git-info-2.7.1.tgz",
      "integrity": "sha512-7T/BxH19zbcCTa8XkMlbK5lTo1WtgkFi3GvdWEyNuc4Vex7/9Dqbnpsf4JMydcfj9HCg4zUWFTL3Za6lapg5/w=="
    },
    "http-errors": {
      "version": "1.6.3",
      "resolved": "https://registry.npmjs.org/http-errors/-/http-errors-1.6.3.tgz",
      "integrity": "sha1-i1VoC7S+KDoLW/TqLjhYC+HZMg0=",
      "dev": true,
      "optional": true,
      "requires": {
        "depd": "~1.1.2",
        "inherits": "2.0.3",
        "setprototypeof": "1.1.0",
        "statuses": ">= 1.4.0 < 2"
      }
    },
    "http-https": {
      "version": "1.0.0",
      "resolved": "https://registry.npmjs.org/http-https/-/http-https-1.0.0.tgz",
      "integrity": "sha1-L5CN1fHbQGjAWM1ubUzjkskTOJs=",
      "dev": true,
      "optional": true
    },
    "http-signature": {
      "version": "1.2.0",
      "resolved": "https://registry.npmjs.org/http-signature/-/http-signature-1.2.0.tgz",
      "integrity": "sha1-muzZJRFHcvPZW2WmCruPfBj7rOE=",
      "requires": {
        "assert-plus": "^1.0.0",
        "jsprim": "^1.2.2",
        "sshpk": "^1.7.0"
      }
    },
    "https-browserify": {
      "version": "1.0.0",
      "resolved": "https://registry.npmjs.org/https-browserify/-/https-browserify-1.0.0.tgz",
      "integrity": "sha1-7AbBDgo0wPL68Zn3/X/Hj//QPHM=",
      "dev": true
    },
    "humanize": {
      "version": "0.0.9",
      "resolved": "https://registry.npmjs.org/humanize/-/humanize-0.0.9.tgz",
      "integrity": "sha1-GZT/rs3+nEQe0r2sdFK3u0yeQaQ=",
      "dev": true
    },
    "husky": {
      "version": "1.3.1",
      "resolved": "https://registry.npmjs.org/husky/-/husky-1.3.1.tgz",
      "integrity": "sha512-86U6sVVVf4b5NYSZ0yvv88dRgBSSXXmHaiq5pP4KDj5JVzdwKgBjEtUPOm8hcoytezFwbU+7gotXNhpHdystlg==",
      "dev": true,
      "requires": {
        "cosmiconfig": "^5.0.7",
        "execa": "^1.0.0",
        "find-up": "^3.0.0",
        "get-stdin": "^6.0.0",
        "is-ci": "^2.0.0",
        "pkg-dir": "^3.0.0",
        "please-upgrade-node": "^3.1.1",
        "read-pkg": "^4.0.1",
        "run-node": "^1.0.0",
        "slash": "^2.0.0"
      },
      "dependencies": {
        "find-up": {
          "version": "3.0.0",
          "resolved": "https://registry.npmjs.org/find-up/-/find-up-3.0.0.tgz",
          "integrity": "sha512-1yD6RmLI1XBfxugvORwlck6f75tYL+iR0jqwsOrOxMZyGYqUuDhJ0l4AXdO1iX/FTs9cBAMEk1gWSEx1kSbylg==",
          "dev": true,
          "requires": {
            "locate-path": "^3.0.0"
          }
        },
        "locate-path": {
          "version": "3.0.0",
          "resolved": "https://registry.npmjs.org/locate-path/-/locate-path-3.0.0.tgz",
          "integrity": "sha512-7AO748wWnIhNqAuaty2ZWHkQHRSNfPVIsPIfwEOWO22AmaoVrWavlOcMR5nzTLNYvp36X220/maaRsrec1G65A==",
          "dev": true,
          "requires": {
            "p-locate": "^3.0.0",
            "path-exists": "^3.0.0"
          }
        },
        "p-limit": {
          "version": "2.1.0",
          "resolved": "https://registry.npmjs.org/p-limit/-/p-limit-2.1.0.tgz",
          "integrity": "sha512-NhURkNcrVB+8hNfLuysU8enY5xn2KXphsHBaC2YmRNTZRc7RWusw6apSpdEj3jo4CMb6W9nrF6tTnsJsJeyu6g==",
          "dev": true,
          "requires": {
            "p-try": "^2.0.0"
          }
        },
        "p-locate": {
          "version": "3.0.0",
          "resolved": "https://registry.npmjs.org/p-locate/-/p-locate-3.0.0.tgz",
          "integrity": "sha512-x+12w/To+4GFfgJhBEpiDcLozRJGegY+Ei7/z0tSLkMmxGZNybVMSfWj9aJn8Z5Fc7dBUNJOOVgPv2H7IwulSQ==",
          "dev": true,
          "requires": {
            "p-limit": "^2.0.0"
          }
        },
        "p-try": {
          "version": "2.0.0",
          "resolved": "https://registry.npmjs.org/p-try/-/p-try-2.0.0.tgz",
          "integrity": "sha512-hMp0onDKIajHfIkdRk3P4CdCmErkYAxxDtP3Wx/4nZ3aGlau2VKh3mZpcuFkH27WQkL/3WBCPOktzA9ZOAnMQQ==",
          "dev": true
        },
        "parse-json": {
          "version": "4.0.0",
          "resolved": "https://registry.npmjs.org/parse-json/-/parse-json-4.0.0.tgz",
          "integrity": "sha1-vjX1Qlvh9/bHRxhPmKeIy5lHfuA=",
          "dev": true,
          "requires": {
            "error-ex": "^1.3.1",
            "json-parse-better-errors": "^1.0.1"
          }
        },
        "path-exists": {
          "version": "3.0.0",
          "resolved": "https://registry.npmjs.org/path-exists/-/path-exists-3.0.0.tgz",
          "integrity": "sha1-zg6+ql94yxiSXqfYENe1mwEP1RU=",
          "dev": true
        },
        "pify": {
          "version": "3.0.0",
          "resolved": "https://registry.npmjs.org/pify/-/pify-3.0.0.tgz",
          "integrity": "sha1-5aSs0sEB/fPZpNB/DbxNtJ3SgXY=",
          "dev": true
        },
        "pkg-dir": {
          "version": "3.0.0",
          "resolved": "https://registry.npmjs.org/pkg-dir/-/pkg-dir-3.0.0.tgz",
          "integrity": "sha512-/E57AYkoeQ25qkxMj5PBOVgF8Kiu/h7cYS30Z5+R7WaiCCBfLq58ZI/dSeaEKb9WVJV5n/03QwrN3IeWIFllvw==",
          "dev": true,
          "requires": {
            "find-up": "^3.0.0"
          }
        },
        "read-pkg": {
          "version": "4.0.1",
          "resolved": "https://registry.npmjs.org/read-pkg/-/read-pkg-4.0.1.tgz",
          "integrity": "sha1-ljYlN48+HE1IyFhytabsfV0JMjc=",
          "dev": true,
          "requires": {
            "normalize-package-data": "^2.3.2",
            "parse-json": "^4.0.0",
            "pify": "^3.0.0"
          }
        },
        "slash": {
          "version": "2.0.0",
          "resolved": "https://registry.npmjs.org/slash/-/slash-2.0.0.tgz",
          "integrity": "sha512-ZYKh3Wh2z1PpEXWr0MpSBZ0V6mZHAQfYevttO11c51CaWjGTaadiKZ+wVt1PbMlDV5qhMFslpZCemhwOK7C89A==",
          "dev": true
        }
      }
    },
    "iconv-lite": {
      "version": "0.4.23",
      "resolved": "https://registry.npmjs.org/iconv-lite/-/iconv-lite-0.4.23.tgz",
      "integrity": "sha512-neyTUVFtahjf0mB3dZT77u+8O0QB89jFdnBkd5P1JgYPbPaia3gXXOVL2fq8VyU2gMMD7SaN7QukTB/pmXYvDA==",
      "requires": {
        "safer-buffer": ">= 2.1.2 < 3"
      }
    },
    "ieee754": {
      "version": "1.1.12",
      "resolved": "https://registry.npmjs.org/ieee754/-/ieee754-1.1.12.tgz",
      "integrity": "sha512-GguP+DRY+pJ3soyIiGPTvdiVXjZ+DbXOxGpXn3eMvNW4x4irjqXm4wHKscC+TfxSJ0yw/S1F24tqdMNsMZTiLA==",
      "dev": true
    },
    "iferr": {
      "version": "0.1.5",
      "resolved": "https://registry.npmjs.org/iferr/-/iferr-0.1.5.tgz",
      "integrity": "sha1-xg7taebY/bazEEofy8ocGS3FtQE=",
      "dev": true
    },
    "ignore": {
      "version": "4.0.6",
      "resolved": "https://registry.npmjs.org/ignore/-/ignore-4.0.6.tgz",
      "integrity": "sha512-cyFDKrqc/YdcWFniJhzI42+AzS+gNwmUzOSFcRCQYwySuBBBy/KjuxWLZ/FHEH6Moq1NizMOBWyTcv8O4OZIMg==",
      "dev": true
    },
    "immediate": {
      "version": "3.2.3",
      "resolved": "https://registry.npmjs.org/immediate/-/immediate-3.2.3.tgz",
      "integrity": "sha1-0UD6j2FGWb1lQSMwl92qwlzdmRw="
    },
    "import-fresh": {
      "version": "2.0.0",
      "resolved": "https://registry.npmjs.org/import-fresh/-/import-fresh-2.0.0.tgz",
      "integrity": "sha1-2BNVwVYS04bGH53dOSLUMEgipUY=",
      "dev": true,
      "requires": {
        "caller-path": "^2.0.0",
        "resolve-from": "^3.0.0"
      },
      "dependencies": {
        "caller-path": {
          "version": "2.0.0",
          "resolved": "https://registry.npmjs.org/caller-path/-/caller-path-2.0.0.tgz",
          "integrity": "sha1-Ro+DBE42mrIBD6xfBs7uFbsssfQ=",
          "dev": true,
          "requires": {
            "caller-callsite": "^2.0.0"
          }
        },
        "resolve-from": {
          "version": "3.0.0",
          "resolved": "https://registry.npmjs.org/resolve-from/-/resolve-from-3.0.0.tgz",
          "integrity": "sha1-six699nWiBvItuZTM17rywoYh0g=",
          "dev": true
        }
      }
    },
    "import-local": {
      "version": "1.0.0",
      "resolved": "https://registry.npmjs.org/import-local/-/import-local-1.0.0.tgz",
      "integrity": "sha512-vAaZHieK9qjGo58agRBg+bhHX3hoTZU/Oa3GESWLz7t1U62fk63aHuDJJEteXoDeTCcPmUT+z38gkHPZkkmpmQ==",
      "dev": true,
      "requires": {
        "pkg-dir": "^2.0.0",
        "resolve-cwd": "^2.0.0"
      }
    },
    "imurmurhash": {
      "version": "0.1.4",
      "resolved": "https://registry.npmjs.org/imurmurhash/-/imurmurhash-0.1.4.tgz",
      "integrity": "sha1-khi5srkoojixPcT7a21XbyMUU+o=",
      "dev": true
    },
    "indent-string": {
      "version": "3.2.0",
      "resolved": "https://registry.npmjs.org/indent-string/-/indent-string-3.2.0.tgz",
      "integrity": "sha1-Sl/W0nzDMvN+VBmlBNu4NxBckok=",
      "dev": true
    },
    "indexof": {
      "version": "0.0.1",
      "resolved": "https://registry.npmjs.org/indexof/-/indexof-0.0.1.tgz",
      "integrity": "sha1-gtwzbSMrkGIXnQWrMpOmYFn9Q10=",
      "dev": true
    },
    "inflight": {
      "version": "1.0.6",
      "resolved": "https://registry.npmjs.org/inflight/-/inflight-1.0.6.tgz",
      "integrity": "sha1-Sb1jMdfQLQwJvJEKEHW6gWW1bfk=",
      "requires": {
        "once": "^1.3.0",
        "wrappy": "1"
      }
    },
    "inherits": {
      "version": "2.0.3",
      "resolved": "https://registry.npmjs.org/inherits/-/inherits-2.0.3.tgz",
      "integrity": "sha1-Yzwsg+PaQqUC9SRmAiSA9CCCYd4="
    },
    "inquirer": {
      "version": "6.2.2",
      "resolved": "https://registry.npmjs.org/inquirer/-/inquirer-6.2.2.tgz",
      "integrity": "sha512-Z2rREiXA6cHRR9KBOarR3WuLlFzlIfAEIiB45ll5SSadMg7WqOh1MKEjjndfuH5ewXdixWCxqnVfGOQzPeiztA==",
      "dev": true,
      "requires": {
        "ansi-escapes": "^3.2.0",
        "chalk": "^2.4.2",
        "cli-cursor": "^2.1.0",
        "cli-width": "^2.0.0",
        "external-editor": "^3.0.3",
        "figures": "^2.0.0",
        "lodash": "^4.17.11",
        "mute-stream": "0.0.7",
        "run-async": "^2.2.0",
        "rxjs": "^6.4.0",
        "string-width": "^2.1.0",
        "strip-ansi": "^5.0.0",
        "through": "^2.3.6"
      },
      "dependencies": {
        "ansi-regex": {
          "version": "3.0.0",
          "resolved": "https://registry.npmjs.org/ansi-regex/-/ansi-regex-3.0.0.tgz",
          "integrity": "sha1-7QMXwyIGT3lGbAKWa922Bas32Zg=",
          "dev": true
        },
        "ansi-styles": {
          "version": "3.2.1",
          "resolved": "https://registry.npmjs.org/ansi-styles/-/ansi-styles-3.2.1.tgz",
          "integrity": "sha512-VT0ZI6kZRdTh8YyJw3SMbYm/u+NqfsAxEpWO0Pf9sq8/e94WxxOpPKx9FR1FlyCtOVDNOQ+8ntlqFxiRc+r5qA==",
          "dev": true,
          "requires": {
            "color-convert": "^1.9.0"
          }
        },
        "chalk": {
          "version": "2.4.2",
          "resolved": "https://registry.npmjs.org/chalk/-/chalk-2.4.2.tgz",
          "integrity": "sha512-Mti+f9lpJNcwF4tWV8/OrTTtF1gZi+f8FqlyAdouralcFWFQWF2+NgCHShjkCb+IFBLq9buZwE1xckQU4peSuQ==",
          "dev": true,
          "requires": {
            "ansi-styles": "^3.2.1",
            "escape-string-regexp": "^1.0.5",
            "supports-color": "^5.3.0"
          }
        },
        "is-fullwidth-code-point": {
          "version": "2.0.0",
          "resolved": "https://registry.npmjs.org/is-fullwidth-code-point/-/is-fullwidth-code-point-2.0.0.tgz",
          "integrity": "sha1-o7MKXE8ZkYMWeqq5O+764937ZU8=",
          "dev": true
        },
        "string-width": {
          "version": "2.1.1",
          "resolved": "https://registry.npmjs.org/string-width/-/string-width-2.1.1.tgz",
          "integrity": "sha512-nOqH59deCq9SRHlxq1Aw85Jnt4w6KvLKqWVik6oA9ZklXLNIOlqg4F2yrT1MVaTjAqvVwdfeZ7w7aCvJD7ugkw==",
          "dev": true,
          "requires": {
            "is-fullwidth-code-point": "^2.0.0",
            "strip-ansi": "^4.0.0"
          },
          "dependencies": {
            "strip-ansi": {
              "version": "4.0.0",
              "resolved": "https://registry.npmjs.org/strip-ansi/-/strip-ansi-4.0.0.tgz",
              "integrity": "sha1-qEeQIusaw2iocTibY1JixQXuNo8=",
              "dev": true,
              "requires": {
                "ansi-regex": "^3.0.0"
              }
            }
          }
        },
        "strip-ansi": {
          "version": "5.0.0",
          "resolved": "https://registry.npmjs.org/strip-ansi/-/strip-ansi-5.0.0.tgz",
          "integrity": "sha512-Uu7gQyZI7J7gn5qLn1Np3G9vcYGTVqB+lFTytnDJv83dd8T22aGH451P3jueT2/QemInJDfxHB5Tde5OzgG1Ow==",
          "dev": true,
          "requires": {
            "ansi-regex": "^4.0.0"
          },
          "dependencies": {
            "ansi-regex": {
              "version": "4.0.0",
              "resolved": "https://registry.npmjs.org/ansi-regex/-/ansi-regex-4.0.0.tgz",
              "integrity": "sha512-iB5Dda8t/UqpPI/IjsejXu5jOGDrzn41wJyljwPH65VCIbk6+1BzFIMJGFwTNrYXT1CrD+B4l19U7awiQ8rk7w==",
              "dev": true
            }
          }
        },
        "supports-color": {
          "version": "5.5.0",
          "resolved": "https://registry.npmjs.org/supports-color/-/supports-color-5.5.0.tgz",
          "integrity": "sha512-QjVjwdXIt408MIiAqCX4oUKsgU2EqAGzs2Ppkm4aQYbjm+ZEWEcW4SfFNTr4uMNZma0ey4f5lgLrkB0aX0QMow==",
          "dev": true,
          "requires": {
            "has-flag": "^3.0.0"
          }
        }
      }
    },
    "interpret": {
      "version": "1.2.0",
      "resolved": "https://registry.npmjs.org/interpret/-/interpret-1.2.0.tgz",
      "integrity": "sha512-mT34yGKMNceBQUoVn7iCDKDntA7SC6gycMAWzGx1z/CMCTV7b2AAtXlo3nRyHZ1FelRkQbQjprHSYGwzLtkVbw==",
      "dev": true
    },
    "invariant": {
      "version": "2.2.4",
      "resolved": "https://registry.npmjs.org/invariant/-/invariant-2.2.4.tgz",
      "integrity": "sha512-phJfQVBuaJM5raOpJjSfkiD6BpbCE4Ns//LaXl6wGYtUBY83nWS6Rf9tXm2e8VaK60JEjYldbPif/A2B1C2gNA==",
      "requires": {
        "loose-envify": "^1.0.0"
      }
    },
    "invert-kv": {
      "version": "1.0.0",
      "resolved": "https://registry.npmjs.org/invert-kv/-/invert-kv-1.0.0.tgz",
      "integrity": "sha1-EEqOSqym09jNFXqO+L+rLXo//bY="
    },
    "ipaddr.js": {
      "version": "1.8.0",
      "resolved": "https://registry.npmjs.org/ipaddr.js/-/ipaddr.js-1.8.0.tgz",
      "integrity": "sha1-6qM9bd16zo9/b+DJygRA5wZzix4=",
      "dev": true,
      "optional": true
    },
    "is-accessor-descriptor": {
      "version": "0.1.6",
      "resolved": "https://registry.npmjs.org/is-accessor-descriptor/-/is-accessor-descriptor-0.1.6.tgz",
      "integrity": "sha1-qeEss66Nh2cn7u84Q/igiXtcmNY=",
      "dev": true,
      "requires": {
        "kind-of": "^3.0.2"
      },
      "dependencies": {
        "kind-of": {
          "version": "3.2.2",
          "resolved": "https://registry.npmjs.org/kind-of/-/kind-of-3.2.2.tgz",
          "integrity": "sha1-MeohpzS6ubuw8yRm2JOupR5KPGQ=",
          "dev": true,
          "requires": {
            "is-buffer": "^1.1.5"
          }
        }
      }
    },
    "is-arrayish": {
      "version": "0.2.1",
      "resolved": "https://registry.npmjs.org/is-arrayish/-/is-arrayish-0.2.1.tgz",
      "integrity": "sha1-d8mYQFJ6qOyxqLppe4BkWnqSap0="
    },
    "is-binary-path": {
      "version": "1.0.1",
      "resolved": "https://registry.npmjs.org/is-binary-path/-/is-binary-path-1.0.1.tgz",
      "integrity": "sha1-dfFmQrSA8YenEcgUFh/TpKdlWJg=",
      "dev": true,
      "requires": {
        "binary-extensions": "^1.0.0"
      }
    },
    "is-buffer": {
      "version": "1.1.6",
      "resolved": "https://registry.npmjs.org/is-buffer/-/is-buffer-1.1.6.tgz",
      "integrity": "sha512-NcdALwpXkTm5Zvvbk7owOUSvVvBKDgKP5/ewfXEznmQFfs4ZRmanOeKBTjRVjka3QFoN6XJ+9F3USqfHqTaU5w==",
      "dev": true
    },
    "is-callable": {
      "version": "1.1.4",
      "resolved": "https://registry.npmjs.org/is-callable/-/is-callable-1.1.4.tgz",
      "integrity": "sha512-r5p9sxJjYnArLjObpjA4xu5EKI3CuKHkJXMhT7kwbpUyIFD1n5PMAsoPvWnvtZiNz7LjkYDRZhd7FlI0eMijEA=="
    },
    "is-ci": {
      "version": "2.0.0",
      "resolved": "https://registry.npmjs.org/is-ci/-/is-ci-2.0.0.tgz",
      "integrity": "sha512-YfJT7rkpQB0updsdHLGWrvhBJfcfzNNawYDNIyQXJz0IViGf75O8EBPKSdvw2rF+LGCsX4FZ8tcr3b19LcZq4w==",
      "dev": true,
      "requires": {
        "ci-info": "^2.0.0"
      }
    },
    "is-data-descriptor": {
      "version": "0.1.4",
      "resolved": "https://registry.npmjs.org/is-data-descriptor/-/is-data-descriptor-0.1.4.tgz",
      "integrity": "sha1-C17mSDiOLIYCgueT8YVv7D8wG1Y=",
      "dev": true,
      "requires": {
        "kind-of": "^3.0.2"
      },
      "dependencies": {
        "kind-of": {
          "version": "3.2.2",
          "resolved": "https://registry.npmjs.org/kind-of/-/kind-of-3.2.2.tgz",
          "integrity": "sha1-MeohpzS6ubuw8yRm2JOupR5KPGQ=",
          "dev": true,
          "requires": {
            "is-buffer": "^1.1.5"
          }
        }
      }
    },
    "is-date-object": {
      "version": "1.0.1",
      "resolved": "https://registry.npmjs.org/is-date-object/-/is-date-object-1.0.1.tgz",
      "integrity": "sha1-mqIOtq7rv/d/vTPnTKAbM1gdOhY="
    },
    "is-descriptor": {
      "version": "0.1.6",
      "resolved": "https://registry.npmjs.org/is-descriptor/-/is-descriptor-0.1.6.tgz",
      "integrity": "sha512-avDYr0SB3DwO9zsMov0gKCESFYqCnE4hq/4z3TdUlukEy5t9C0YRq7HLrsN52NAcqXKaepeCD0n+B0arnVG3Hg==",
      "dev": true,
      "requires": {
        "is-accessor-descriptor": "^0.1.6",
        "is-data-descriptor": "^0.1.4",
        "kind-of": "^5.0.0"
      },
      "dependencies": {
        "kind-of": {
          "version": "5.1.0",
          "resolved": "https://registry.npmjs.org/kind-of/-/kind-of-5.1.0.tgz",
          "integrity": "sha512-NGEErnH6F2vUuXDh+OlbcKW7/wOcfdRHaZ7VWtqCztfHri/++YKmP51OdWeGPuqCOba6kk2OTe5d02VmTB80Pw==",
          "dev": true
        }
      }
    },
    "is-directory": {
      "version": "0.3.1",
      "resolved": "https://registry.npmjs.org/is-directory/-/is-directory-0.3.1.tgz",
      "integrity": "sha1-YTObbyR1/Hcv2cnYP1yFddwVSuE=",
      "dev": true
    },
    "is-extendable": {
      "version": "0.1.1",
      "resolved": "https://registry.npmjs.org/is-extendable/-/is-extendable-0.1.1.tgz",
      "integrity": "sha1-YrEQ4omkcUGOPsNqYX1HLjAd/Ik=",
      "dev": true
    },
    "is-extglob": {
      "version": "2.1.1",
      "resolved": "https://registry.npmjs.org/is-extglob/-/is-extglob-2.1.1.tgz",
      "integrity": "sha1-qIwCU1eR8C7TfHahueqXc8gz+MI=",
      "dev": true
    },
    "is-finite": {
      "version": "1.0.2",
      "resolved": "https://registry.npmjs.org/is-finite/-/is-finite-1.0.2.tgz",
      "integrity": "sha1-zGZ3aVYCvlUO8R6LSqYwU0K20Ko=",
      "requires": {
        "number-is-nan": "^1.0.0"
      }
    },
    "is-fn": {
      "version": "1.0.0",
      "resolved": "https://registry.npmjs.org/is-fn/-/is-fn-1.0.0.tgz",
      "integrity": "sha1-lUPV3nvPWwiiLsiiC65uKG1RDYw="
    },
    "is-fullwidth-code-point": {
      "version": "1.0.0",
      "resolved": "https://registry.npmjs.org/is-fullwidth-code-point/-/is-fullwidth-code-point-1.0.0.tgz",
      "integrity": "sha1-754xOG8DGn8NZDr4L95QxFfvAMs=",
      "requires": {
        "number-is-nan": "^1.0.0"
      }
    },
    "is-function": {
      "version": "1.0.1",
      "resolved": "https://registry.npmjs.org/is-function/-/is-function-1.0.1.tgz",
      "integrity": "sha1-Es+5i2W1fdPRk6MSH19uL0N2ArU="
    },
    "is-glob": {
      "version": "4.0.0",
      "resolved": "https://registry.npmjs.org/is-glob/-/is-glob-4.0.0.tgz",
      "integrity": "sha1-lSHHaEXMJhCoUgPd8ICpWML/q8A=",
      "dev": true,
      "requires": {
        "is-extglob": "^2.1.1"
      }
    },
    "is-hex-prefixed": {
      "version": "1.0.0",
      "resolved": "https://registry.npmjs.org/is-hex-prefixed/-/is-hex-prefixed-1.0.0.tgz",
      "integrity": "sha1-fY035q135dEnFIkTxXPggtd39VQ="
    },
    "is-natural-number": {
      "version": "4.0.1",
      "resolved": "https://registry.npmjs.org/is-natural-number/-/is-natural-number-4.0.1.tgz",
      "integrity": "sha1-q5124dtM7VHjXeDHLr7PCfc0zeg=",
      "dev": true,
      "optional": true
    },
    "is-number": {
      "version": "3.0.0",
      "resolved": "https://registry.npmjs.org/is-number/-/is-number-3.0.0.tgz",
      "integrity": "sha1-JP1iAaR4LPUFYcgQJ2r8fRLXEZU=",
      "dev": true,
      "requires": {
        "kind-of": "^3.0.2"
      },
      "dependencies": {
        "kind-of": {
          "version": "3.2.2",
          "resolved": "https://registry.npmjs.org/kind-of/-/kind-of-3.2.2.tgz",
          "integrity": "sha1-MeohpzS6ubuw8yRm2JOupR5KPGQ=",
          "dev": true,
          "requires": {
            "is-buffer": "^1.1.5"
          }
        }
      }
    },
    "is-obj": {
      "version": "1.0.1",
      "resolved": "https://registry.npmjs.org/is-obj/-/is-obj-1.0.1.tgz",
      "integrity": "sha1-PkcprB9f3gJc19g6iW2rn09n2w8=",
      "dev": true
    },
    "is-object": {
      "version": "1.0.1",
      "resolved": "https://registry.npmjs.org/is-object/-/is-object-1.0.1.tgz",
      "integrity": "sha1-iVJojF7C/9awPsyF52ngKQMINHA=",
      "dev": true,
      "optional": true
    },
    "is-observable": {
      "version": "1.1.0",
      "resolved": "https://registry.npmjs.org/is-observable/-/is-observable-1.1.0.tgz",
      "integrity": "sha512-NqCa4Sa2d+u7BWc6CukaObG3Fh+CU9bvixbpcXYhy2VvYS7vVGIdAgnIS5Ks3A/cqk4rebLJ9s8zBstT2aKnIA==",
      "dev": true,
      "requires": {
        "symbol-observable": "^1.1.0"
      }
    },
    "is-path-cwd": {
      "version": "1.0.0",
      "resolved": "https://registry.npmjs.org/is-path-cwd/-/is-path-cwd-1.0.0.tgz",
      "integrity": "sha1-0iXsIxMuie3Tj9p2dHLmLmXxEG0=",
      "dev": true
    },
    "is-path-in-cwd": {
      "version": "1.0.1",
      "resolved": "https://registry.npmjs.org/is-path-in-cwd/-/is-path-in-cwd-1.0.1.tgz",
      "integrity": "sha512-FjV1RTW48E7CWM7eE/J2NJvAEEVektecDBVBE5Hh3nM1Jd0kvhHtX68Pr3xsDf857xt3Y4AkwVULK1Vku62aaQ==",
      "dev": true,
      "requires": {
        "is-path-inside": "^1.0.0"
      }
    },
    "is-path-inside": {
      "version": "1.0.1",
      "resolved": "https://registry.npmjs.org/is-path-inside/-/is-path-inside-1.0.1.tgz",
      "integrity": "sha1-jvW33lBDej/cprToZe96pVy0gDY=",
      "dev": true,
      "requires": {
        "path-is-inside": "^1.0.1"
      }
    },
    "is-plain-obj": {
      "version": "1.1.0",
      "resolved": "https://registry.npmjs.org/is-plain-obj/-/is-plain-obj-1.1.0.tgz",
      "integrity": "sha1-caUMhCnfync8kqOQpKA7OfzVHT4=",
      "dev": true,
      "optional": true
    },
    "is-plain-object": {
      "version": "2.0.4",
      "resolved": "https://registry.npmjs.org/is-plain-object/-/is-plain-object-2.0.4.tgz",
      "integrity": "sha512-h5PpgXkWitc38BBMYawTYMWJHFZJVnBquFE57xFpjB8pJFiF6gZ+bU+WyI/yqXiFR5mdLsgYNaPe8uao6Uv9Og==",
      "dev": true,
      "requires": {
        "isobject": "^3.0.1"
      }
    },
    "is-promise": {
      "version": "2.1.0",
      "resolved": "https://registry.npmjs.org/is-promise/-/is-promise-2.1.0.tgz",
      "integrity": "sha1-eaKp7OfwlugPNtKy87wWwf9L8/o=",
      "dev": true
    },
    "is-regex": {
      "version": "1.0.4",
      "resolved": "https://registry.npmjs.org/is-regex/-/is-regex-1.0.4.tgz",
      "integrity": "sha1-VRdIm1RwkbCTDglWVM7SXul+lJE=",
      "requires": {
        "has": "^1.0.1"
      }
    },
    "is-regexp": {
      "version": "1.0.0",
      "resolved": "https://registry.npmjs.org/is-regexp/-/is-regexp-1.0.0.tgz",
      "integrity": "sha1-/S2INUXEa6xaYz57mgnof6LLUGk=",
      "dev": true
    },
    "is-resolvable": {
      "version": "1.1.0",
      "resolved": "https://registry.npmjs.org/is-resolvable/-/is-resolvable-1.1.0.tgz",
      "integrity": "sha512-qgDYXFSR5WvEfuS5dMj6oTMEbrrSaM0CrFk2Yiq/gXnBvD9pMa2jGXxyhGLfvhZpuMZe18CJpFxAt3CRs42NMg==",
      "dev": true
    },
    "is-retry-allowed": {
      "version": "1.1.0",
      "resolved": "https://registry.npmjs.org/is-retry-allowed/-/is-retry-allowed-1.1.0.tgz",
      "integrity": "sha1-EaBgVotnM5REAz0BJaYaINVk+zQ=",
      "dev": true,
      "optional": true
    },
    "is-stream": {
      "version": "1.1.0",
      "resolved": "https://registry.npmjs.org/is-stream/-/is-stream-1.1.0.tgz",
      "integrity": "sha1-EtSj3U5o4Lec6428hBc66A2RykQ="
    },
    "is-symbol": {
      "version": "1.0.2",
      "resolved": "https://registry.npmjs.org/is-symbol/-/is-symbol-1.0.2.tgz",
      "integrity": "sha512-HS8bZ9ox60yCJLH9snBpIwv9pYUAkcuLhSA1oero1UB5y9aiQpRA8y2ex945AOtCZL1lJDeIk3G5LthswI46Lw==",
      "requires": {
        "has-symbols": "^1.0.0"
      }
    },
    "is-typedarray": {
      "version": "1.0.0",
      "resolved": "https://registry.npmjs.org/is-typedarray/-/is-typedarray-1.0.0.tgz",
      "integrity": "sha1-5HnICFjfDBsR3dppQPlgEfzaSpo="
    },
    "is-utf8": {
      "version": "0.2.1",
      "resolved": "https://registry.npmjs.org/is-utf8/-/is-utf8-0.2.1.tgz",
      "integrity": "sha1-Sw2hRCEE0bM2NA6AeX6GXPOffXI="
    },
    "is-windows": {
      "version": "1.0.2",
      "resolved": "https://registry.npmjs.org/is-windows/-/is-windows-1.0.2.tgz",
      "integrity": "sha512-eXK1UInq2bPmjyX6e3VHIzMLobc4J94i4AWn+Hpq3OU5KkrRC96OAcR3PRJ/pGu6m8TRnBHP9dkXQVsT/COVIA==",
      "dev": true
    },
    "isarray": {
      "version": "0.0.1",
      "resolved": "https://registry.npmjs.org/isarray/-/isarray-0.0.1.tgz",
      "integrity": "sha1-ihis/Kmo9Bd+Cav8YDiTmwXR7t8="
    },
    "isexe": {
      "version": "2.0.0",
      "resolved": "https://registry.npmjs.org/isexe/-/isexe-2.0.0.tgz",
      "integrity": "sha1-6PvzdNxVb/iUehDcsFctYz8s+hA=",
      "dev": true
    },
    "isobject": {
      "version": "3.0.1",
      "resolved": "https://registry.npmjs.org/isobject/-/isobject-3.0.1.tgz",
      "integrity": "sha1-TkMekrEalzFjaqH5yNHMvP2reN8=",
      "dev": true
    },
    "isstream": {
      "version": "0.1.2",
      "resolved": "https://registry.npmjs.org/isstream/-/isstream-0.1.2.tgz",
      "integrity": "sha1-R+Y/evVa+m+S4VAOaQ64uFKcCZo="
    },
    "istanbul-lib-coverage": {
      "version": "2.0.3",
      "resolved": "https://registry.npmjs.org/istanbul-lib-coverage/-/istanbul-lib-coverage-2.0.3.tgz",
      "integrity": "sha512-dKWuzRGCs4G+67VfW9pBFFz2Jpi4vSp/k7zBcJ888ofV5Mi1g5CUML5GvMvV6u9Cjybftu+E8Cgp+k0dI1E5lw==",
      "dev": true
    },
    "istanbul-lib-instrument": {
      "version": "3.1.0",
      "resolved": "https://registry.npmjs.org/istanbul-lib-instrument/-/istanbul-lib-instrument-3.1.0.tgz",
      "integrity": "sha512-ooVllVGT38HIk8MxDj/OIHXSYvH+1tq/Vb38s8ixt9GoJadXska4WkGY+0wkmtYCZNYtaARniH/DixUGGLZ0uA==",
      "dev": true,
      "requires": {
        "@babel/generator": "^7.0.0",
        "@babel/parser": "^7.0.0",
        "@babel/template": "^7.0.0",
        "@babel/traverse": "^7.0.0",
        "@babel/types": "^7.0.0",
        "istanbul-lib-coverage": "^2.0.3",
        "semver": "^5.5.0"
      },
      "dependencies": {
        "semver": {
          "version": "5.6.0",
          "resolved": "https://registry.npmjs.org/semver/-/semver-5.6.0.tgz",
          "integrity": "sha512-RS9R6R35NYgQn++fkDWaOmqGoj4Ek9gGs+DPxNUZKuwE183xjJroKvyo1IzVFeXvUrvmALy6FWD5xrdJT25gMg==",
          "dev": true
        }
      }
    },
    "isurl": {
      "version": "1.0.0",
      "resolved": "https://registry.npmjs.org/isurl/-/isurl-1.0.0.tgz",
      "integrity": "sha512-1P/yWsxPlDtn7QeRD+ULKQPaIaN6yF368GZ2vDfv0AL0NwpStafjWCDDdn0k8wgFMWpVAqG7oJhxHnlud42i9w==",
      "dev": true,
      "optional": true,
      "requires": {
        "has-to-string-tag-x": "^1.2.0",
        "is-object": "^1.0.1"
      }
    },
    "js-sha3": {
      "version": "0.6.1",
      "resolved": "https://registry.npmjs.org/js-sha3/-/js-sha3-0.6.1.tgz",
      "integrity": "sha1-W4n3enR3Z5h39YxKB1JAk0sflcA="
    },
    "js-tokens": {
      "version": "3.0.2",
      "resolved": "https://registry.npmjs.org/js-tokens/-/js-tokens-3.0.2.tgz",
      "integrity": "sha1-mGbfOVECEw449/mWvOtlRDIJwls="
    },
    "js-yaml": {
      "version": "3.12.2",
      "resolved": "https://registry.npmjs.org/js-yaml/-/js-yaml-3.12.2.tgz",
      "integrity": "sha512-QHn/Lh/7HhZ/Twc7vJYQTkjuCa0kaCcDcjK5Zlk2rvnUpy7DxMJ23+Jc2dcyvltwQVg1nygAVlB2oRDFHoRS5Q==",
      "dev": true,
      "requires": {
        "argparse": "^1.0.7",
        "esprima": "^4.0.0"
      }
    },
    "jsbn": {
      "version": "0.1.1",
      "resolved": "https://registry.npmjs.org/jsbn/-/jsbn-0.1.1.tgz",
      "integrity": "sha1-peZUwuWi3rXyAdls77yoDA7y9RM="
    },
    "jsesc": {
      "version": "0.5.0",
      "resolved": "https://registry.npmjs.org/jsesc/-/jsesc-0.5.0.tgz",
      "integrity": "sha1-597mbjXW/Bb3EP6R1c9p9w8IkR0="
    },
    "json-parse-better-errors": {
      "version": "1.0.2",
      "resolved": "https://registry.npmjs.org/json-parse-better-errors/-/json-parse-better-errors-1.0.2.tgz",
      "integrity": "sha512-mrqyZKfX5EhL7hvqcV6WG1yYjnjeuYDzDhhcAAUrq8Po85NBQBJP+ZDUT75qZQ98IkUoBqdkExkukOU7Ts2wrw==",
      "dev": true
    },
    "json-rpc-engine": {
      "version": "3.8.0",
      "resolved": "https://registry.npmjs.org/json-rpc-engine/-/json-rpc-engine-3.8.0.tgz",
      "integrity": "sha512-6QNcvm2gFuuK4TKU1uwfH0Qd/cOSb9c1lls0gbnIhciktIUQJwz6NQNAW4B1KiGPenv7IKu97V222Yo1bNhGuA==",
      "requires": {
        "async": "^2.0.1",
        "babel-preset-env": "^1.7.0",
        "babelify": "^7.3.0",
        "json-rpc-error": "^2.0.0",
        "promise-to-callback": "^1.0.0",
        "safe-event-emitter": "^1.0.1"
      }
    },
    "json-rpc-error": {
      "version": "2.0.0",
      "resolved": "https://registry.npmjs.org/json-rpc-error/-/json-rpc-error-2.0.0.tgz",
      "integrity": "sha1-p6+cICg4tekFxyUOVH8a/3cligI=",
      "requires": {
        "inherits": "^2.0.1"
      }
    },
    "json-rpc-random-id": {
      "version": "1.0.1",
      "resolved": "https://registry.npmjs.org/json-rpc-random-id/-/json-rpc-random-id-1.0.1.tgz",
      "integrity": "sha1-uknZat7RRE27jaPSA3SKy7zeyMg="
    },
    "json-schema": {
      "version": "0.2.3",
      "resolved": "https://registry.npmjs.org/json-schema/-/json-schema-0.2.3.tgz",
      "integrity": "sha1-tIDIkuWaLwWVTOcnvT8qTogvnhM="
    },
    "json-schema-traverse": {
      "version": "0.4.1",
      "resolved": "https://registry.npmjs.org/json-schema-traverse/-/json-schema-traverse-0.4.1.tgz",
      "integrity": "sha512-xbbCH5dCYU5T8LcEhhuh7HJ88HXuW3qsI3Y0zOZFKfZEHcpWiHU/Jxzk629Brsab/mMiHQti9wMP+845RPe3Vg=="
    },
    "json-stable-stringify": {
      "version": "1.0.1",
      "resolved": "https://registry.npmjs.org/json-stable-stringify/-/json-stable-stringify-1.0.1.tgz",
      "integrity": "sha1-mnWdOcXy/1A/1TAGRu1EX4jE+a8=",
      "requires": {
        "jsonify": "~0.0.0"
      }
    },
    "json-stable-stringify-without-jsonify": {
      "version": "1.0.1",
      "resolved": "https://registry.npmjs.org/json-stable-stringify-without-jsonify/-/json-stable-stringify-without-jsonify-1.0.1.tgz",
      "integrity": "sha1-nbe1lJatPzz+8wp1FC0tkwrXJlE=",
      "dev": true
    },
    "json-stringify-safe": {
      "version": "5.0.1",
      "resolved": "https://registry.npmjs.org/json-stringify-safe/-/json-stringify-safe-5.0.1.tgz",
      "integrity": "sha1-Epai1Y/UXxmg9s4B1lcB4sc1tus="
    },
    "json5": {
      "version": "0.5.1",
      "resolved": "https://registry.npmjs.org/json5/-/json5-0.5.1.tgz",
      "integrity": "sha1-Hq3nrMASA0rYTiOWdn6tn6VJWCE="
    },
    "jsonfile": {
      "version": "2.4.0",
      "resolved": "https://registry.npmjs.org/jsonfile/-/jsonfile-2.4.0.tgz",
      "integrity": "sha1-NzaitCi4e72gzIO1P6PWM6NcKug=",
      "requires": {
        "graceful-fs": "^4.1.6"
      }
    },
    "jsonify": {
      "version": "0.0.0",
      "resolved": "https://registry.npmjs.org/jsonify/-/jsonify-0.0.0.tgz",
      "integrity": "sha1-LHS27kHZPKUbe1qu6PUDYx0lKnM="
    },
    "jsprim": {
      "version": "1.4.1",
      "resolved": "https://registry.npmjs.org/jsprim/-/jsprim-1.4.1.tgz",
      "integrity": "sha1-MT5mvB5cwG5Di8G3SZwuXFastqI=",
      "requires": {
        "assert-plus": "1.0.0",
        "extsprintf": "1.3.0",
        "json-schema": "0.2.3",
        "verror": "1.10.0"
      }
    },
    "keccak": {
      "version": "1.4.0",
      "resolved": "https://registry.npmjs.org/keccak/-/keccak-1.4.0.tgz",
      "integrity": "sha512-eZVaCpblK5formjPjeTBik7TAg+pqnDrMHIffSvi9Lh7PQgM1+hSzakUeZFCk9DVVG0dacZJuaz2ntwlzZUIBw==",
      "requires": {
        "bindings": "^1.2.1",
        "inherits": "^2.0.3",
        "nan": "^2.2.1",
        "safe-buffer": "^5.1.0"
      }
    },
    "keccakjs": {
      "version": "0.2.3",
      "resolved": "https://registry.npmjs.org/keccakjs/-/keccakjs-0.2.3.tgz",
      "integrity": "sha512-BjLkNDcfaZ6l8HBG9tH0tpmDv3sS2mA7FNQxFHpCdzP3Gb2MVruXBSuoM66SnVxKJpAr5dKGdkHD+bDokt8fTg==",
      "requires": {
        "browserify-sha3": "^0.0.4",
        "sha3": "^1.2.2"
      }
    },
    "kind-of": {
      "version": "6.0.2",
      "resolved": "https://registry.npmjs.org/kind-of/-/kind-of-6.0.2.tgz",
      "integrity": "sha512-s5kLOcnH0XqDO+FvuaLX8DDjZ18CGFk7VygH40QoKPUQhW4e2rvM0rwUq0t8IQDOwYSeLK01U90OjzBTme2QqA==",
      "dev": true
    },
    "klaw": {
      "version": "1.3.1",
      "resolved": "https://registry.npmjs.org/klaw/-/klaw-1.3.1.tgz",
      "integrity": "sha1-QIhDO0azsbolnXh4XY6W9zugJDk=",
      "requires": {
        "graceful-fs": "^4.1.9"
      }
    },
    "lcid": {
      "version": "1.0.0",
      "resolved": "https://registry.npmjs.org/lcid/-/lcid-1.0.0.tgz",
      "integrity": "sha1-MIrMr6C8SDo4Z7S28rlQYlHRuDU=",
      "requires": {
        "invert-kv": "^1.0.0"
      }
    },
    "lcov-parse": {
      "version": "0.0.10",
      "resolved": "https://registry.npmjs.org/lcov-parse/-/lcov-parse-0.0.10.tgz",
      "integrity": "sha1-GwuP+ayceIklBYK3C3ExXZ2m2aM=",
      "dev": true
    },
    "level-codec": {
      "version": "9.0.0",
      "resolved": "https://registry.npmjs.org/level-codec/-/level-codec-9.0.0.tgz",
      "integrity": "sha512-OIpVvjCcZNP5SdhcNupnsI1zo5Y9Vpm+k/F1gfG5kXrtctlrwanisakweJtE0uA0OpLukRfOQae+Fg0M5Debhg=="
    },
    "level-errors": {
      "version": "2.0.0",
      "resolved": "https://registry.npmjs.org/level-errors/-/level-errors-2.0.0.tgz",
      "integrity": "sha512-AmY4HCp9h3OiU19uG+3YWkdELgy05OTP/r23aNHaQKWv8DO787yZgsEuGVkoph40uwN+YdUKnANlrxSsoOaaxg==",
      "requires": {
        "errno": "~0.1.1"
      }
    },
    "level-iterator-stream": {
      "version": "1.3.1",
      "resolved": "https://registry.npmjs.org/level-iterator-stream/-/level-iterator-stream-1.3.1.tgz",
      "integrity": "sha1-5Dt4sagUPm+pek9IXrjqUwNS8u0=",
      "requires": {
        "inherits": "^2.0.1",
        "level-errors": "^1.0.3",
        "readable-stream": "^1.0.33",
        "xtend": "^4.0.0"
      },
      "dependencies": {
        "level-errors": {
          "version": "1.1.2",
          "resolved": "https://registry.npmjs.org/level-errors/-/level-errors-1.1.2.tgz",
          "integrity": "sha512-Sw/IJwWbPKF5Ai4Wz60B52yj0zYeqzObLh8k1Tk88jVmD51cJSKWSYpRyhVIvFzZdvsPqlH5wfhp/yxdsaQH4w==",
          "requires": {
            "errno": "~0.1.1"
          }
        },
        "readable-stream": {
          "version": "1.1.14",
          "resolved": "https://registry.npmjs.org/readable-stream/-/readable-stream-1.1.14.tgz",
          "integrity": "sha1-fPTFTvZI44EwhMY23SB54WbAgdk=",
          "requires": {
            "core-util-is": "~1.0.0",
            "inherits": "~2.0.1",
            "isarray": "0.0.1",
            "string_decoder": "~0.10.x"
          }
        }
      }
    },
    "level-post": {
      "version": "1.0.7",
      "resolved": "https://registry.npmjs.org/level-post/-/level-post-1.0.7.tgz",
      "integrity": "sha512-PWYqG4Q00asOrLhX7BejSajByB4EmG2GaKHfj3h5UmmZ2duciXLPGYWIjBzLECFWUGOZWlm5B20h/n3Gs3HKew==",
      "requires": {
        "ltgt": "^2.1.2"
      }
    },
    "level-sublevel": {
      "version": "6.6.4",
      "resolved": "https://registry.npmjs.org/level-sublevel/-/level-sublevel-6.6.4.tgz",
      "integrity": "sha512-pcCrTUOiO48+Kp6F1+UAzF/OtWqLcQVTVF39HLdZ3RO8XBoXt+XVPKZO1vVr1aUoxHZA9OtD2e1v7G+3S5KFDA==",
      "requires": {
        "bytewise": "~1.1.0",
        "level-codec": "^9.0.0",
        "level-errors": "^2.0.0",
        "level-iterator-stream": "^2.0.3",
        "ltgt": "~2.1.1",
        "pull-defer": "^0.2.2",
        "pull-level": "^2.0.3",
        "pull-stream": "^3.6.8",
        "typewiselite": "~1.0.0",
        "xtend": "~4.0.0"
      },
      "dependencies": {
        "level-iterator-stream": {
          "version": "2.0.3",
          "resolved": "https://registry.npmjs.org/level-iterator-stream/-/level-iterator-stream-2.0.3.tgz",
          "integrity": "sha512-I6Heg70nfF+e5Y3/qfthJFexhRw/Gi3bIymCoXAlijZdAcLaPuWSJs3KXyTYf23ID6g0o2QF62Yh+grOXY3Rig==",
          "requires": {
            "inherits": "^2.0.1",
            "readable-stream": "^2.0.5",
            "xtend": "^4.0.0"
          }
        },
        "ltgt": {
          "version": "2.1.3",
          "resolved": "https://registry.npmjs.org/ltgt/-/ltgt-2.1.3.tgz",
          "integrity": "sha1-EIUaBtmWS5cReEQcI8nlJpjuzjQ="
        }
      }
    },
    "level-ws": {
      "version": "0.0.0",
      "resolved": "https://registry.npmjs.org/level-ws/-/level-ws-0.0.0.tgz",
      "integrity": "sha1-Ny5RIXeSSgBCSwtDrvK7QkltIos=",
      "requires": {
        "readable-stream": "~1.0.15",
        "xtend": "~2.1.1"
      },
      "dependencies": {
        "readable-stream": {
          "version": "1.0.34",
          "resolved": "https://registry.npmjs.org/readable-stream/-/readable-stream-1.0.34.tgz",
          "integrity": "sha1-Elgg40vIQtLyqq+v5MKRbuMsFXw=",
          "requires": {
            "core-util-is": "~1.0.0",
            "inherits": "~2.0.1",
            "isarray": "0.0.1",
            "string_decoder": "~0.10.x"
          }
        },
        "xtend": {
          "version": "2.1.2",
          "resolved": "https://registry.npmjs.org/xtend/-/xtend-2.1.2.tgz",
          "integrity": "sha1-bv7MKk2tjmlixJAbM3znuoe10os=",
          "requires": {
            "object-keys": "~0.4.0"
          }
        }
      }
    },
    "levelup": {
      "version": "3.1.1",
      "resolved": "https://registry.npmjs.org/levelup/-/levelup-3.1.1.tgz",
      "integrity": "sha512-9N10xRkUU4dShSRRFTBdNaBxofz+PGaIZO962ckboJZiNmLuhVT6FZ6ZKAsICKfUBO76ySaYU6fJWX/jnj3Lcg==",
      "requires": {
        "deferred-leveldown": "~4.0.0",
        "level-errors": "~2.0.0",
        "level-iterator-stream": "~3.0.0",
        "xtend": "~4.0.0"
      },
      "dependencies": {
        "abstract-leveldown": {
          "version": "5.0.0",
          "resolved": "https://registry.npmjs.org/abstract-leveldown/-/abstract-leveldown-5.0.0.tgz",
          "integrity": "sha512-5mU5P1gXtsMIXg65/rsYGsi93+MlogXZ9FA8JnwKurHQg64bfXwGYVdVdijNTVNOlAsuIiOwHdvFFD5JqCJQ7A==",
          "requires": {
            "xtend": "~4.0.0"
          }
        },
        "deferred-leveldown": {
          "version": "4.0.2",
          "resolved": "https://registry.npmjs.org/deferred-leveldown/-/deferred-leveldown-4.0.2.tgz",
          "integrity": "sha512-5fMC8ek8alH16QiV0lTCis610D1Zt1+LA4MS4d63JgS32lrCjTFDUFz2ao09/j2I4Bqb5jL4FZYwu7Jz0XO1ww==",
          "requires": {
            "abstract-leveldown": "~5.0.0",
            "inherits": "^2.0.3"
          }
        },
        "level-iterator-stream": {
          "version": "3.0.1",
          "resolved": "https://registry.npmjs.org/level-iterator-stream/-/level-iterator-stream-3.0.1.tgz",
          "integrity": "sha512-nEIQvxEED9yRThxvOrq8Aqziy4EGzrxSZK+QzEFAVuJvQ8glfyZ96GB6BoI4sBbLfjMXm2w4vu3Tkcm9obcY0g==",
          "requires": {
            "inherits": "^2.0.1",
            "readable-stream": "^2.3.6",
            "xtend": "^4.0.0"
          }
        }
      }
    },
    "levn": {
      "version": "0.3.0",
      "resolved": "https://registry.npmjs.org/levn/-/levn-0.3.0.tgz",
      "integrity": "sha1-OwmSTt+fCDwEkP3UwLxEIeBHZO4=",
      "dev": true,
      "requires": {
        "prelude-ls": "~1.1.2",
        "type-check": "~0.3.2"
      }
    },
    "lint-staged": {
      "version": "8.1.4",
      "resolved": "https://registry.npmjs.org/lint-staged/-/lint-staged-8.1.4.tgz",
      "integrity": "sha512-oFbbhB/VzN8B3i/sIdb9gMfngGArI6jIfxSn+WPdQb2Ni3GJeS6T4j5VriSbQfxfMuYoQlMHOoFt+lfcWV0HfA==",
      "dev": true,
      "requires": {
        "@iamstarkov/listr-update-renderer": "0.4.1",
        "chalk": "^2.3.1",
        "commander": "^2.14.1",
        "cosmiconfig": "^5.0.2",
        "debug": "^3.1.0",
        "dedent": "^0.7.0",
        "del": "^3.0.0",
        "execa": "^1.0.0",
        "find-parent-dir": "^0.3.0",
        "g-status": "^2.0.2",
        "is-glob": "^4.0.0",
        "is-windows": "^1.0.2",
        "listr": "^0.14.2",
        "lodash": "^4.17.11",
        "log-symbols": "^2.2.0",
        "micromatch": "^3.1.8",
        "npm-which": "^3.0.1",
        "p-map": "^1.1.1",
        "path-is-inside": "^1.0.2",
        "pify": "^3.0.0",
        "please-upgrade-node": "^3.0.2",
        "staged-git-files": "1.1.2",
        "string-argv": "^0.0.2",
        "stringify-object": "^3.2.2",
        "yup": "^0.26.10"
      },
      "dependencies": {
        "ansi-styles": {
          "version": "3.2.1",
          "resolved": "https://registry.npmjs.org/ansi-styles/-/ansi-styles-3.2.1.tgz",
          "integrity": "sha512-VT0ZI6kZRdTh8YyJw3SMbYm/u+NqfsAxEpWO0Pf9sq8/e94WxxOpPKx9FR1FlyCtOVDNOQ+8ntlqFxiRc+r5qA==",
          "dev": true,
          "requires": {
            "color-convert": "^1.9.0"
          }
        },
        "chalk": {
          "version": "2.4.2",
          "resolved": "https://registry.npmjs.org/chalk/-/chalk-2.4.2.tgz",
          "integrity": "sha512-Mti+f9lpJNcwF4tWV8/OrTTtF1gZi+f8FqlyAdouralcFWFQWF2+NgCHShjkCb+IFBLq9buZwE1xckQU4peSuQ==",
          "dev": true,
          "requires": {
            "ansi-styles": "^3.2.1",
            "escape-string-regexp": "^1.0.5",
            "supports-color": "^5.3.0"
          }
        },
        "commander": {
          "version": "2.19.0",
          "resolved": "https://registry.npmjs.org/commander/-/commander-2.19.0.tgz",
          "integrity": "sha512-6tvAOO+D6OENvRAh524Dh9jcfKTYDQAqvqezbCW82xj5X0pSrcpxtvRKHLG0yBY6SD7PSDrJaj+0AiOcKVd1Xg==",
          "dev": true
        },
        "pify": {
          "version": "3.0.0",
          "resolved": "https://registry.npmjs.org/pify/-/pify-3.0.0.tgz",
          "integrity": "sha1-5aSs0sEB/fPZpNB/DbxNtJ3SgXY=",
          "dev": true
        },
        "supports-color": {
          "version": "5.5.0",
          "resolved": "https://registry.npmjs.org/supports-color/-/supports-color-5.5.0.tgz",
          "integrity": "sha512-QjVjwdXIt408MIiAqCX4oUKsgU2EqAGzs2Ppkm4aQYbjm+ZEWEcW4SfFNTr4uMNZma0ey4f5lgLrkB0aX0QMow==",
          "dev": true,
          "requires": {
            "has-flag": "^3.0.0"
          }
        }
      }
    },
    "listr": {
      "version": "0.14.3",
      "resolved": "https://registry.npmjs.org/listr/-/listr-0.14.3.tgz",
      "integrity": "sha512-RmAl7su35BFd/xoMamRjpIE4j3v+L28o8CT5YhAXQJm1fD+1l9ngXY8JAQRJ+tFK2i5njvi0iRUKV09vPwA0iA==",
      "dev": true,
      "requires": {
        "@samverschueren/stream-to-observable": "^0.3.0",
        "is-observable": "^1.1.0",
        "is-promise": "^2.1.0",
        "is-stream": "^1.1.0",
        "listr-silent-renderer": "^1.1.1",
        "listr-update-renderer": "^0.5.0",
        "listr-verbose-renderer": "^0.5.0",
        "p-map": "^2.0.0",
        "rxjs": "^6.3.3"
      },
      "dependencies": {
        "p-map": {
          "version": "2.0.0",
          "resolved": "https://registry.npmjs.org/p-map/-/p-map-2.0.0.tgz",
          "integrity": "sha512-GO107XdrSUmtHxVoi60qc9tUl/KkNKm+X2CF4P9amalpGxv5YqVPJNfSb0wcA+syCopkZvYYIzW8OVTQW59x/w==",
          "dev": true
        }
      }
    },
    "listr-silent-renderer": {
      "version": "1.1.1",
      "resolved": "https://registry.npmjs.org/listr-silent-renderer/-/listr-silent-renderer-1.1.1.tgz",
      "integrity": "sha1-kktaN1cVN3C/Go4/v3S4u/P5JC4=",
      "dev": true
    },
    "listr-update-renderer": {
      "version": "0.5.0",
      "resolved": "https://registry.npmjs.org/listr-update-renderer/-/listr-update-renderer-0.5.0.tgz",
      "integrity": "sha512-tKRsZpKz8GSGqoI/+caPmfrypiaq+OQCbd+CovEC24uk1h952lVj5sC7SqyFUm+OaJ5HN/a1YLt5cit2FMNsFA==",
      "dev": true,
      "requires": {
        "chalk": "^1.1.3",
        "cli-truncate": "^0.2.1",
        "elegant-spinner": "^1.0.1",
        "figures": "^1.7.0",
        "indent-string": "^3.0.0",
        "log-symbols": "^1.0.2",
        "log-update": "^2.3.0",
        "strip-ansi": "^3.0.1"
      },
      "dependencies": {
        "figures": {
          "version": "1.7.0",
          "resolved": "https://registry.npmjs.org/figures/-/figures-1.7.0.tgz",
          "integrity": "sha1-y+Hjr/zxzUS4DK3+0o3Hk6lwHS4=",
          "dev": true,
          "requires": {
            "escape-string-regexp": "^1.0.5",
            "object-assign": "^4.1.0"
          }
        },
        "log-symbols": {
          "version": "1.0.2",
          "resolved": "https://registry.npmjs.org/log-symbols/-/log-symbols-1.0.2.tgz",
          "integrity": "sha1-N2/3tY6jCGoPCfrMdGF+ylAeGhg=",
          "dev": true,
          "requires": {
            "chalk": "^1.0.0"
          }
        }
      }
    },
    "listr-verbose-renderer": {
      "version": "0.5.0",
      "resolved": "https://registry.npmjs.org/listr-verbose-renderer/-/listr-verbose-renderer-0.5.0.tgz",
      "integrity": "sha512-04PDPqSlsqIOaaaGZ+41vq5FejI9auqTInicFRndCBgE3bXG8D6W1I+mWhk+1nqbHmyhla/6BUrd5OSiHwKRXw==",
      "dev": true,
      "requires": {
        "chalk": "^2.4.1",
        "cli-cursor": "^2.1.0",
        "date-fns": "^1.27.2",
        "figures": "^2.0.0"
      },
      "dependencies": {
        "ansi-styles": {
          "version": "3.2.1",
          "resolved": "https://registry.npmjs.org/ansi-styles/-/ansi-styles-3.2.1.tgz",
          "integrity": "sha512-VT0ZI6kZRdTh8YyJw3SMbYm/u+NqfsAxEpWO0Pf9sq8/e94WxxOpPKx9FR1FlyCtOVDNOQ+8ntlqFxiRc+r5qA==",
          "dev": true,
          "requires": {
            "color-convert": "^1.9.0"
          }
        },
        "chalk": {
          "version": "2.4.2",
          "resolved": "https://registry.npmjs.org/chalk/-/chalk-2.4.2.tgz",
          "integrity": "sha512-Mti+f9lpJNcwF4tWV8/OrTTtF1gZi+f8FqlyAdouralcFWFQWF2+NgCHShjkCb+IFBLq9buZwE1xckQU4peSuQ==",
          "dev": true,
          "requires": {
            "ansi-styles": "^3.2.1",
            "escape-string-regexp": "^1.0.5",
            "supports-color": "^5.3.0"
          }
        },
        "supports-color": {
          "version": "5.5.0",
          "resolved": "https://registry.npmjs.org/supports-color/-/supports-color-5.5.0.tgz",
          "integrity": "sha512-QjVjwdXIt408MIiAqCX4oUKsgU2EqAGzs2Ppkm4aQYbjm+ZEWEcW4SfFNTr4uMNZma0ey4f5lgLrkB0aX0QMow==",
          "dev": true,
          "requires": {
            "has-flag": "^3.0.0"
          }
        }
      }
    },
    "load-json-file": {
      "version": "1.1.0",
      "resolved": "https://registry.npmjs.org/load-json-file/-/load-json-file-1.1.0.tgz",
      "integrity": "sha1-lWkFcI1YtLq0wiYbBPWfMcmTdMA=",
      "requires": {
        "graceful-fs": "^4.1.2",
        "parse-json": "^2.2.0",
        "pify": "^2.0.0",
        "pinkie-promise": "^2.0.0",
        "strip-bom": "^2.0.0"
      },
      "dependencies": {
        "pify": {
          "version": "2.3.0",
          "resolved": "https://registry.npmjs.org/pify/-/pify-2.3.0.tgz",
          "integrity": "sha1-7RQaasBDqEnqWISY59yosVMw6Qw="
        }
      }
    },
    "loader-runner": {
      "version": "2.4.0",
      "resolved": "https://registry.npmjs.org/loader-runner/-/loader-runner-2.4.0.tgz",
      "integrity": "sha512-Jsmr89RcXGIwivFY21FcRrisYZfvLMTWx5kOLc+JTxtpBOG6xML0vzbc6SEQG2FO9/4Fc3wW4LVcB5DmGflaRw==",
      "dev": true
    },
    "loader-utils": {
      "version": "1.2.3",
      "resolved": "https://registry.npmjs.org/loader-utils/-/loader-utils-1.2.3.tgz",
      "integrity": "sha512-fkpz8ejdnEMG3s37wGL07iSBDg99O9D5yflE9RGNH3hRdx9SOwYfnGYdZOUIZitN8E+E2vkq3MUMYMvPYl5ZZA==",
      "dev": true,
      "requires": {
        "big.js": "^5.2.2",
        "emojis-list": "^2.0.0",
        "json5": "^1.0.1"
      },
      "dependencies": {
        "json5": {
          "version": "1.0.1",
          "resolved": "https://registry.npmjs.org/json5/-/json5-1.0.1.tgz",
          "integrity": "sha512-aKS4WQjPenRxiQsC93MNfjx+nbF4PAdYzmd/1JIj8HYzqfbu86beTuNgXDzPknWk0n0uARlyewZo4s++ES36Ow==",
          "dev": true,
          "requires": {
            "minimist": "^1.2.0"
          }
        },
        "minimist": {
          "version": "1.2.0",
          "resolved": "https://registry.npmjs.org/minimist/-/minimist-1.2.0.tgz",
          "integrity": "sha1-o1AIsg9BOD7sH7kU9M1d95omQoQ=",
          "dev": true
        }
      }
    },
    "locate-path": {
      "version": "2.0.0",
      "resolved": "https://registry.npmjs.org/locate-path/-/locate-path-2.0.0.tgz",
      "integrity": "sha1-K1aLJl7slExtnA3pw9u7ygNUzY4=",
      "dev": true,
      "requires": {
        "p-locate": "^2.0.0",
        "path-exists": "^3.0.0"
      },
      "dependencies": {
        "path-exists": {
          "version": "3.0.0",
          "resolved": "https://registry.npmjs.org/path-exists/-/path-exists-3.0.0.tgz",
          "integrity": "sha1-zg6+ql94yxiSXqfYENe1mwEP1RU=",
          "dev": true
        }
      }
    },
    "lodash": {
      "version": "4.17.11",
      "resolved": "https://registry.npmjs.org/lodash/-/lodash-4.17.11.tgz",
      "integrity": "sha512-cQKh8igo5QUhZ7lg38DYWAxMvjSAKG0A8wGSVimP07SIUEK2UO+arSRKbRZWtelMtN5V0Hkwh5ryOto/SshYIg=="
    },
    "lodash.assign": {
      "version": "4.2.0",
      "resolved": "https://registry.npmjs.org/lodash.assign/-/lodash.assign-4.2.0.tgz",
      "integrity": "sha1-DZnzzNem0mHRm9rrkkUAXShYCOc="
    },
    "lodash.get": {
      "version": "4.4.2",
      "resolved": "https://registry.npmjs.org/lodash.get/-/lodash.get-4.4.2.tgz",
      "integrity": "sha1-LRd/ZS+jHpObRDjVNBSZ36OCXpk=",
      "dev": true
    },
    "lodash.merge": {
      "version": "4.6.1",
      "resolved": "https://registry.npmjs.org/lodash.merge/-/lodash.merge-4.6.1.tgz",
      "integrity": "sha512-AOYza4+Hf5z1/0Hztxpm2/xiPZgi/cjMqdnKTUWTBSKchJlxXXuUSxCCl8rJlf4g6yww/j6mA8nC8Hw/EZWxKQ==",
      "dev": true
    },
    "log-driver": {
      "version": "1.2.7",
      "resolved": "https://registry.npmjs.org/log-driver/-/log-driver-1.2.7.tgz",
      "integrity": "sha512-U7KCmLdqsGHBLeWqYlFA0V0Sl6P08EE1ZrmA9cxjUE0WVqT9qnyVDPz1kzpFEP0jdJuFnasWIfSd7fsaNXkpbg==",
      "dev": true
    },
    "log-symbols": {
      "version": "2.2.0",
      "resolved": "https://registry.npmjs.org/log-symbols/-/log-symbols-2.2.0.tgz",
      "integrity": "sha512-VeIAFslyIerEJLXHziedo2basKbMKtTw3vfn5IzG0XTjhAVEJyNHnL2p7vc+wBDSdQuUpNw3M2u6xb9QsAY5Eg==",
      "dev": true,
      "requires": {
        "chalk": "^2.0.1"
      },
      "dependencies": {
        "ansi-styles": {
          "version": "3.2.1",
          "resolved": "https://registry.npmjs.org/ansi-styles/-/ansi-styles-3.2.1.tgz",
          "integrity": "sha512-VT0ZI6kZRdTh8YyJw3SMbYm/u+NqfsAxEpWO0Pf9sq8/e94WxxOpPKx9FR1FlyCtOVDNOQ+8ntlqFxiRc+r5qA==",
          "dev": true,
          "requires": {
            "color-convert": "^1.9.0"
          }
        },
        "chalk": {
          "version": "2.4.2",
          "resolved": "https://registry.npmjs.org/chalk/-/chalk-2.4.2.tgz",
          "integrity": "sha512-Mti+f9lpJNcwF4tWV8/OrTTtF1gZi+f8FqlyAdouralcFWFQWF2+NgCHShjkCb+IFBLq9buZwE1xckQU4peSuQ==",
          "dev": true,
          "requires": {
            "ansi-styles": "^3.2.1",
            "escape-string-regexp": "^1.0.5",
            "supports-color": "^5.3.0"
          }
        },
        "supports-color": {
          "version": "5.5.0",
          "resolved": "https://registry.npmjs.org/supports-color/-/supports-color-5.5.0.tgz",
          "integrity": "sha512-QjVjwdXIt408MIiAqCX4oUKsgU2EqAGzs2Ppkm4aQYbjm+ZEWEcW4SfFNTr4uMNZma0ey4f5lgLrkB0aX0QMow==",
          "dev": true,
          "requires": {
            "has-flag": "^3.0.0"
          }
        }
      }
    },
    "log-update": {
      "version": "2.3.0",
      "resolved": "https://registry.npmjs.org/log-update/-/log-update-2.3.0.tgz",
      "integrity": "sha1-iDKP19HOeTiykoN0bwsbwSayRwg=",
      "dev": true,
      "requires": {
        "ansi-escapes": "^3.0.0",
        "cli-cursor": "^2.0.0",
        "wrap-ansi": "^3.0.1"
      },
      "dependencies": {
        "ansi-regex": {
          "version": "3.0.0",
          "resolved": "https://registry.npmjs.org/ansi-regex/-/ansi-regex-3.0.0.tgz",
          "integrity": "sha1-7QMXwyIGT3lGbAKWa922Bas32Zg=",
          "dev": true
        },
        "is-fullwidth-code-point": {
          "version": "2.0.0",
          "resolved": "https://registry.npmjs.org/is-fullwidth-code-point/-/is-fullwidth-code-point-2.0.0.tgz",
          "integrity": "sha1-o7MKXE8ZkYMWeqq5O+764937ZU8=",
          "dev": true
        },
        "string-width": {
          "version": "2.1.1",
          "resolved": "https://registry.npmjs.org/string-width/-/string-width-2.1.1.tgz",
          "integrity": "sha512-nOqH59deCq9SRHlxq1Aw85Jnt4w6KvLKqWVik6oA9ZklXLNIOlqg4F2yrT1MVaTjAqvVwdfeZ7w7aCvJD7ugkw==",
          "dev": true,
          "requires": {
            "is-fullwidth-code-point": "^2.0.0",
            "strip-ansi": "^4.0.0"
          }
        },
        "strip-ansi": {
          "version": "4.0.0",
          "resolved": "https://registry.npmjs.org/strip-ansi/-/strip-ansi-4.0.0.tgz",
          "integrity": "sha1-qEeQIusaw2iocTibY1JixQXuNo8=",
          "dev": true,
          "requires": {
            "ansi-regex": "^3.0.0"
          }
        },
        "wrap-ansi": {
          "version": "3.0.1",
          "resolved": "https://registry.npmjs.org/wrap-ansi/-/wrap-ansi-3.0.1.tgz",
          "integrity": "sha1-KIoE2H7aXChuBg3+jxNc6NAH+Lo=",
          "dev": true,
          "requires": {
            "string-width": "^2.1.1",
            "strip-ansi": "^4.0.0"
          }
        }
      }
    },
    "long": {
      "version": "3.2.0",
      "resolved": "https://registry.npmjs.org/long/-/long-3.2.0.tgz",
      "integrity": "sha1-2CG3E4yhy1gcFymQ7xTbIAtcR0s=",
      "dev": true
    },
    "looper": {
      "version": "2.0.0",
      "resolved": "https://registry.npmjs.org/looper/-/looper-2.0.0.tgz",
      "integrity": "sha1-Zs0Md0rz1P7axTeU90LbVtqPCew="
    },
    "loose-envify": {
      "version": "1.4.0",
      "resolved": "https://registry.npmjs.org/loose-envify/-/loose-envify-1.4.0.tgz",
      "integrity": "sha512-lyuxPGr/Wfhrlem2CL/UcnUc1zcqKAImBDzukY7Y5F/yQiNdko6+fRLevlw1HgMySw7f611UIY408EtxRSoK3Q==",
      "requires": {
        "js-tokens": "^3.0.0 || ^4.0.0"
      }
    },
    "lowercase-keys": {
      "version": "1.0.1",
      "resolved": "https://registry.npmjs.org/lowercase-keys/-/lowercase-keys-1.0.1.tgz",
      "integrity": "sha512-G2Lj61tXDnVFFOi8VZds+SoQjtQC3dgokKdDG2mTm1tx4m50NUHBOZSBwQQHyy0V12A0JTG4icfZQH+xPyh8VA==",
      "dev": true,
      "optional": true
    },
    "lru-cache": {
      "version": "3.2.0",
      "resolved": "https://registry.npmjs.org/lru-cache/-/lru-cache-3.2.0.tgz",
      "integrity": "sha1-cXibO39Tmb7IVl3aOKow0qCX7+4=",
      "requires": {
        "pseudomap": "^1.0.1"
      }
    },
    "ltgt": {
      "version": "2.2.1",
      "resolved": "https://registry.npmjs.org/ltgt/-/ltgt-2.2.1.tgz",
      "integrity": "sha1-81ypHEk/e3PaDgdJUwTxezH4fuU="
    },
    "make-dir": {
      "version": "1.3.0",
      "resolved": "https://registry.npmjs.org/make-dir/-/make-dir-1.3.0.tgz",
      "integrity": "sha512-2w31R7SJtieJJnQtGc7RVL2StM2vGYVfqUOvUDxH6bC6aJTxPxTF0GnIgCyu7tjockiUWAYQRbxa7vKn34s5sQ==",
      "dev": true,
      "requires": {
        "pify": "^3.0.0"
      },
      "dependencies": {
        "pify": {
          "version": "3.0.0",
          "resolved": "https://registry.npmjs.org/pify/-/pify-3.0.0.tgz",
          "integrity": "sha1-5aSs0sEB/fPZpNB/DbxNtJ3SgXY=",
          "dev": true
        }
      }
    },
    "mamacro": {
      "version": "0.0.3",
      "resolved": "https://registry.npmjs.org/mamacro/-/mamacro-0.0.3.tgz",
      "integrity": "sha512-qMEwh+UujcQ+kbz3T6V+wAmO2U8veoq2w+3wY8MquqwVA3jChfwY+Tk52GZKDfACEPjuZ7r2oJLejwpt8jtwTA==",
      "dev": true
    },
    "map-age-cleaner": {
      "version": "0.1.3",
      "resolved": "https://registry.npmjs.org/map-age-cleaner/-/map-age-cleaner-0.1.3.tgz",
      "integrity": "sha512-bJzx6nMoP6PDLPBFmg7+xRKeFZvFboMrGlxmNj9ClvX53KrmvM5bXFXEWjbz4cz1AFn+jWJ9z/DJSz7hrs0w3w==",
      "dev": true,
      "requires": {
        "p-defer": "^1.0.0"
      }
    },
    "map-cache": {
      "version": "0.2.2",
      "resolved": "https://registry.npmjs.org/map-cache/-/map-cache-0.2.2.tgz",
      "integrity": "sha1-wyq9C9ZSXZsFFkW7TyasXcmKDb8=",
      "dev": true
    },
    "map-visit": {
      "version": "1.0.0",
      "resolved": "https://registry.npmjs.org/map-visit/-/map-visit-1.0.0.tgz",
      "integrity": "sha1-7Nyo8TFE5mDxtb1B8S80edmN+48=",
      "dev": true,
      "requires": {
        "object-visit": "^1.0.0"
      }
    },
    "matcher": {
      "version": "1.1.1",
      "resolved": "https://registry.npmjs.org/matcher/-/matcher-1.1.1.tgz",
      "integrity": "sha512-+BmqxWIubKTRKNWx/ahnCkk3mG8m7OturVlqq6HiojGJTd5hVYbgZm6WzcYPCoB+KBT4Vd6R7WSRG2OADNaCjg==",
      "dev": true,
      "requires": {
        "escape-string-regexp": "^1.0.4"
      }
    },
    "md5.js": {
      "version": "1.3.5",
      "resolved": "https://registry.npmjs.org/md5.js/-/md5.js-1.3.5.tgz",
      "integrity": "sha512-xitP+WxNPcTTOgnTJcrhM0xvdPepipPSf3I8EIpGKeFLjt3PlJLIDG3u8EX53ZIubkb+5U2+3rELYpEhHhzdkg==",
      "requires": {
        "hash-base": "^3.0.0",
        "inherits": "^2.0.1",
        "safe-buffer": "^5.1.2"
      }
    },
    "media-typer": {
      "version": "0.3.0",
      "resolved": "https://registry.npmjs.org/media-typer/-/media-typer-0.3.0.tgz",
      "integrity": "sha1-hxDXrwqmJvj/+hzgAWhUUmMlV0g=",
      "dev": true,
      "optional": true
    },
    "mem": {
      "version": "4.1.0",
      "resolved": "https://registry.npmjs.org/mem/-/mem-4.1.0.tgz",
      "integrity": "sha512-I5u6Q1x7wxO0kdOpYBB28xueHADYps5uty/zg936CiG8NTe5sJL8EjrCuLneuDW3PlMdZBGDIn8BirEVdovZvg==",
      "dev": true,
      "requires": {
        "map-age-cleaner": "^0.1.1",
        "mimic-fn": "^1.0.0",
        "p-is-promise": "^2.0.0"
      }
    },
    "memdown": {
      "version": "1.4.1",
      "resolved": "https://registry.npmjs.org/memdown/-/memdown-1.4.1.tgz",
      "integrity": "sha1-tOThkhdGZP+65BNhqlAPMRnv4hU=",
      "requires": {
        "abstract-leveldown": "~2.7.1",
        "functional-red-black-tree": "^1.0.1",
        "immediate": "^3.2.3",
        "inherits": "~2.0.1",
        "ltgt": "~2.2.0",
        "safe-buffer": "~5.1.1"
      },
      "dependencies": {
        "abstract-leveldown": {
          "version": "2.7.2",
          "resolved": "https://registry.npmjs.org/abstract-leveldown/-/abstract-leveldown-2.7.2.tgz",
          "integrity": "sha512-+OVvxH2rHVEhWLdbudP6p0+dNMXu8JA1CbhP19T8paTYAcX7oJ4OVjT+ZUVpv7mITxXHqDMej+GdqXBmXkw09w==",
          "requires": {
            "xtend": "~4.0.0"
          }
        }
      }
    },
    "memory-fs": {
      "version": "0.4.1",
      "resolved": "https://registry.npmjs.org/memory-fs/-/memory-fs-0.4.1.tgz",
      "integrity": "sha1-OpoguEYlI+RHz7x+i7gO1me/xVI=",
      "dev": true,
      "requires": {
        "errno": "^0.1.3",
        "readable-stream": "^2.0.1"
      }
    },
    "memorystream": {
      "version": "0.3.1",
      "resolved": "https://registry.npmjs.org/memorystream/-/memorystream-0.3.1.tgz",
      "integrity": "sha1-htcJCzDORV1j+64S3aUaR93K+bI="
    },
    "merge-descriptors": {
      "version": "1.0.1",
      "resolved": "https://registry.npmjs.org/merge-descriptors/-/merge-descriptors-1.0.1.tgz",
      "integrity": "sha1-sAqqVW3YtEVoFQ7J0blT8/kMu2E=",
      "dev": true,
      "optional": true
    },
    "merkle-patricia-tree": {
      "version": "2.3.1",
      "resolved": "https://registry.npmjs.org/merkle-patricia-tree/-/merkle-patricia-tree-2.3.1.tgz",
      "integrity": "sha512-Qp9Mpb3xazznXzzGQBqHbqCpT2AR9joUOHYYPiQjYCarrdCPCnLWXo4BFv77y4xN26KR224xoU1n/qYY7RYYgw==",
      "requires": {
        "async": "^1.4.2",
        "ethereumjs-util": "^5.0.0",
        "level-ws": "0.0.0",
        "levelup": "^1.2.1",
        "memdown": "^1.0.0",
        "readable-stream": "^2.0.0",
        "rlp": "^2.0.0",
        "semaphore": ">=1.0.1"
      },
      "dependencies": {
        "async": {
          "version": "1.5.2",
          "resolved": "https://registry.npmjs.org/async/-/async-1.5.2.tgz",
          "integrity": "sha1-7GphrlZIDAw8skHJVhjiCJL5Zyo="
        },
        "level-codec": {
          "version": "7.0.1",
          "resolved": "https://registry.npmjs.org/level-codec/-/level-codec-7.0.1.tgz",
          "integrity": "sha512-Ua/R9B9r3RasXdRmOtd+t9TCOEIIlts+TN/7XTT2unhDaL6sJn83S3rUyljbr6lVtw49N3/yA0HHjpV6Kzb2aQ=="
        },
        "level-errors": {
          "version": "1.0.5",
          "resolved": "https://registry.npmjs.org/level-errors/-/level-errors-1.0.5.tgz",
          "integrity": "sha512-/cLUpQduF6bNrWuAC4pwtUKA5t669pCsCi2XbmojG2tFeOr9j6ShtdDCtFFQO1DRt+EVZhx9gPzP9G2bUaG4ig==",
          "requires": {
            "errno": "~0.1.1"
          }
        },
        "levelup": {
          "version": "1.3.9",
          "resolved": "https://registry.npmjs.org/levelup/-/levelup-1.3.9.tgz",
          "integrity": "sha512-VVGHfKIlmw8w1XqpGOAGwq6sZm2WwWLmlDcULkKWQXEA5EopA8OBNJ2Ck2v6bdk8HeEZSbCSEgzXadyQFm76sQ==",
          "requires": {
            "deferred-leveldown": "~1.2.1",
            "level-codec": "~7.0.0",
            "level-errors": "~1.0.3",
            "level-iterator-stream": "~1.3.0",
            "prr": "~1.0.1",
            "semver": "~5.4.1",
            "xtend": "~4.0.0"
          }
        }
      }
    },
    "methods": {
      "version": "1.1.2",
      "resolved": "https://registry.npmjs.org/methods/-/methods-1.1.2.tgz",
      "integrity": "sha1-VSmk1nZUE07cxSZmVoNbD4Ua/O4=",
      "dev": true,
      "optional": true
    },
    "micromatch": {
      "version": "3.1.10",
      "resolved": "https://registry.npmjs.org/micromatch/-/micromatch-3.1.10.tgz",
      "integrity": "sha512-MWikgl9n9M3w+bpsY3He8L+w9eF9338xRl8IAO5viDizwSzziFEyUzo2xrrloB64ADbTf8uA8vRqqttDTOmccg==",
      "dev": true,
      "requires": {
        "arr-diff": "^4.0.0",
        "array-unique": "^0.3.2",
        "braces": "^2.3.1",
        "define-property": "^2.0.2",
        "extend-shallow": "^3.0.2",
        "extglob": "^2.0.4",
        "fragment-cache": "^0.2.1",
        "kind-of": "^6.0.2",
        "nanomatch": "^1.2.9",
        "object.pick": "^1.3.0",
        "regex-not": "^1.0.0",
        "snapdragon": "^0.8.1",
        "to-regex": "^3.0.2"
      }
    },
    "miller-rabin": {
      "version": "4.0.1",
      "resolved": "https://registry.npmjs.org/miller-rabin/-/miller-rabin-4.0.1.tgz",
      "integrity": "sha512-115fLhvZVqWwHPbClyntxEVfVDfl9DLLTuJvq3g2O/Oxi8AiNouAHvDSzHS0viUJc+V5vm3eq91Xwqn9dp4jRA==",
      "dev": true,
      "requires": {
        "bn.js": "^4.0.0",
        "brorand": "^1.0.1"
      }
    },
    "mime": {
      "version": "1.4.1",
      "resolved": "https://registry.npmjs.org/mime/-/mime-1.4.1.tgz",
      "integrity": "sha512-KI1+qOZu5DcW6wayYHSzR/tXKCDC5Om4s1z2QJjDULzLcmf3DvzS7oluY4HCTrc+9FiKmWUgeNLg7W3uIQvxtQ==",
      "dev": true,
      "optional": true
    },
    "mime-db": {
      "version": "1.38.0",
      "resolved": "https://registry.npmjs.org/mime-db/-/mime-db-1.38.0.tgz",
      "integrity": "sha512-bqVioMFFzc2awcdJZIzR3HjZFX20QhilVS7hytkKrv7xFAn8bM1gzc/FOX2awLISvWe0PV8ptFKcon+wZ5qYkg=="
    },
    "mime-types": {
      "version": "2.1.22",
      "resolved": "https://registry.npmjs.org/mime-types/-/mime-types-2.1.22.tgz",
      "integrity": "sha512-aGl6TZGnhm/li6F7yx82bJiBZwgiEa4Hf6CNr8YO+r5UHr53tSTYZb102zyU50DOWWKeOv0uQLRL0/9EiKWCog==",
      "requires": {
        "mime-db": "~1.38.0"
      }
    },
    "mimic-fn": {
      "version": "1.2.0",
      "resolved": "https://registry.npmjs.org/mimic-fn/-/mimic-fn-1.2.0.tgz",
      "integrity": "sha512-jf84uxzwiuiIVKiOLpfYk7N46TSy8ubTonmneY9vrpHNAnp0QBt2BxWV9dO3/j+BoVAb+a5G6YDPW3M5HOdMWQ==",
      "dev": true
    },
    "mimic-response": {
      "version": "1.0.1",
      "resolved": "https://registry.npmjs.org/mimic-response/-/mimic-response-1.0.1.tgz",
      "integrity": "sha512-j5EctnkH7amfV/q5Hgmoal1g2QHFJRraOtmx0JpIqkxhBhI/lJSl1nMpQ45hVarwNETOoWEimndZ4QK0RHxuxQ==",
      "dev": true,
      "optional": true
    },
    "min-document": {
      "version": "2.19.0",
      "resolved": "https://registry.npmjs.org/min-document/-/min-document-2.19.0.tgz",
      "integrity": "sha1-e9KC4/WELtKVu3SM3Z8f+iyCRoU=",
      "requires": {
        "dom-walk": "^0.1.0"
      }
    },
    "minimalistic-assert": {
      "version": "1.0.1",
      "resolved": "https://registry.npmjs.org/minimalistic-assert/-/minimalistic-assert-1.0.1.tgz",
      "integrity": "sha512-UtJcAD4yEaGtjPezWuO9wC4nwUnVH/8/Im3yEHQP4b67cXlD/Qr9hdITCU1xDbSEXg2XKNaP8jsReV7vQd00/A=="
    },
    "minimalistic-crypto-utils": {
      "version": "1.0.1",
      "resolved": "https://registry.npmjs.org/minimalistic-crypto-utils/-/minimalistic-crypto-utils-1.0.1.tgz",
      "integrity": "sha1-9sAMHAsIIkblxNmd+4x8CDsrWCo="
    },
    "minimatch": {
      "version": "3.0.4",
      "resolved": "https://registry.npmjs.org/minimatch/-/minimatch-3.0.4.tgz",
      "integrity": "sha512-yJHVQEhyqPLUTgt9B83PXu6W3rx4MvvHvSUvToogpwoGDOUQ+yDrR0HRot+yOCdCO7u4hX3pWft6kWBBcqh0UA==",
      "requires": {
        "brace-expansion": "^1.1.7"
      }
    },
    "minimist": {
      "version": "0.0.8",
      "resolved": "https://registry.npmjs.org/minimist/-/minimist-0.0.8.tgz",
      "integrity": "sha1-hX/Kv8M5fSYluCKCYuhqp6ARsF0="
    },
    "mississippi": {
      "version": "2.0.0",
      "resolved": "https://registry.npmjs.org/mississippi/-/mississippi-2.0.0.tgz",
      "integrity": "sha512-zHo8v+otD1J10j/tC+VNoGK9keCuByhKovAvdn74dmxJl9+mWHnx6EMsDN4lgRoMI/eYo2nchAxniIbUPb5onw==",
      "dev": true,
      "requires": {
        "concat-stream": "^1.5.0",
        "duplexify": "^3.4.2",
        "end-of-stream": "^1.1.0",
        "flush-write-stream": "^1.0.0",
        "from2": "^2.1.0",
        "parallel-transform": "^1.1.0",
        "pump": "^2.0.1",
        "pumpify": "^1.3.3",
        "stream-each": "^1.1.0",
        "through2": "^2.0.0"
      },
      "dependencies": {
        "pump": {
          "version": "2.0.1",
          "resolved": "https://registry.npmjs.org/pump/-/pump-2.0.1.tgz",
          "integrity": "sha512-ruPMNRkN3MHP1cWJc9OWr+T/xDP0jhXYCLfJcBuX54hhfIBnaQmAUMfDcG4DM5UMWByBbJY69QSphm3jtDKIkA==",
          "dev": true,
          "requires": {
            "end-of-stream": "^1.1.0",
            "once": "^1.3.1"
          }
        }
      }
    },
    "mixin-deep": {
      "version": "1.3.1",
      "resolved": "https://registry.npmjs.org/mixin-deep/-/mixin-deep-1.3.1.tgz",
      "integrity": "sha512-8ZItLHeEgaqEvd5lYBXfm4EZSFCX29Jb9K+lAHhDKzReKBQKj3R+7NOF6tjqYi9t4oI8VUfaWITJQm86wnXGNQ==",
      "dev": true,
      "requires": {
        "for-in": "^1.0.2",
        "is-extendable": "^1.0.1"
      },
      "dependencies": {
        "is-extendable": {
          "version": "1.0.1",
          "resolved": "https://registry.npmjs.org/is-extendable/-/is-extendable-1.0.1.tgz",
          "integrity": "sha512-arnXMxT1hhoKo9k1LZdmlNyJdDDfy2v0fXjFlmok4+i8ul/6WlbVge9bhM74OpNPQPMGUToDtz+KXa1PneJxOA==",
          "dev": true,
          "requires": {
            "is-plain-object": "^2.0.4"
          }
        }
      }
    },
    "mkdirp": {
      "version": "0.5.1",
      "resolved": "https://registry.npmjs.org/mkdirp/-/mkdirp-0.5.1.tgz",
      "integrity": "sha1-MAV0OOrGz3+MR2fzhkjWaX11yQM=",
      "requires": {
        "minimist": "0.0.8"
      }
    },
    "mkdirp-promise": {
      "version": "5.0.1",
      "resolved": "https://registry.npmjs.org/mkdirp-promise/-/mkdirp-promise-5.0.1.tgz",
      "integrity": "sha1-6bj2jlUsaKnBcTuEiD96HdA5uKE=",
      "dev": true,
      "optional": true,
      "requires": {
        "mkdirp": "*"
      }
    },
    "mocha": {
      "version": "5.2.0",
      "resolved": "https://registry.npmjs.org/mocha/-/mocha-5.2.0.tgz",
      "integrity": "sha512-2IUgKDhc3J7Uug+FxMXuqIyYzH7gJjXECKe/w43IGgQHTSj3InJi+yAA7T24L9bQMRKiUEHxEX37G5JpVUGLcQ==",
      "dev": true,
      "requires": {
        "browser-stdout": "1.3.1",
        "commander": "2.15.1",
        "debug": "3.1.0",
        "diff": "3.5.0",
        "escape-string-regexp": "1.0.5",
        "glob": "7.1.2",
        "growl": "1.10.5",
        "he": "1.1.1",
        "minimatch": "3.0.4",
        "mkdirp": "0.5.1",
        "supports-color": "5.4.0"
      },
      "dependencies": {
        "commander": {
          "version": "2.15.1",
          "resolved": "https://registry.npmjs.org/commander/-/commander-2.15.1.tgz",
          "integrity": "sha512-VlfT9F3V0v+jr4yxPc5gg9s62/fIVWsd2Bk2iD435um1NlGMYdVCq+MjcXnhYq2icNOizHr1kK+5TI6H0Hy0ag==",
          "dev": true
        },
        "glob": {
          "version": "7.1.2",
          "resolved": "https://registry.npmjs.org/glob/-/glob-7.1.2.tgz",
          "integrity": "sha512-MJTUg1kjuLeQCJ+ccE4Vpa6kKVXkPYJ2mOCQyUuKLcLQsdrMCpBPUi8qVE6+YuaJkozeA9NusTAw3hLr8Xe5EQ==",
          "dev": true,
          "requires": {
            "fs.realpath": "^1.0.0",
            "inflight": "^1.0.4",
            "inherits": "2",
            "minimatch": "^3.0.4",
            "once": "^1.3.0",
            "path-is-absolute": "^1.0.0"
          }
        },
        "supports-color": {
          "version": "5.4.0",
          "resolved": "https://registry.npmjs.org/supports-color/-/supports-color-5.4.0.tgz",
          "integrity": "sha512-zjaXglF5nnWpsq470jSv6P9DwPvgLkuapYmfDm3JWOm0vkNTVF2tI4UrN2r6jH1qM/uc/WtxYY1hYoA2dOKj5w==",
          "dev": true,
          "requires": {
            "has-flag": "^3.0.0"
          }
        }
      }
    },
    "mocha-lcov-reporter": {
      "version": "1.3.0",
      "resolved": "https://registry.npmjs.org/mocha-lcov-reporter/-/mocha-lcov-reporter-1.3.0.tgz",
      "integrity": "sha1-Rpve9PivyaEWBW8HnfYYLQr7A4Q=",
      "dev": true
    },
    "mock-fs": {
<<<<<<< HEAD
      "version": "4.7.0",
      "resolved": "https://registry.npmjs.org/mock-fs/-/mock-fs-4.7.0.tgz",
      "integrity": "sha512-WlQNtUlzMRpvLHf8dqeUmNqfdPjGY29KrJF50Ldb4AcL+vQeR8QH3wQcFMgrhTwb1gHjZn9xggho+84tBskLgA==",
=======
      "version": "4.8.0",
      "resolved": "https://registry.npmjs.org/mock-fs/-/mock-fs-4.8.0.tgz",
      "integrity": "sha512-Gwj4KnJOW15YeTJKO5frFd/WDO5Mc0zxXqL9oHx3+e9rBqW8EVARqQHSaIXznUdljrD6pvbNGW2ZGXKPEfYJfw==",
>>>>>>> 3f03cf10
      "dev": true,
      "optional": true
    },
    "mout": {
      "version": "0.11.1",
      "resolved": "https://registry.npmjs.org/mout/-/mout-0.11.1.tgz",
      "integrity": "sha1-ujYR318OWx/7/QEWa48C0fX6K5k=",
      "dev": true,
      "optional": true
    },
    "move-concurrently": {
      "version": "1.0.1",
      "resolved": "https://registry.npmjs.org/move-concurrently/-/move-concurrently-1.0.1.tgz",
      "integrity": "sha1-viwAX9oy4LKa8fBdfEszIUxwH5I=",
      "dev": true,
      "requires": {
        "aproba": "^1.1.1",
        "copy-concurrently": "^1.0.0",
        "fs-write-stream-atomic": "^1.0.8",
        "mkdirp": "^0.5.1",
        "rimraf": "^2.5.4",
        "run-queue": "^1.0.3"
      }
    },
    "ms": {
      "version": "2.0.0",
      "resolved": "https://registry.npmjs.org/ms/-/ms-2.0.0.tgz",
      "integrity": "sha1-VgiurfwAvmwpAd9fmGF4jeDVl8g="
    },
    "mute-stream": {
      "version": "0.0.7",
      "resolved": "https://registry.npmjs.org/mute-stream/-/mute-stream-0.0.7.tgz",
      "integrity": "sha1-MHXOk7whuPq0PhvE2n6BFe0ee6s=",
      "dev": true
    },
    "mz": {
      "version": "2.7.0",
      "resolved": "https://registry.npmjs.org/mz/-/mz-2.7.0.tgz",
      "integrity": "sha512-z81GNO7nnYMEhrGh9LeymoE4+Yr0Wn5McHIZMK5cfQCl+NDX08sCZgUc9/6MHni9IWuFLm1Z3HTCXu2z9fN62Q==",
      "dev": true,
      "optional": true,
      "requires": {
        "any-promise": "^1.0.0",
        "object-assign": "^4.0.1",
        "thenify-all": "^1.0.0"
      }
    },
    "nan": {
      "version": "2.10.0",
      "resolved": "https://registry.npmjs.org/nan/-/nan-2.10.0.tgz",
      "integrity": "sha512-bAdJv7fBLhWC+/Bls0Oza+mvTaNQtP+1RyhhhvD95pgUJz6XM5IzgmxOkItJ9tkoCiplvAnXI1tNmmUD/eScyA=="
    },
    "nano-json-stream-parser": {
      "version": "0.1.2",
      "resolved": "https://registry.npmjs.org/nano-json-stream-parser/-/nano-json-stream-parser-0.1.2.tgz",
      "integrity": "sha1-DMj20OK2IrR5xA1JnEbWS3Vcb18=",
      "dev": true,
      "optional": true
    },
    "nanomatch": {
      "version": "1.2.13",
      "resolved": "https://registry.npmjs.org/nanomatch/-/nanomatch-1.2.13.tgz",
      "integrity": "sha512-fpoe2T0RbHwBTBUOftAfBPaDEi06ufaUai0mE6Yn1kacc3SnTErfb/h+X94VXzI64rKFHYImXSvdwGGCmwOqCA==",
      "dev": true,
      "requires": {
        "arr-diff": "^4.0.0",
        "array-unique": "^0.3.2",
        "define-property": "^2.0.2",
        "extend-shallow": "^3.0.2",
        "fragment-cache": "^0.2.1",
        "is-windows": "^1.0.2",
        "kind-of": "^6.0.2",
        "object.pick": "^1.3.0",
        "regex-not": "^1.0.0",
        "snapdragon": "^0.8.1",
        "to-regex": "^3.0.1"
      }
    },
    "natural-compare": {
      "version": "1.4.0",
      "resolved": "https://registry.npmjs.org/natural-compare/-/natural-compare-1.4.0.tgz",
      "integrity": "sha1-Sr6/7tdUHywnrPspvbvRXI1bpPc=",
      "dev": true
    },
    "negotiator": {
      "version": "0.6.1",
      "resolved": "https://registry.npmjs.org/negotiator/-/negotiator-0.6.1.tgz",
      "integrity": "sha1-KzJxhOiZIQEXeyhWP7XnECrNDKk=",
      "dev": true,
      "optional": true
    },
    "neo-async": {
      "version": "2.6.0",
      "resolved": "https://registry.npmjs.org/neo-async/-/neo-async-2.6.0.tgz",
      "integrity": "sha512-MFh0d/Wa7vkKO3Y3LlacqAEeHK0mckVqzDieUKTT+KGxi+zIpeVsFxymkIiRpbpDziHc290Xr9A1O4Om7otoRA==",
      "dev": true
    },
    "nice-try": {
      "version": "1.0.5",
      "resolved": "https://registry.npmjs.org/nice-try/-/nice-try-1.0.5.tgz",
      "integrity": "sha512-1nh45deeb5olNY7eX82BkPO7SSxR5SSYJiPTrTdFUVYwAl8CKMA5N9PjTYkHiRjisVcxcQ1HXdLhx2qxxJzLNQ==",
      "dev": true
    },
    "node-fetch": {
      "version": "2.1.2",
      "resolved": "https://registry.npmjs.org/node-fetch/-/node-fetch-2.1.2.tgz",
      "integrity": "sha1-q4hOjn5X44qUR1POxwb3iNF2i7U="
    },
    "node-libs-browser": {
      "version": "2.2.0",
      "resolved": "https://registry.npmjs.org/node-libs-browser/-/node-libs-browser-2.2.0.tgz",
      "integrity": "sha512-5MQunG/oyOaBdttrL40dA7bUfPORLRWMUJLQtMg7nluxUvk5XwnLdL9twQHFAjRx/y7mIMkLKT9++qPbbk6BZA==",
      "dev": true,
      "requires": {
        "assert": "^1.1.1",
        "browserify-zlib": "^0.2.0",
        "buffer": "^4.3.0",
        "console-browserify": "^1.1.0",
        "constants-browserify": "^1.0.0",
        "crypto-browserify": "^3.11.0",
        "domain-browser": "^1.1.1",
        "events": "^3.0.0",
        "https-browserify": "^1.0.0",
        "os-browserify": "^0.3.0",
        "path-browserify": "0.0.0",
        "process": "^0.11.10",
        "punycode": "^1.2.4",
        "querystring-es3": "^0.2.0",
        "readable-stream": "^2.3.3",
        "stream-browserify": "^2.0.1",
        "stream-http": "^2.7.2",
        "string_decoder": "^1.0.0",
        "timers-browserify": "^2.0.4",
        "tty-browserify": "0.0.0",
        "url": "^0.11.0",
        "util": "^0.11.0",
        "vm-browserify": "0.0.4"
      },
      "dependencies": {
        "buffer": {
          "version": "4.9.1",
          "resolved": "https://registry.npmjs.org/buffer/-/buffer-4.9.1.tgz",
          "integrity": "sha1-bRu2AbB6TvztlwlBMgkwJ8lbwpg=",
          "dev": true,
          "requires": {
            "base64-js": "^1.0.2",
            "ieee754": "^1.1.4",
            "isarray": "^1.0.0"
          }
        },
        "isarray": {
          "version": "1.0.0",
          "resolved": "https://registry.npmjs.org/isarray/-/isarray-1.0.0.tgz",
          "integrity": "sha1-u5NdSFgsuhaMBoNJV6VKPgcSTxE=",
          "dev": true
        },
        "process": {
          "version": "0.11.10",
          "resolved": "https://registry.npmjs.org/process/-/process-0.11.10.tgz",
          "integrity": "sha1-czIwDoQBYb2j5podHZGn1LwW8YI=",
          "dev": true
        },
        "punycode": {
          "version": "1.4.1",
          "resolved": "https://registry.npmjs.org/punycode/-/punycode-1.4.1.tgz",
          "integrity": "sha1-wNWmOycYgArY4esPpSachN1BhF4=",
          "dev": true
        },
        "string_decoder": {
          "version": "1.2.0",
          "resolved": "https://registry.npmjs.org/string_decoder/-/string_decoder-1.2.0.tgz",
          "integrity": "sha512-6YqyX6ZWEYguAxgZzHGL7SsCeGx3V2TtOTqZz1xSTSWnqsbWwbptafNyvf/ACquZUXV3DANr5BDIwNYe1mN42w==",
          "dev": true,
          "requires": {
            "safe-buffer": "~5.1.0"
          }
        },
        "util": {
          "version": "0.11.1",
          "resolved": "https://registry.npmjs.org/util/-/util-0.11.1.tgz",
          "integrity": "sha512-HShAsny+zS2TZfaXxD9tYj4HQGlBezXZMZuM/S5PKLLoZkShZiGk9o5CzukI1LVHZvjdvZ2Sj1aW/Ndn2NB/HQ==",
          "dev": true,
          "requires": {
            "inherits": "2.0.3"
          }
        }
      }
    },
    "normalize-package-data": {
      "version": "2.5.0",
      "resolved": "https://registry.npmjs.org/normalize-package-data/-/normalize-package-data-2.5.0.tgz",
      "integrity": "sha512-/5CMN3T0R4XTj4DcGaexo+roZSdSFW/0AOOTROrjxzCG1wrWXEsGbRKevjlIL+ZDE4sZlJr5ED4YW0yqmkK+eA==",
      "requires": {
        "hosted-git-info": "^2.1.4",
        "resolve": "^1.10.0",
        "semver": "2 || 3 || 4 || 5",
        "validate-npm-package-license": "^3.0.1"
      }
    },
    "normalize-path": {
      "version": "3.0.0",
      "resolved": "https://registry.npmjs.org/normalize-path/-/normalize-path-3.0.0.tgz",
      "integrity": "sha512-6eZs5Ls3WtCisHWp9S2GUy8dqkpGi4BVSz3GaqiE6ezub0512ESztXUwUB6C6IKbQkY2Pnb/mD4WYojCRwcwLA==",
      "dev": true
    },
    "npm-path": {
      "version": "2.0.4",
      "resolved": "https://registry.npmjs.org/npm-path/-/npm-path-2.0.4.tgz",
      "integrity": "sha512-IFsj0R9C7ZdR5cP+ET342q77uSRdtWOlWpih5eC+lu29tIDbNEgDbzgVJ5UFvYHWhxDZ5TFkJafFioO0pPQjCw==",
      "dev": true,
      "requires": {
        "which": "^1.2.10"
      }
    },
    "npm-run-path": {
      "version": "2.0.2",
      "resolved": "https://registry.npmjs.org/npm-run-path/-/npm-run-path-2.0.2.tgz",
      "integrity": "sha1-NakjLfo11wZ7TLLd8jV7GHFTbF8=",
      "dev": true,
      "requires": {
        "path-key": "^2.0.0"
      }
    },
    "npm-which": {
      "version": "3.0.1",
      "resolved": "https://registry.npmjs.org/npm-which/-/npm-which-3.0.1.tgz",
      "integrity": "sha1-kiXybsOihcIJyuZ8OxGmtKtxQKo=",
      "dev": true,
      "requires": {
        "commander": "^2.9.0",
        "npm-path": "^2.0.2",
        "which": "^1.2.10"
      },
      "dependencies": {
        "commander": {
          "version": "2.19.0",
          "resolved": "https://registry.npmjs.org/commander/-/commander-2.19.0.tgz",
          "integrity": "sha512-6tvAOO+D6OENvRAh524Dh9jcfKTYDQAqvqezbCW82xj5X0pSrcpxtvRKHLG0yBY6SD7PSDrJaj+0AiOcKVd1Xg==",
          "dev": true
        }
      }
    },
    "number-is-nan": {
      "version": "1.0.1",
      "resolved": "https://registry.npmjs.org/number-is-nan/-/number-is-nan-1.0.1.tgz",
      "integrity": "sha1-CXtgK1NCKlIsGvuHkDGDNpQaAR0="
    },
    "number-to-bn": {
      "version": "1.7.0",
      "resolved": "https://registry.npmjs.org/number-to-bn/-/number-to-bn-1.7.0.tgz",
      "integrity": "sha1-uzYjWS9+X54AMLGXe9QaDFP+HqA=",
      "dev": true,
      "requires": {
        "bn.js": "4.11.6",
        "strip-hex-prefix": "1.0.0"
      },
      "dependencies": {
        "bn.js": {
          "version": "4.11.6",
          "resolved": "https://registry.npmjs.org/bn.js/-/bn.js-4.11.6.tgz",
          "integrity": "sha1-UzRK2xRhehP26N0s4okF0cC6MhU=",
          "dev": true
        }
      }
    },
    "nyc": {
      "version": "13.3.0",
      "resolved": "https://registry.npmjs.org/nyc/-/nyc-13.3.0.tgz",
      "integrity": "sha512-P+FwIuro2aFG6B0Esd9ZDWUd51uZrAEoGutqZxzrVmYl3qSfkLgcQpBPBjtDFsUQLFY1dvTQJPOyeqr8S9GF8w==",
      "dev": true,
      "requires": {
        "archy": "^1.0.0",
        "arrify": "^1.0.1",
        "caching-transform": "^3.0.1",
        "convert-source-map": "^1.6.0",
        "find-cache-dir": "^2.0.0",
        "find-up": "^3.0.0",
        "foreground-child": "^1.5.6",
        "glob": "^7.1.3",
        "istanbul-lib-coverage": "^2.0.3",
        "istanbul-lib-hook": "^2.0.3",
        "istanbul-lib-instrument": "^3.1.0",
        "istanbul-lib-report": "^2.0.4",
        "istanbul-lib-source-maps": "^3.0.2",
        "istanbul-reports": "^2.1.1",
        "make-dir": "^1.3.0",
        "merge-source-map": "^1.1.0",
        "resolve-from": "^4.0.0",
        "rimraf": "^2.6.3",
        "signal-exit": "^3.0.2",
        "spawn-wrap": "^1.4.2",
        "test-exclude": "^5.1.0",
        "uuid": "^3.3.2",
        "yargs": "^12.0.5",
        "yargs-parser": "^11.1.1"
      },
      "dependencies": {
        "ansi-regex": {
          "version": "3.0.0",
          "bundled": true,
          "dev": true
        },
        "append-transform": {
          "version": "1.0.0",
          "bundled": true,
          "dev": true,
          "requires": {
            "default-require-extensions": "^2.0.0"
          }
        },
        "archy": {
          "version": "1.0.0",
          "bundled": true,
          "dev": true
        },
        "arrify": {
          "version": "1.0.1",
          "bundled": true,
          "dev": true
        },
        "async": {
          "version": "2.6.2",
          "bundled": true,
          "dev": true,
          "requires": {
            "lodash": "^4.17.11"
          }
        },
        "balanced-match": {
          "version": "1.0.0",
          "bundled": true,
          "dev": true
        },
        "brace-expansion": {
          "version": "1.1.11",
          "bundled": true,
          "dev": true,
          "requires": {
            "balanced-match": "^1.0.0",
            "concat-map": "0.0.1"
          }
        },
        "caching-transform": {
          "version": "3.0.1",
          "bundled": true,
          "dev": true,
          "requires": {
            "hasha": "^3.0.0",
            "make-dir": "^1.3.0",
            "package-hash": "^3.0.0",
            "write-file-atomic": "^2.3.0"
          }
        },
        "camelcase": {
          "version": "5.0.0",
          "bundled": true,
          "dev": true
        },
        "cliui": {
          "version": "4.1.0",
          "bundled": true,
          "dev": true,
          "requires": {
            "string-width": "^2.1.1",
            "strip-ansi": "^4.0.0",
            "wrap-ansi": "^2.0.0"
          }
        },
        "code-point-at": {
          "version": "1.1.0",
          "bundled": true,
          "dev": true
        },
        "commander": {
          "version": "2.17.1",
          "bundled": true,
          "dev": true,
          "optional": true
        },
        "commondir": {
          "version": "1.0.1",
          "bundled": true,
          "dev": true
        },
        "concat-map": {
          "version": "0.0.1",
          "bundled": true,
          "dev": true
        },
        "convert-source-map": {
          "version": "1.6.0",
          "bundled": true,
          "dev": true,
          "requires": {
            "safe-buffer": "~5.1.1"
          }
        },
        "cross-spawn": {
          "version": "4.0.2",
          "bundled": true,
          "dev": true,
          "requires": {
            "lru-cache": "^4.0.1",
            "which": "^1.2.9"
          }
        },
        "debug": {
          "version": "4.1.1",
          "bundled": true,
          "dev": true,
          "requires": {
            "ms": "^2.1.1"
          }
        },
        "decamelize": {
          "version": "1.2.0",
          "bundled": true,
          "dev": true
        },
        "default-require-extensions": {
          "version": "2.0.0",
          "bundled": true,
          "dev": true,
          "requires": {
            "strip-bom": "^3.0.0"
          }
        },
        "end-of-stream": {
          "version": "1.4.1",
          "bundled": true,
          "dev": true,
          "requires": {
            "once": "^1.4.0"
          }
        },
        "error-ex": {
          "version": "1.3.2",
          "bundled": true,
          "dev": true,
          "requires": {
            "is-arrayish": "^0.2.1"
          }
        },
        "es6-error": {
          "version": "4.1.1",
          "bundled": true,
          "dev": true
        },
        "execa": {
          "version": "1.0.0",
          "bundled": true,
          "dev": true,
          "requires": {
            "cross-spawn": "^6.0.0",
            "get-stream": "^4.0.0",
            "is-stream": "^1.1.0",
            "npm-run-path": "^2.0.0",
            "p-finally": "^1.0.0",
            "signal-exit": "^3.0.0",
            "strip-eof": "^1.0.0"
          },
          "dependencies": {
            "cross-spawn": {
              "version": "6.0.5",
              "bundled": true,
              "dev": true,
              "requires": {
                "nice-try": "^1.0.4",
                "path-key": "^2.0.1",
                "semver": "^5.5.0",
                "shebang-command": "^1.2.0",
                "which": "^1.2.9"
              }
            }
          }
        },
        "find-cache-dir": {
          "version": "2.0.0",
          "bundled": true,
          "dev": true,
          "requires": {
            "commondir": "^1.0.1",
            "make-dir": "^1.0.0",
            "pkg-dir": "^3.0.0"
          }
        },
        "find-up": {
          "version": "3.0.0",
          "bundled": true,
          "dev": true,
          "requires": {
            "locate-path": "^3.0.0"
          }
        },
        "foreground-child": {
          "version": "1.5.6",
          "bundled": true,
          "dev": true,
          "requires": {
            "cross-spawn": "^4",
            "signal-exit": "^3.0.0"
          }
        },
        "fs.realpath": {
          "version": "1.0.0",
          "bundled": true,
          "dev": true
        },
        "get-caller-file": {
          "version": "1.0.3",
          "bundled": true,
          "dev": true
        },
        "get-stream": {
          "version": "4.1.0",
          "bundled": true,
          "dev": true,
          "requires": {
            "pump": "^3.0.0"
          }
        },
        "glob": {
          "version": "7.1.3",
          "bundled": true,
          "dev": true,
          "requires": {
            "fs.realpath": "^1.0.0",
            "inflight": "^1.0.4",
            "inherits": "2",
            "minimatch": "^3.0.4",
            "once": "^1.3.0",
            "path-is-absolute": "^1.0.0"
          }
        },
        "graceful-fs": {
          "version": "4.1.15",
          "bundled": true,
          "dev": true
        },
        "handlebars": {
          "version": "4.1.0",
          "bundled": true,
          "dev": true,
          "requires": {
            "async": "^2.5.0",
            "optimist": "^0.6.1",
            "source-map": "^0.6.1",
            "uglify-js": "^3.1.4"
          },
          "dependencies": {
            "source-map": {
              "version": "0.6.1",
              "bundled": true,
              "dev": true
            }
          }
        },
        "has-flag": {
          "version": "3.0.0",
          "bundled": true,
          "dev": true
        },
        "hasha": {
          "version": "3.0.0",
          "bundled": true,
          "dev": true,
          "requires": {
            "is-stream": "^1.0.1"
          }
        },
        "hosted-git-info": {
          "version": "2.7.1",
          "bundled": true,
          "dev": true
        },
        "imurmurhash": {
          "version": "0.1.4",
          "bundled": true,
          "dev": true
        },
        "inflight": {
          "version": "1.0.6",
          "bundled": true,
          "dev": true,
          "requires": {
            "once": "^1.3.0",
            "wrappy": "1"
          }
        },
        "inherits": {
          "version": "2.0.3",
          "bundled": true,
          "dev": true
        },
        "invert-kv": {
          "version": "2.0.0",
          "bundled": true,
          "dev": true
        },
        "is-arrayish": {
          "version": "0.2.1",
          "bundled": true,
          "dev": true
        },
        "is-fullwidth-code-point": {
          "version": "2.0.0",
          "bundled": true,
          "dev": true
        },
        "is-stream": {
          "version": "1.1.0",
          "bundled": true,
          "dev": true
        },
        "isexe": {
          "version": "2.0.0",
          "bundled": true,
          "dev": true
        },
        "istanbul-lib-coverage": {
          "version": "2.0.3",
          "bundled": true,
          "dev": true
        },
        "istanbul-lib-hook": {
          "version": "2.0.3",
          "bundled": true,
          "dev": true,
          "requires": {
            "append-transform": "^1.0.0"
          }
        },
        "istanbul-lib-report": {
          "version": "2.0.4",
          "bundled": true,
          "dev": true,
          "requires": {
            "istanbul-lib-coverage": "^2.0.3",
            "make-dir": "^1.3.0",
            "supports-color": "^6.0.0"
          },
          "dependencies": {
            "supports-color": {
              "version": "6.1.0",
              "bundled": true,
              "dev": true,
              "requires": {
                "has-flag": "^3.0.0"
              }
            }
          }
        },
        "istanbul-lib-source-maps": {
          "version": "3.0.2",
          "bundled": true,
          "dev": true,
          "requires": {
            "debug": "^4.1.1",
            "istanbul-lib-coverage": "^2.0.3",
            "make-dir": "^1.3.0",
            "rimraf": "^2.6.2",
            "source-map": "^0.6.1"
          },
          "dependencies": {
            "source-map": {
              "version": "0.6.1",
              "bundled": true,
              "dev": true
            }
          }
        },
        "istanbul-reports": {
          "version": "2.1.1",
          "bundled": true,
          "dev": true,
          "requires": {
            "handlebars": "^4.1.0"
          }
        },
        "json-parse-better-errors": {
          "version": "1.0.2",
          "bundled": true,
          "dev": true
        },
        "lcid": {
          "version": "2.0.0",
          "bundled": true,
          "dev": true,
          "requires": {
            "invert-kv": "^2.0.0"
          }
        },
        "load-json-file": {
          "version": "4.0.0",
          "bundled": true,
          "dev": true,
          "requires": {
            "graceful-fs": "^4.1.2",
            "parse-json": "^4.0.0",
            "pify": "^3.0.0",
            "strip-bom": "^3.0.0"
          }
        },
        "locate-path": {
          "version": "3.0.0",
          "bundled": true,
          "dev": true,
          "requires": {
            "p-locate": "^3.0.0",
            "path-exists": "^3.0.0"
          }
        },
        "lodash": {
          "version": "4.17.11",
          "bundled": true,
          "dev": true
        },
        "lodash.flattendeep": {
          "version": "4.4.0",
          "bundled": true,
          "dev": true
        },
        "lru-cache": {
          "version": "4.1.5",
          "bundled": true,
          "dev": true,
          "requires": {
            "pseudomap": "^1.0.2",
            "yallist": "^2.1.2"
          }
        },
        "make-dir": {
          "version": "1.3.0",
          "bundled": true,
          "dev": true,
          "requires": {
            "pify": "^3.0.0"
          }
        },
        "map-age-cleaner": {
          "version": "0.1.3",
          "bundled": true,
          "dev": true,
          "requires": {
            "p-defer": "^1.0.0"
          }
        },
        "mem": {
          "version": "4.1.0",
          "bundled": true,
          "dev": true,
          "requires": {
            "map-age-cleaner": "^0.1.1",
            "mimic-fn": "^1.0.0",
            "p-is-promise": "^2.0.0"
          }
        },
        "merge-source-map": {
          "version": "1.1.0",
          "bundled": true,
          "dev": true,
          "requires": {
            "source-map": "^0.6.1"
          },
          "dependencies": {
            "source-map": {
              "version": "0.6.1",
              "bundled": true,
              "dev": true
            }
          }
        },
        "mimic-fn": {
          "version": "1.2.0",
          "bundled": true,
          "dev": true
        },
        "minimatch": {
          "version": "3.0.4",
          "bundled": true,
          "dev": true,
          "requires": {
            "brace-expansion": "^1.1.7"
          }
        },
        "minimist": {
          "version": "0.0.10",
          "bundled": true,
          "dev": true
        },
        "mkdirp": {
          "version": "0.5.1",
          "bundled": true,
          "dev": true,
          "requires": {
            "minimist": "0.0.8"
          },
          "dependencies": {
            "minimist": {
              "version": "0.0.8",
              "bundled": true,
              "dev": true
            }
          }
        },
        "ms": {
          "version": "2.1.1",
          "bundled": true,
          "dev": true
        },
        "nice-try": {
          "version": "1.0.5",
          "bundled": true,
          "dev": true
        },
        "normalize-package-data": {
          "version": "2.5.0",
          "bundled": true,
          "dev": true,
          "requires": {
            "hosted-git-info": "^2.1.4",
            "resolve": "^1.10.0",
            "semver": "2 || 3 || 4 || 5",
            "validate-npm-package-license": "^3.0.1"
          }
        },
        "npm-run-path": {
          "version": "2.0.2",
          "bundled": true,
          "dev": true,
          "requires": {
            "path-key": "^2.0.0"
          }
        },
        "number-is-nan": {
          "version": "1.0.1",
          "bundled": true,
          "dev": true
        },
        "once": {
          "version": "1.4.0",
          "bundled": true,
          "dev": true,
          "requires": {
            "wrappy": "1"
          }
        },
        "optimist": {
          "version": "0.6.1",
          "bundled": true,
          "dev": true,
          "requires": {
            "minimist": "~0.0.1",
            "wordwrap": "~0.0.2"
          }
        },
        "os-homedir": {
          "version": "1.0.2",
          "bundled": true,
          "dev": true
        },
        "os-locale": {
          "version": "3.1.0",
          "bundled": true,
          "dev": true,
          "requires": {
            "execa": "^1.0.0",
            "lcid": "^2.0.0",
            "mem": "^4.0.0"
          }
        },
        "p-defer": {
          "version": "1.0.0",
          "bundled": true,
          "dev": true
        },
        "p-finally": {
          "version": "1.0.0",
          "bundled": true,
          "dev": true
        },
        "p-is-promise": {
          "version": "2.0.0",
          "bundled": true,
          "dev": true
        },
        "p-limit": {
          "version": "2.1.0",
          "bundled": true,
          "dev": true,
          "requires": {
            "p-try": "^2.0.0"
          }
        },
        "p-locate": {
          "version": "3.0.0",
          "bundled": true,
          "dev": true,
          "requires": {
            "p-limit": "^2.0.0"
          }
        },
        "p-try": {
          "version": "2.0.0",
          "bundled": true,
          "dev": true
        },
        "package-hash": {
          "version": "3.0.0",
          "bundled": true,
          "dev": true,
          "requires": {
            "graceful-fs": "^4.1.15",
            "hasha": "^3.0.0",
            "lodash.flattendeep": "^4.4.0",
            "release-zalgo": "^1.0.0"
          }
        },
        "parse-json": {
          "version": "4.0.0",
          "bundled": true,
          "dev": true,
          "requires": {
            "error-ex": "^1.3.1",
            "json-parse-better-errors": "^1.0.1"
          }
        },
        "path-exists": {
          "version": "3.0.0",
          "bundled": true,
          "dev": true
        },
        "path-is-absolute": {
          "version": "1.0.1",
          "bundled": true,
          "dev": true
        },
        "path-key": {
          "version": "2.0.1",
          "bundled": true,
          "dev": true
        },
        "path-parse": {
          "version": "1.0.6",
          "bundled": true,
          "dev": true
        },
        "path-type": {
          "version": "3.0.0",
          "bundled": true,
          "dev": true,
          "requires": {
            "pify": "^3.0.0"
          }
        },
        "pify": {
          "version": "3.0.0",
          "bundled": true,
          "dev": true
        },
        "pkg-dir": {
          "version": "3.0.0",
          "bundled": true,
          "dev": true,
          "requires": {
            "find-up": "^3.0.0"
          }
        },
        "pseudomap": {
          "version": "1.0.2",
          "bundled": true,
          "dev": true
        },
        "pump": {
          "version": "3.0.0",
          "bundled": true,
          "dev": true,
          "requires": {
            "end-of-stream": "^1.1.0",
            "once": "^1.3.1"
          }
        },
        "read-pkg": {
          "version": "3.0.0",
          "bundled": true,
          "dev": true,
          "requires": {
            "load-json-file": "^4.0.0",
            "normalize-package-data": "^2.3.2",
            "path-type": "^3.0.0"
          }
        },
        "read-pkg-up": {
          "version": "4.0.0",
          "bundled": true,
          "dev": true,
          "requires": {
            "find-up": "^3.0.0",
            "read-pkg": "^3.0.0"
          }
        },
        "release-zalgo": {
          "version": "1.0.0",
          "bundled": true,
          "dev": true,
          "requires": {
            "es6-error": "^4.0.1"
          }
        },
        "require-directory": {
          "version": "2.1.1",
          "bundled": true,
          "dev": true
        },
        "require-main-filename": {
          "version": "1.0.1",
          "bundled": true,
          "dev": true
        },
        "resolve": {
          "version": "1.10.0",
          "bundled": true,
          "dev": true,
          "requires": {
            "path-parse": "^1.0.6"
          }
        },
        "resolve-from": {
          "version": "4.0.0",
          "bundled": true,
          "dev": true
        },
        "rimraf": {
          "version": "2.6.3",
          "bundled": true,
          "dev": true,
          "requires": {
            "glob": "^7.1.3"
          }
        },
        "safe-buffer": {
          "version": "5.1.2",
          "bundled": true,
          "dev": true
        },
        "semver": {
          "version": "5.6.0",
          "bundled": true,
          "dev": true
        },
        "set-blocking": {
          "version": "2.0.0",
          "bundled": true,
          "dev": true
        },
        "shebang-command": {
          "version": "1.2.0",
          "bundled": true,
          "dev": true,
          "requires": {
            "shebang-regex": "^1.0.0"
          }
        },
        "shebang-regex": {
          "version": "1.0.0",
          "bundled": true,
          "dev": true
        },
        "signal-exit": {
          "version": "3.0.2",
          "bundled": true,
          "dev": true
        },
        "spawn-wrap": {
          "version": "1.4.2",
          "bundled": true,
          "dev": true,
          "requires": {
            "foreground-child": "^1.5.6",
            "mkdirp": "^0.5.0",
            "os-homedir": "^1.0.1",
            "rimraf": "^2.6.2",
            "signal-exit": "^3.0.2",
            "which": "^1.3.0"
          }
        },
        "spdx-correct": {
          "version": "3.1.0",
          "bundled": true,
          "dev": true,
          "requires": {
            "spdx-expression-parse": "^3.0.0",
            "spdx-license-ids": "^3.0.0"
          }
        },
        "spdx-exceptions": {
          "version": "2.2.0",
          "bundled": true,
          "dev": true
        },
        "spdx-expression-parse": {
          "version": "3.0.0",
          "bundled": true,
          "dev": true,
          "requires": {
            "spdx-exceptions": "^2.1.0",
            "spdx-license-ids": "^3.0.0"
          }
        },
        "spdx-license-ids": {
          "version": "3.0.3",
          "bundled": true,
          "dev": true
        },
        "string-width": {
          "version": "2.1.1",
          "bundled": true,
          "dev": true,
          "requires": {
            "is-fullwidth-code-point": "^2.0.0",
            "strip-ansi": "^4.0.0"
          }
        },
        "strip-ansi": {
          "version": "4.0.0",
          "bundled": true,
          "dev": true,
          "requires": {
            "ansi-regex": "^3.0.0"
          }
        },
        "strip-bom": {
          "version": "3.0.0",
          "bundled": true,
          "dev": true
        },
        "strip-eof": {
          "version": "1.0.0",
          "bundled": true,
          "dev": true
        },
        "test-exclude": {
          "version": "5.1.0",
          "bundled": true,
          "dev": true,
          "requires": {
            "arrify": "^1.0.1",
            "minimatch": "^3.0.4",
            "read-pkg-up": "^4.0.0",
            "require-main-filename": "^1.0.1"
          }
        },
        "uglify-js": {
          "version": "3.4.9",
          "bundled": true,
          "dev": true,
          "optional": true,
          "requires": {
            "commander": "~2.17.1",
            "source-map": "~0.6.1"
          },
          "dependencies": {
            "source-map": {
              "version": "0.6.1",
              "bundled": true,
              "dev": true,
              "optional": true
            }
          }
        },
        "uuid": {
          "version": "3.3.2",
          "bundled": true,
          "dev": true
        },
        "validate-npm-package-license": {
          "version": "3.0.4",
          "bundled": true,
          "dev": true,
          "requires": {
            "spdx-correct": "^3.0.0",
            "spdx-expression-parse": "^3.0.0"
          }
        },
        "which": {
          "version": "1.3.1",
          "bundled": true,
          "dev": true,
          "requires": {
            "isexe": "^2.0.0"
          }
        },
        "which-module": {
          "version": "2.0.0",
          "bundled": true,
          "dev": true
        },
        "wordwrap": {
          "version": "0.0.3",
          "bundled": true,
          "dev": true
        },
        "wrap-ansi": {
          "version": "2.1.0",
          "bundled": true,
          "dev": true,
          "requires": {
            "string-width": "^1.0.1",
            "strip-ansi": "^3.0.1"
          },
          "dependencies": {
            "ansi-regex": {
              "version": "2.1.1",
              "bundled": true,
              "dev": true
            },
            "is-fullwidth-code-point": {
              "version": "1.0.0",
              "bundled": true,
              "dev": true,
              "requires": {
                "number-is-nan": "^1.0.0"
              }
            },
            "string-width": {
              "version": "1.0.2",
              "bundled": true,
              "dev": true,
              "requires": {
                "code-point-at": "^1.0.0",
                "is-fullwidth-code-point": "^1.0.0",
                "strip-ansi": "^3.0.0"
              }
            },
            "strip-ansi": {
              "version": "3.0.1",
              "bundled": true,
              "dev": true,
              "requires": {
                "ansi-regex": "^2.0.0"
              }
            }
          }
        },
        "wrappy": {
          "version": "1.0.2",
          "bundled": true,
          "dev": true
        },
        "write-file-atomic": {
          "version": "2.4.2",
          "bundled": true,
          "dev": true,
          "requires": {
            "graceful-fs": "^4.1.11",
            "imurmurhash": "^0.1.4",
            "signal-exit": "^3.0.2"
          }
        },
        "y18n": {
          "version": "4.0.0",
          "bundled": true,
          "dev": true
        },
        "yallist": {
          "version": "2.1.2",
          "bundled": true,
          "dev": true
        },
        "yargs": {
          "version": "12.0.5",
          "bundled": true,
          "dev": true,
          "requires": {
            "cliui": "^4.0.0",
            "decamelize": "^1.2.0",
            "find-up": "^3.0.0",
            "get-caller-file": "^1.0.1",
            "os-locale": "^3.0.0",
            "require-directory": "^2.1.1",
            "require-main-filename": "^1.0.1",
            "set-blocking": "^2.0.0",
            "string-width": "^2.0.0",
            "which-module": "^2.0.0",
            "y18n": "^3.2.1 || ^4.0.0",
            "yargs-parser": "^11.1.1"
          }
        },
        "yargs-parser": {
          "version": "11.1.1",
          "bundled": true,
          "dev": true,
          "requires": {
            "camelcase": "^5.0.0",
            "decamelize": "^1.2.0"
          }
        }
      }
    },
    "oauth-sign": {
      "version": "0.9.0",
      "resolved": "https://registry.npmjs.org/oauth-sign/-/oauth-sign-0.9.0.tgz",
      "integrity": "sha512-fexhUFFPTGV8ybAtSIGbV6gOkSv8UtRbDBnAyLQw4QPKkgNlsH2ByPGtMUqdWkos6YCRmAqViwgZrJc/mRDzZQ=="
    },
    "object-assign": {
      "version": "4.1.1",
      "resolved": "https://registry.npmjs.org/object-assign/-/object-assign-4.1.1.tgz",
      "integrity": "sha1-IQmtx5ZYh8/AXLvUQsrIv7s2CGM="
    },
    "object-copy": {
      "version": "0.1.0",
      "resolved": "https://registry.npmjs.org/object-copy/-/object-copy-0.1.0.tgz",
      "integrity": "sha1-fn2Fi3gb18mRpBupde04EnVOmYw=",
      "dev": true,
      "requires": {
        "copy-descriptor": "^0.1.0",
        "define-property": "^0.2.5",
        "kind-of": "^3.0.3"
      },
      "dependencies": {
        "define-property": {
          "version": "0.2.5",
          "resolved": "https://registry.npmjs.org/define-property/-/define-property-0.2.5.tgz",
          "integrity": "sha1-w1se+RjsPJkPmlvFe+BKrOxcgRY=",
          "dev": true,
          "requires": {
            "is-descriptor": "^0.1.0"
          }
        },
        "kind-of": {
          "version": "3.2.2",
          "resolved": "https://registry.npmjs.org/kind-of/-/kind-of-3.2.2.tgz",
          "integrity": "sha1-MeohpzS6ubuw8yRm2JOupR5KPGQ=",
          "dev": true,
          "requires": {
            "is-buffer": "^1.1.5"
          }
        }
      }
    },
    "object-inspect": {
      "version": "1.6.0",
      "resolved": "https://registry.npmjs.org/object-inspect/-/object-inspect-1.6.0.tgz",
      "integrity": "sha512-GJzfBZ6DgDAmnuaM3104jR4s1Myxr3Y3zfIyN4z3UdqN69oSRacNK8UhnobDdC+7J2AHCjGwxQubNJfE70SXXQ=="
    },
    "object-keys": {
      "version": "0.4.0",
      "resolved": "https://registry.npmjs.org/object-keys/-/object-keys-0.4.0.tgz",
      "integrity": "sha1-KKaq50KN0sOpLz2V8hM13SBOAzY="
    },
    "object-visit": {
      "version": "1.0.1",
      "resolved": "https://registry.npmjs.org/object-visit/-/object-visit-1.0.1.tgz",
      "integrity": "sha1-95xEk68MU3e1n+OdOV5BBC3QRbs=",
      "dev": true,
      "requires": {
        "isobject": "^3.0.0"
      }
    },
    "object.pick": {
      "version": "1.3.0",
      "resolved": "https://registry.npmjs.org/object.pick/-/object.pick-1.3.0.tgz",
      "integrity": "sha1-h6EKxMFpS9Lhy/U1kaZhQftd10c=",
      "dev": true,
      "requires": {
        "isobject": "^3.0.1"
      }
    },
    "oboe": {
      "version": "2.1.3",
      "resolved": "https://registry.npmjs.org/oboe/-/oboe-2.1.3.tgz",
      "integrity": "sha1-K0hl29Rr6BIlcT9Om/5Lz09oCk8=",
      "dev": true,
      "optional": true,
      "requires": {
        "http-https": "^1.0.0"
      }
    },
    "on-finished": {
      "version": "2.3.0",
      "resolved": "https://registry.npmjs.org/on-finished/-/on-finished-2.3.0.tgz",
      "integrity": "sha1-IPEzZIGwg811M3mSoWlxqi2QaUc=",
      "dev": true,
      "optional": true,
      "requires": {
        "ee-first": "1.1.1"
      }
    },
    "once": {
      "version": "1.4.0",
      "resolved": "https://registry.npmjs.org/once/-/once-1.4.0.tgz",
      "integrity": "sha1-WDsap3WWHUsROsF9nFC6753Xa9E=",
      "requires": {
        "wrappy": "1"
      }
    },
    "onetime": {
      "version": "2.0.1",
      "resolved": "https://registry.npmjs.org/onetime/-/onetime-2.0.1.tgz",
      "integrity": "sha1-BnQoIw/WdEOyeUsiu6UotoZ5YtQ=",
      "dev": true,
      "requires": {
        "mimic-fn": "^1.0.0"
      }
    },
    "optionator": {
      "version": "0.8.2",
      "resolved": "https://registry.npmjs.org/optionator/-/optionator-0.8.2.tgz",
      "integrity": "sha1-NkxeQJ0/TWMB1sC0wFu6UBgK62Q=",
      "dev": true,
      "requires": {
        "deep-is": "~0.1.3",
        "fast-levenshtein": "~2.0.4",
        "levn": "~0.3.0",
        "prelude-ls": "~1.1.2",
        "type-check": "~0.3.2",
        "wordwrap": "~1.0.0"
      }
    },
    "os-browserify": {
      "version": "0.3.0",
      "resolved": "https://registry.npmjs.org/os-browserify/-/os-browserify-0.3.0.tgz",
      "integrity": "sha1-hUNzx/XCMVkU/Jv8a9gjj92h7Cc=",
      "dev": true
    },
    "os-homedir": {
      "version": "1.0.2",
      "resolved": "https://registry.npmjs.org/os-homedir/-/os-homedir-1.0.2.tgz",
      "integrity": "sha1-/7xJiDNuDoM94MFox+8VISGqf7M="
    },
    "os-locale": {
      "version": "1.4.0",
      "resolved": "https://registry.npmjs.org/os-locale/-/os-locale-1.4.0.tgz",
      "integrity": "sha1-IPnxeuKe00XoveWDsT0gCYA8FNk=",
      "requires": {
        "lcid": "^1.0.0"
      }
    },
    "os-tmpdir": {
      "version": "1.0.2",
      "resolved": "https://registry.npmjs.org/os-tmpdir/-/os-tmpdir-1.0.2.tgz",
      "integrity": "sha1-u+Z0BseaqFxc/sdm/lc0VV36EnQ="
    },
    "p-cancelable": {
      "version": "0.3.0",
      "resolved": "https://registry.npmjs.org/p-cancelable/-/p-cancelable-0.3.0.tgz",
      "integrity": "sha512-RVbZPLso8+jFeq1MfNvgXtCRED2raz/dKpacfTNxsx6pLEpEomM7gah6VeHSYV3+vo0OAi4MkArtQcWWXuQoyw==",
      "dev": true,
      "optional": true
    },
    "p-defer": {
      "version": "1.0.0",
      "resolved": "https://registry.npmjs.org/p-defer/-/p-defer-1.0.0.tgz",
      "integrity": "sha1-n26xgvbJqozXQwBKfU+WsZaw+ww=",
      "dev": true
    },
    "p-finally": {
      "version": "1.0.0",
      "resolved": "https://registry.npmjs.org/p-finally/-/p-finally-1.0.0.tgz",
      "integrity": "sha1-P7z7FbiZpEEjs0ttzBi3JDNqLK4=",
      "dev": true
    },
    "p-is-promise": {
      "version": "2.0.0",
      "resolved": "https://registry.npmjs.org/p-is-promise/-/p-is-promise-2.0.0.tgz",
      "integrity": "sha512-pzQPhYMCAgLAKPWD2jC3Se9fEfrD9npNos0y150EeqZll7akhEgGhTW/slB6lHku8AvYGiJ+YJ5hfHKePPgFWg==",
      "dev": true
    },
    "p-limit": {
      "version": "1.3.0",
      "resolved": "https://registry.npmjs.org/p-limit/-/p-limit-1.3.0.tgz",
      "integrity": "sha512-vvcXsLAJ9Dr5rQOPk7toZQZJApBl2K4J6dANSsEuh6QI41JYcsS/qhTGa9ErIUUgK3WNQoJYvylxvjqmiqEA9Q==",
      "dev": true,
      "requires": {
        "p-try": "^1.0.0"
      }
    },
    "p-locate": {
      "version": "2.0.0",
      "resolved": "https://registry.npmjs.org/p-locate/-/p-locate-2.0.0.tgz",
      "integrity": "sha1-IKAQOyIqcMj9OcwuWAaA893l7EM=",
      "dev": true,
      "requires": {
        "p-limit": "^1.1.0"
      }
    },
    "p-map": {
      "version": "1.2.0",
      "resolved": "https://registry.npmjs.org/p-map/-/p-map-1.2.0.tgz",
      "integrity": "sha512-r6zKACMNhjPJMTl8KcFH4li//gkrXWfbD6feV8l6doRHlzljFWGJ2AP6iKaCJXyZmAUMOPtvbW7EXkbWO/pLEA==",
      "dev": true
    },
    "p-timeout": {
      "version": "1.2.1",
      "resolved": "https://registry.npmjs.org/p-timeout/-/p-timeout-1.2.1.tgz",
      "integrity": "sha1-XrOzU7f86Z8QGhA4iAuwVOu+o4Y=",
      "dev": true,
      "optional": true,
      "requires": {
        "p-finally": "^1.0.0"
      }
    },
    "p-try": {
      "version": "1.0.0",
      "resolved": "https://registry.npmjs.org/p-try/-/p-try-1.0.0.tgz",
      "integrity": "sha1-y8ec26+P1CKOE/Yh8rGiN8GyB7M=",
      "dev": true
    },
    "pako": {
      "version": "1.0.8",
      "resolved": "https://registry.npmjs.org/pako/-/pako-1.0.8.tgz",
      "integrity": "sha512-6i0HVbUfcKaTv+EG8ZTr75az7GFXcLYk9UyLEg7Notv/Ma+z/UG3TCoz6GiNeOrn1E/e63I0X/Hpw18jHOTUnA==",
      "dev": true
    },
    "parallel-transform": {
      "version": "1.1.0",
      "resolved": "https://registry.npmjs.org/parallel-transform/-/parallel-transform-1.1.0.tgz",
      "integrity": "sha1-1BDwZbBdojCB/NEPKIVMKb2jOwY=",
      "dev": true,
      "requires": {
        "cyclist": "~0.2.2",
        "inherits": "^2.0.3",
        "readable-stream": "^2.1.5"
      }
    },
    "parse-asn1": {
<<<<<<< HEAD
      "version": "5.1.3",
      "resolved": "https://registry.npmjs.org/parse-asn1/-/parse-asn1-5.1.3.tgz",
      "integrity": "sha512-VrPoetlz7B/FqjBLD2f5wBVZvsZVLnRUrxVLfRYhGXCODa/NWE4p3Wp+6+aV3ZPL3KM7/OZmxDIwwijD7yuucg==",
=======
      "version": "5.1.4",
      "resolved": "https://registry.npmjs.org/parse-asn1/-/parse-asn1-5.1.4.tgz",
      "integrity": "sha512-Qs5duJcuvNExRfFZ99HDD3z4mAi3r9Wl/FOjEOijlxwCZs7E7mW2vjTpgQ4J8LpTF8x5v+1Vn5UQFejmWT11aw==",
>>>>>>> 3f03cf10
      "dev": true,
      "requires": {
        "asn1.js": "^4.0.0",
        "browserify-aes": "^1.0.0",
        "create-hash": "^1.1.0",
        "evp_bytestokey": "^1.0.0",
        "pbkdf2": "^3.0.3",
        "safe-buffer": "^5.1.1"
      }
    },
    "parse-headers": {
      "version": "2.0.2",
      "resolved": "https://registry.npmjs.org/parse-headers/-/parse-headers-2.0.2.tgz",
      "integrity": "sha512-/LypJhzFmyBIDYP9aDVgeyEb5sQfbfY5mnDq4hVhlQ69js87wXfmEI5V3xI6vvXasqebp0oCytYFLxsBVfCzSg==",
      "requires": {
        "for-each": "^0.3.3",
        "string.prototype.trim": "^1.1.2"
      }
    },
    "parse-json": {
      "version": "2.2.0",
      "resolved": "https://registry.npmjs.org/parse-json/-/parse-json-2.2.0.tgz",
      "integrity": "sha1-9ID0BDTvgHQfhGkJn43qGPVaTck=",
      "requires": {
        "error-ex": "^1.2.0"
      }
    },
    "parseurl": {
      "version": "1.3.2",
      "resolved": "https://registry.npmjs.org/parseurl/-/parseurl-1.3.2.tgz",
      "integrity": "sha1-/CidTtiZMRlGDBViUyYs3I3mW/M=",
      "dev": true,
      "optional": true
    },
    "pascalcase": {
      "version": "0.1.1",
      "resolved": "https://registry.npmjs.org/pascalcase/-/pascalcase-0.1.1.tgz",
      "integrity": "sha1-s2PlXoAGym/iF4TS2yK9FdeRfxQ=",
      "dev": true
    },
    "path-browserify": {
      "version": "0.0.0",
      "resolved": "https://registry.npmjs.org/path-browserify/-/path-browserify-0.0.0.tgz",
      "integrity": "sha1-oLhwcpquIUAFt9UDLsLLuw+0RRo=",
      "dev": true
    },
    "path-dirname": {
      "version": "1.0.2",
      "resolved": "https://registry.npmjs.org/path-dirname/-/path-dirname-1.0.2.tgz",
      "integrity": "sha1-zDPSTVJeCZpTiMAzbG4yuRYGCeA=",
      "dev": true
    },
    "path-exists": {
      "version": "2.1.0",
      "resolved": "https://registry.npmjs.org/path-exists/-/path-exists-2.1.0.tgz",
      "integrity": "sha1-D+tsZPD8UY2adU3V77YscCJ2H0s=",
      "requires": {
        "pinkie-promise": "^2.0.0"
      }
    },
    "path-is-absolute": {
      "version": "1.0.1",
      "resolved": "https://registry.npmjs.org/path-is-absolute/-/path-is-absolute-1.0.1.tgz",
      "integrity": "sha1-F0uSaHNVNP+8es5r9TpanhtcX18="
    },
    "path-is-inside": {
      "version": "1.0.2",
      "resolved": "https://registry.npmjs.org/path-is-inside/-/path-is-inside-1.0.2.tgz",
      "integrity": "sha1-NlQX3t5EQw0cEa9hAn+s8HS9/FM=",
      "dev": true
    },
    "path-key": {
      "version": "2.0.1",
      "resolved": "https://registry.npmjs.org/path-key/-/path-key-2.0.1.tgz",
      "integrity": "sha1-QRyttXTFoUDTpLGRDUDYDMn0C0A=",
      "dev": true
    },
    "path-parse": {
      "version": "1.0.6",
      "resolved": "https://registry.npmjs.org/path-parse/-/path-parse-1.0.6.tgz",
      "integrity": "sha512-GSmOT2EbHrINBf9SR7CDELwlJ8AENk3Qn7OikK4nFYAu3Ote2+JYNVvkpAEQm3/TLNEJFD/xZJjzyxg3KBWOzw=="
    },
    "path-to-regexp": {
      "version": "0.1.7",
      "resolved": "https://registry.npmjs.org/path-to-regexp/-/path-to-regexp-0.1.7.tgz",
      "integrity": "sha1-32BBeABfUi8V60SQ5yR6G/qmf4w=",
      "dev": true,
      "optional": true
    },
    "path-type": {
      "version": "1.1.0",
      "resolved": "https://registry.npmjs.org/path-type/-/path-type-1.1.0.tgz",
      "integrity": "sha1-WcRPfuSR2nBNpBXaWkBwuk+P5EE=",
      "requires": {
        "graceful-fs": "^4.1.2",
        "pify": "^2.0.0",
        "pinkie-promise": "^2.0.0"
      },
      "dependencies": {
        "pify": {
          "version": "2.3.0",
          "resolved": "https://registry.npmjs.org/pify/-/pify-2.3.0.tgz",
          "integrity": "sha1-7RQaasBDqEnqWISY59yosVMw6Qw="
        }
      }
    },
    "pbkdf2": {
      "version": "3.0.17",
      "resolved": "https://registry.npmjs.org/pbkdf2/-/pbkdf2-3.0.17.tgz",
      "integrity": "sha512-U/il5MsrZp7mGg3mSQfn742na2T+1/vHDCG5/iTI3X9MKUuYUZVLQhyRsg06mCgDBTd57TxzgZt7P+fYfjRLtA==",
      "requires": {
        "create-hash": "^1.1.2",
        "create-hmac": "^1.1.4",
        "ripemd160": "^2.0.1",
        "safe-buffer": "^5.0.1",
        "sha.js": "^2.4.8"
      }
    },
    "pend": {
      "version": "1.2.0",
      "resolved": "https://registry.npmjs.org/pend/-/pend-1.2.0.tgz",
      "integrity": "sha1-elfrVQpng/kRUzH89GY9XI4AelA=",
      "dev": true,
      "optional": true
    },
    "performance-now": {
      "version": "2.1.0",
      "resolved": "https://registry.npmjs.org/performance-now/-/performance-now-2.1.0.tgz",
      "integrity": "sha1-Ywn04OX6kT7BxpMHrjZLSzd8nns="
    },
    "pify": {
      "version": "4.0.0",
      "resolved": "https://registry.npmjs.org/pify/-/pify-4.0.0.tgz",
      "integrity": "sha512-zrSP/KDf9DH3K3VePONoCstgPiYJy9z0SCatZuTpOc7YdnWIqwkWdXOuwlr4uDc7em8QZRsFWsT/685x5InjYg==",
      "dev": true
    },
    "pinkie": {
      "version": "2.0.4",
      "resolved": "https://registry.npmjs.org/pinkie/-/pinkie-2.0.4.tgz",
      "integrity": "sha1-clVrgM+g1IqXToDnckjoDtT3+HA="
    },
    "pinkie-promise": {
      "version": "2.0.1",
      "resolved": "https://registry.npmjs.org/pinkie-promise/-/pinkie-promise-2.0.1.tgz",
      "integrity": "sha1-ITXW36ejWMBprJsXh3YogihFD/o=",
      "requires": {
        "pinkie": "^2.0.0"
      }
    },
    "pkg-dir": {
      "version": "2.0.0",
      "resolved": "https://registry.npmjs.org/pkg-dir/-/pkg-dir-2.0.0.tgz",
      "integrity": "sha1-9tXREJ4Z1j7fQo4L1X4Sd3YVM0s=",
      "dev": true,
      "requires": {
        "find-up": "^2.1.0"
      },
      "dependencies": {
        "find-up": {
          "version": "2.1.0",
          "resolved": "https://registry.npmjs.org/find-up/-/find-up-2.1.0.tgz",
          "integrity": "sha1-RdG35QbHF93UgndaK3eSCjwMV6c=",
          "dev": true,
          "requires": {
            "locate-path": "^2.0.0"
          }
        }
      }
    },
    "please-upgrade-node": {
      "version": "3.1.1",
      "resolved": "https://registry.npmjs.org/please-upgrade-node/-/please-upgrade-node-3.1.1.tgz",
      "integrity": "sha512-KY1uHnQ2NlQHqIJQpnh/i54rKkuxCEBx+voJIS/Mvb+L2iYd2NMotwduhKTMjfC1uKoX3VXOxLjIYG66dfJTVQ==",
      "dev": true,
      "requires": {
        "semver-compare": "^1.0.0"
      }
    },
    "pluralize": {
      "version": "7.0.0",
      "resolved": "https://registry.npmjs.org/pluralize/-/pluralize-7.0.0.tgz",
      "integrity": "sha512-ARhBOdzS3e41FbkW/XWrTEtukqqLoK5+Z/4UeDaLuSW+39JPeFgs4gCGqsrJHVZX0fUrx//4OF0K1CUGwlIFow==",
      "dev": true
    },
    "portfinder": {
      "version": "1.0.20",
      "resolved": "https://registry.npmjs.org/portfinder/-/portfinder-1.0.20.tgz",
      "integrity": "sha512-Yxe4mTyDzTd59PZJY4ojZR8F+E5e97iq2ZOHPz3HDgSvYC5siNad2tLooQ5y5QHyQhc3xVqvyk/eNA3wuoa7Sw==",
      "dev": true,
      "requires": {
        "async": "^1.5.2",
        "debug": "^2.2.0",
        "mkdirp": "0.5.x"
      },
      "dependencies": {
        "async": {
          "version": "1.5.2",
          "resolved": "https://registry.npmjs.org/async/-/async-1.5.2.tgz",
          "integrity": "sha1-7GphrlZIDAw8skHJVhjiCJL5Zyo=",
          "dev": true
        },
        "debug": {
          "version": "2.6.9",
          "resolved": "https://registry.npmjs.org/debug/-/debug-2.6.9.tgz",
          "integrity": "sha512-bC7ElrdJaJnPbAP+1EotYvqZsb3ecl5wi6Bfi6BJTUcNowp6cvspg0jXznRTKDjm/E7AdgFBVeAPVMNcKGsHMA==",
          "dev": true,
          "requires": {
            "ms": "2.0.0"
          }
        }
      }
    },
    "posix-character-classes": {
      "version": "0.1.1",
      "resolved": "https://registry.npmjs.org/posix-character-classes/-/posix-character-classes-0.1.1.tgz",
      "integrity": "sha1-AerA/jta9xoqbAL+q7jB/vfgDqs=",
      "dev": true
    },
    "precond": {
      "version": "0.2.3",
      "resolved": "https://registry.npmjs.org/precond/-/precond-0.2.3.tgz",
      "integrity": "sha1-qpWRvKokkj8eD0hJ0kD0fvwQdaw="
    },
    "prelude-ls": {
      "version": "1.1.2",
      "resolved": "https://registry.npmjs.org/prelude-ls/-/prelude-ls-1.1.2.tgz",
      "integrity": "sha1-IZMqVJ9eUv/ZqCf1cOBL5iqX2lQ=",
      "dev": true
    },
    "prepend-http": {
      "version": "1.0.4",
      "resolved": "https://registry.npmjs.org/prepend-http/-/prepend-http-1.0.4.tgz",
      "integrity": "sha1-1PRWKwzjaW5BrFLQ4ALlemNdxtw=",
      "dev": true,
      "optional": true
    },
    "prettier": {
      "version": "1.16.4",
      "resolved": "https://registry.npmjs.org/prettier/-/prettier-1.16.4.tgz",
      "integrity": "sha512-ZzWuos7TI5CKUeQAtFd6Zhm2s6EpAD/ZLApIhsF9pRvRtM1RFo61dM/4MSRUA0SuLugA/zgrZD8m0BaY46Og7g==",
      "dev": true
    },
    "private": {
      "version": "0.1.8",
      "resolved": "https://registry.npmjs.org/private/-/private-0.1.8.tgz",
      "integrity": "sha512-VvivMrbvd2nKkiG38qjULzlc+4Vx4wm/whI9pQD35YrARNnhxeiRktSOhSukRLFNlzg6Br/cJPet5J/u19r/mg=="
    },
    "process": {
      "version": "0.5.2",
      "resolved": "https://registry.npmjs.org/process/-/process-0.5.2.tgz",
      "integrity": "sha1-FjjYqONML0QKkduVq5rrZ3/Bhc8="
    },
    "process-nextick-args": {
      "version": "2.0.0",
      "resolved": "https://registry.npmjs.org/process-nextick-args/-/process-nextick-args-2.0.0.tgz",
      "integrity": "sha512-MtEC1TqN0EU5nephaJ4rAtThHtC86dNN9qCuEhtshvpVBkAW5ZO7BASN9REnF9eoXGcRub+pFuKEpOHE+HbEMw=="
    },
    "progress": {
      "version": "2.0.3",
      "resolved": "https://registry.npmjs.org/progress/-/progress-2.0.3.tgz",
      "integrity": "sha512-7PiHtLll5LdnKIMw100I+8xJXR5gW2QwWYkT6iJva0bXitZKa/XMrSbdmg3r2Xnaidz9Qumd0VPaMrZlF9V9sA==",
      "dev": true
    },
    "promise-inflight": {
      "version": "1.0.1",
      "resolved": "https://registry.npmjs.org/promise-inflight/-/promise-inflight-1.0.1.tgz",
      "integrity": "sha1-mEcocL8igTL8vdhoEputEsPAKeM=",
      "dev": true
    },
    "promise-to-callback": {
      "version": "1.0.0",
      "resolved": "https://registry.npmjs.org/promise-to-callback/-/promise-to-callback-1.0.0.tgz",
      "integrity": "sha1-XSp0kBC/tn2WNZj805YHRqaP7vc=",
      "requires": {
        "is-fn": "^1.0.0",
        "set-immediate-shim": "^1.0.1"
      }
    },
    "property-expr": {
      "version": "1.5.1",
      "resolved": "https://registry.npmjs.org/property-expr/-/property-expr-1.5.1.tgz",
      "integrity": "sha512-CGuc0VUTGthpJXL36ydB6jnbyOf/rAHFvmVrJlH+Rg0DqqLFQGAP6hIaxD/G0OAmBJPhXDHuEJigrp0e0wFV6g==",
      "dev": true
    },
    "proxy-addr": {
      "version": "2.0.4",
      "resolved": "https://registry.npmjs.org/proxy-addr/-/proxy-addr-2.0.4.tgz",
      "integrity": "sha512-5erio2h9jp5CHGwcybmxmVqHmnCBZeewlfJ0pex+UW7Qny7OOZXTtH56TGNyBizkgiOwhJtMKrVzDTeKcySZwA==",
      "dev": true,
      "optional": true,
      "requires": {
        "forwarded": "~0.1.2",
        "ipaddr.js": "1.8.0"
      }
    },
    "prr": {
      "version": "1.0.1",
      "resolved": "https://registry.npmjs.org/prr/-/prr-1.0.1.tgz",
      "integrity": "sha1-0/wRS6BplaRexok/SEzrHXj19HY="
    },
    "pseudomap": {
      "version": "1.0.2",
      "resolved": "https://registry.npmjs.org/pseudomap/-/pseudomap-1.0.2.tgz",
      "integrity": "sha1-8FKijacOYYkX7wqKw0wa5aaChrM="
    },
    "psl": {
      "version": "1.1.31",
      "resolved": "https://registry.npmjs.org/psl/-/psl-1.1.31.tgz",
      "integrity": "sha512-/6pt4+C+T+wZUieKR620OpzN/LlnNKuWjy1iFLQ/UG35JqHlR/89MP1d96dUfkf6Dne3TuLQzOYEYshJ+Hx8mw=="
    },
    "public-encrypt": {
      "version": "4.0.3",
      "resolved": "https://registry.npmjs.org/public-encrypt/-/public-encrypt-4.0.3.tgz",
      "integrity": "sha512-zVpa8oKZSz5bTMTFClc1fQOnyyEzpl5ozpi1B5YcvBrdohMjH2rfsBtyXcuNuwjsDIXmBYlF2N5FlJYhR29t8Q==",
      "dev": true,
      "requires": {
        "bn.js": "^4.1.0",
        "browserify-rsa": "^4.0.0",
        "create-hash": "^1.1.0",
        "parse-asn1": "^5.0.0",
        "randombytes": "^2.0.1",
        "safe-buffer": "^5.1.2"
      }
    },
    "pull-cat": {
      "version": "1.1.11",
      "resolved": "https://registry.npmjs.org/pull-cat/-/pull-cat-1.1.11.tgz",
      "integrity": "sha1-tkLdElXaN2pwa220+pYvX9t0wxs="
    },
    "pull-defer": {
      "version": "0.2.3",
      "resolved": "https://registry.npmjs.org/pull-defer/-/pull-defer-0.2.3.tgz",
      "integrity": "sha512-/An3KE7mVjZCqNhZsr22k1Tx8MACnUnHZZNPSJ0S62td8JtYr/AiRG42Vz7Syu31SoTLUzVIe61jtT/pNdjVYA=="
    },
    "pull-level": {
      "version": "2.0.4",
      "resolved": "https://registry.npmjs.org/pull-level/-/pull-level-2.0.4.tgz",
      "integrity": "sha512-fW6pljDeUThpq5KXwKbRG3X7Ogk3vc75d5OQU/TvXXui65ykm+Bn+fiktg+MOx2jJ85cd+sheufPL+rw9QSVZg==",
      "requires": {
        "level-post": "^1.0.7",
        "pull-cat": "^1.1.9",
        "pull-live": "^1.0.1",
        "pull-pushable": "^2.0.0",
        "pull-stream": "^3.4.0",
        "pull-window": "^2.1.4",
        "stream-to-pull-stream": "^1.7.1"
      }
    },
    "pull-live": {
      "version": "1.0.1",
      "resolved": "https://registry.npmjs.org/pull-live/-/pull-live-1.0.1.tgz",
      "integrity": "sha1-pOzuAeMwFV6RJLu89HYfIbOPUfU=",
      "requires": {
        "pull-cat": "^1.1.9",
        "pull-stream": "^3.4.0"
      }
    },
    "pull-pushable": {
      "version": "2.2.0",
      "resolved": "https://registry.npmjs.org/pull-pushable/-/pull-pushable-2.2.0.tgz",
      "integrity": "sha1-Xy867UethpGfAbEqLpnW8b13ZYE="
    },
    "pull-stream": {
      "version": "3.6.9",
      "resolved": "https://registry.npmjs.org/pull-stream/-/pull-stream-3.6.9.tgz",
      "integrity": "sha512-hJn4POeBrkttshdNl0AoSCVjMVSuBwuHocMerUdoZ2+oIUzrWHFTwJMlbHND7OiKLVgvz6TFj8ZUVywUMXccbw=="
    },
    "pull-window": {
      "version": "2.1.4",
      "resolved": "https://registry.npmjs.org/pull-window/-/pull-window-2.1.4.tgz",
      "integrity": "sha1-/DuG/uvRkgx64pdpHiP3BfiFUvA=",
      "requires": {
        "looper": "^2.0.0"
      }
    },
    "pump": {
      "version": "3.0.0",
      "resolved": "https://registry.npmjs.org/pump/-/pump-3.0.0.tgz",
      "integrity": "sha512-LwZy+p3SFs1Pytd/jYct4wpv49HiYCqd9Rlc5ZVdk0V+8Yzv6jR5Blk3TRmPL1ft69TxP0IMZGJ+WPFU2BFhww==",
      "dev": true,
      "requires": {
        "end-of-stream": "^1.1.0",
        "once": "^1.3.1"
      }
    },
    "pumpify": {
      "version": "1.5.1",
      "resolved": "https://registry.npmjs.org/pumpify/-/pumpify-1.5.1.tgz",
      "integrity": "sha512-oClZI37HvuUJJxSKKrC17bZ9Cu0ZYhEAGPsPUy9KlMUmv9dKX2o77RUmq7f3XjIxbwyGwYzbzQ1L2Ks8sIradQ==",
      "dev": true,
      "requires": {
        "duplexify": "^3.6.0",
        "inherits": "^2.0.3",
        "pump": "^2.0.0"
      },
      "dependencies": {
        "pump": {
          "version": "2.0.1",
          "resolved": "https://registry.npmjs.org/pump/-/pump-2.0.1.tgz",
          "integrity": "sha512-ruPMNRkN3MHP1cWJc9OWr+T/xDP0jhXYCLfJcBuX54hhfIBnaQmAUMfDcG4DM5UMWByBbJY69QSphm3jtDKIkA==",
          "dev": true,
          "requires": {
            "end-of-stream": "^1.1.0",
            "once": "^1.3.1"
          }
        }
      }
    },
    "punycode": {
      "version": "2.1.1",
      "resolved": "https://registry.npmjs.org/punycode/-/punycode-2.1.1.tgz",
      "integrity": "sha512-XRsRjdf+j5ml+y/6GKHPZbrF/8p2Yga0JPtdqTIY2Xe5ohJPD9saDJJLPvp9+NSBprVvevdXZybnj2cv8OEd0A=="
    },
    "qs": {
      "version": "6.5.2",
      "resolved": "https://registry.npmjs.org/qs/-/qs-6.5.2.tgz",
      "integrity": "sha512-N5ZAX4/LxJmF+7wN74pUD6qAh9/wnvdQcjq9TZjevvXzSUo7bfmw91saqMjzGS2xq91/odN2dW/WOl7qQHNDGA=="
    },
    "query-string": {
      "version": "5.1.1",
      "resolved": "https://registry.npmjs.org/query-string/-/query-string-5.1.1.tgz",
      "integrity": "sha512-gjWOsm2SoGlgLEdAGt7a6slVOk9mGiXmPFMqrEhLQ68rhQuBnpfs3+EmlvqKyxnCo9/PPlF+9MtY02S1aFg+Jw==",
      "dev": true,
      "optional": true,
      "requires": {
        "decode-uri-component": "^0.2.0",
        "object-assign": "^4.1.0",
        "strict-uri-encode": "^1.0.0"
      }
    },
    "querystring": {
      "version": "0.2.0",
      "resolved": "https://registry.npmjs.org/querystring/-/querystring-0.2.0.tgz",
      "integrity": "sha1-sgmEkgO7Jd+CDadW50cAWHhSFiA=",
      "dev": true
    },
    "querystring-es3": {
      "version": "0.2.1",
      "resolved": "https://registry.npmjs.org/querystring-es3/-/querystring-es3-0.2.1.tgz",
      "integrity": "sha1-nsYfeQSYdXB9aUFFlv2Qek1xHnM=",
      "dev": true
    },
    "randombytes": {
      "version": "2.1.0",
      "resolved": "https://registry.npmjs.org/randombytes/-/randombytes-2.1.0.tgz",
      "integrity": "sha512-vYl3iOX+4CKUWuxGi9Ukhie6fsqXqS9FE2Zaic4tNFD2N2QQaXOMFbuKK4QmDHC0JO6B1Zp41J0LpT0oR68amQ==",
      "requires": {
        "safe-buffer": "^5.1.0"
      }
    },
    "randomfill": {
      "version": "1.0.4",
      "resolved": "https://registry.npmjs.org/randomfill/-/randomfill-1.0.4.tgz",
      "integrity": "sha512-87lcbR8+MhcWcUiQ+9e+Rwx8MyR2P7qnt15ynUlbm3TU/fjbgz4GsvfSUDTemtCCtVCqb4ZcEFlyPNTh9bBTLw==",
      "dev": true,
      "requires": {
        "randombytes": "^2.0.5",
        "safe-buffer": "^5.1.0"
      }
    },
    "randomhex": {
      "version": "0.1.5",
      "resolved": "https://registry.npmjs.org/randomhex/-/randomhex-0.1.5.tgz",
      "integrity": "sha1-us7vmCMpCRQA8qKRLGzQLxCU9YU=",
      "dev": true,
      "optional": true
    },
    "range-parser": {
      "version": "1.2.0",
      "resolved": "https://registry.npmjs.org/range-parser/-/range-parser-1.2.0.tgz",
      "integrity": "sha1-9JvmtIeJTdxA3MlKMi9hEJLgDV4=",
      "dev": true,
      "optional": true
    },
    "raw-body": {
      "version": "2.3.3",
      "resolved": "https://registry.npmjs.org/raw-body/-/raw-body-2.3.3.tgz",
      "integrity": "sha512-9esiElv1BrZoI3rCDuOuKCBRbuApGGaDPQfjSflGxdy4oyzqghxu6klEkkVIvBje+FF0BX9coEv8KqW6X/7njw==",
      "dev": true,
      "optional": true,
      "requires": {
        "bytes": "3.0.0",
        "http-errors": "1.6.3",
        "iconv-lite": "0.4.23",
        "unpipe": "1.0.0"
      }
    },
    "read-pkg": {
      "version": "1.1.0",
      "resolved": "https://registry.npmjs.org/read-pkg/-/read-pkg-1.1.0.tgz",
      "integrity": "sha1-9f+qXs0pyzHAR0vKfXVra7KePyg=",
      "requires": {
        "load-json-file": "^1.0.0",
        "normalize-package-data": "^2.3.2",
        "path-type": "^1.0.0"
      }
    },
    "read-pkg-up": {
      "version": "1.0.1",
      "resolved": "https://registry.npmjs.org/read-pkg-up/-/read-pkg-up-1.0.1.tgz",
      "integrity": "sha1-nWPBMnbAZZGNV/ACpX9AobZD+wI=",
      "requires": {
        "find-up": "^1.0.0",
        "read-pkg": "^1.0.0"
      }
    },
    "readable-stream": {
      "version": "2.3.6",
      "resolved": "https://registry.npmjs.org/readable-stream/-/readable-stream-2.3.6.tgz",
      "integrity": "sha512-tQtKA9WIAhBF3+VLAseyMqZeBjW0AHJoxOtYqSUZNJxauErmLbVm2FW1y+J/YA9dUrAC39ITejlZWhVIwawkKw==",
      "requires": {
        "core-util-is": "~1.0.0",
        "inherits": "~2.0.3",
        "isarray": "~1.0.0",
        "process-nextick-args": "~2.0.0",
        "safe-buffer": "~5.1.1",
        "string_decoder": "~1.1.1",
        "util-deprecate": "~1.0.1"
      },
      "dependencies": {
        "isarray": {
          "version": "1.0.0",
          "resolved": "https://registry.npmjs.org/isarray/-/isarray-1.0.0.tgz",
          "integrity": "sha1-u5NdSFgsuhaMBoNJV6VKPgcSTxE="
        },
        "string_decoder": {
          "version": "1.1.1",
          "resolved": "https://registry.npmjs.org/string_decoder/-/string_decoder-1.1.1.tgz",
          "integrity": "sha512-n/ShnvDi6FHbbVfviro+WojiFzv+s8MPMHBczVePfUpDJLwoLT0ht1l4YwBCbi8pJAveEEdnkHyPyTP/mzRfwg==",
          "requires": {
            "safe-buffer": "~5.1.0"
          }
        }
      }
    },
    "readdirp": {
      "version": "2.2.1",
      "resolved": "https://registry.npmjs.org/readdirp/-/readdirp-2.2.1.tgz",
      "integrity": "sha512-1JU/8q+VgFZyxwrJ+SVIOsh+KywWGpds3NTqikiKpDMZWScmAYyKIgqkO+ARvNWJfXeXR1zxz7aHF4u4CyH6vQ==",
      "dev": true,
      "requires": {
        "graceful-fs": "^4.1.11",
        "micromatch": "^3.1.10",
        "readable-stream": "^2.0.2"
      }
    },
    "regenerate": {
      "version": "1.4.0",
      "resolved": "https://registry.npmjs.org/regenerate/-/regenerate-1.4.0.tgz",
      "integrity": "sha512-1G6jJVDWrt0rK99kBjvEtziZNCICAuvIPkSiUFIQxVP06RCVpq3dmDo2oi6ABpYaDYaTRr67BEhL8r1wgEZZKg=="
    },
    "regenerator-runtime": {
      "version": "0.11.1",
      "resolved": "https://registry.npmjs.org/regenerator-runtime/-/regenerator-runtime-0.11.1.tgz",
      "integrity": "sha512-MguG95oij0fC3QV3URf4V2SDYGJhJnJGqvIIgdECeODCT98wSWDAJ94SSuVpYQUoTcGUIL6L4yNB7j1DFFHSBg=="
    },
    "regenerator-transform": {
      "version": "0.10.1",
      "resolved": "https://registry.npmjs.org/regenerator-transform/-/regenerator-transform-0.10.1.tgz",
      "integrity": "sha512-PJepbvDbuK1xgIgnau7Y90cwaAmO/LCLMI2mPvaXq2heGMR3aWW5/BQvYrhJ8jgmQjXewXvBjzfqKcVOmhjZ6Q==",
      "requires": {
        "babel-runtime": "^6.18.0",
        "babel-types": "^6.19.0",
        "private": "^0.1.6"
      }
    },
    "regex-not": {
      "version": "1.0.2",
      "resolved": "https://registry.npmjs.org/regex-not/-/regex-not-1.0.2.tgz",
      "integrity": "sha512-J6SDjUgDxQj5NusnOtdFxDwN/+HWykR8GELwctJ7mdqhcyy1xEc4SRFHUXvxTp661YaVKAjfRLZ9cCqS6tn32A==",
      "dev": true,
      "requires": {
        "extend-shallow": "^3.0.2",
        "safe-regex": "^1.1.0"
      }
    },
    "regexpp": {
      "version": "2.0.1",
      "resolved": "https://registry.npmjs.org/regexpp/-/regexpp-2.0.1.tgz",
      "integrity": "sha512-lv0M6+TkDVniA3aD1Eg0DVpfU/booSu7Eev3TDO/mZKHBfVjgCGTV4t4buppESEYDtkArYFOxTJWv6S5C+iaNw==",
      "dev": true
    },
    "regexpu-core": {
      "version": "2.0.0",
      "resolved": "https://registry.npmjs.org/regexpu-core/-/regexpu-core-2.0.0.tgz",
      "integrity": "sha1-SdA4g3uNz4v6W5pCE5k45uoq4kA=",
      "requires": {
        "regenerate": "^1.2.1",
        "regjsgen": "^0.2.0",
        "regjsparser": "^0.1.4"
      }
    },
    "regjsgen": {
      "version": "0.2.0",
      "resolved": "https://registry.npmjs.org/regjsgen/-/regjsgen-0.2.0.tgz",
      "integrity": "sha1-bAFq3qxVT3WCP+N6wFuS1aTtsfc="
    },
    "regjsparser": {
      "version": "0.1.5",
      "resolved": "https://registry.npmjs.org/regjsparser/-/regjsparser-0.1.5.tgz",
      "integrity": "sha1-fuj4Tcb6eS0/0K4ijSS9lJ6tIFw=",
      "requires": {
        "jsesc": "~0.5.0"
      }
    },
    "remove-trailing-separator": {
      "version": "1.1.0",
      "resolved": "https://registry.npmjs.org/remove-trailing-separator/-/remove-trailing-separator-1.1.0.tgz",
      "integrity": "sha1-wkvOKig62tW8P1jg1IJJuSN52O8=",
      "dev": true
    },
    "repeat-element": {
      "version": "1.1.3",
      "resolved": "https://registry.npmjs.org/repeat-element/-/repeat-element-1.1.3.tgz",
      "integrity": "sha512-ahGq0ZnV5m5XtZLMb+vP76kcAM5nkLqk0lpqAuojSKGgQtn4eRi4ZZGm2olo2zKFH+sMsWaqOCW1dqAnOru72g==",
      "dev": true
    },
    "repeat-string": {
      "version": "1.6.1",
      "resolved": "https://registry.npmjs.org/repeat-string/-/repeat-string-1.6.1.tgz",
      "integrity": "sha1-jcrkcOHIirwtYA//Sndihtp15jc=",
      "dev": true
    },
    "repeating": {
      "version": "2.0.1",
      "resolved": "https://registry.npmjs.org/repeating/-/repeating-2.0.1.tgz",
      "integrity": "sha1-UhTFOpJtNVJwdSf7q0FdvAjQbdo=",
      "requires": {
        "is-finite": "^1.0.0"
      }
    },
    "request": {
      "version": "2.88.0",
      "resolved": "https://registry.npmjs.org/request/-/request-2.88.0.tgz",
      "integrity": "sha512-NAqBSrijGLZdM0WZNsInLJpkJokL72XYjUpnB0iwsRgxh7dB6COrHnTBNwN0E+lHDAJzu7kLAkDeY08z2/A0hg==",
      "requires": {
        "aws-sign2": "~0.7.0",
        "aws4": "^1.8.0",
        "caseless": "~0.12.0",
        "combined-stream": "~1.0.6",
        "extend": "~3.0.2",
        "forever-agent": "~0.6.1",
        "form-data": "~2.3.2",
        "har-validator": "~5.1.0",
        "http-signature": "~1.2.0",
        "is-typedarray": "~1.0.0",
        "isstream": "~0.1.2",
        "json-stringify-safe": "~5.0.1",
        "mime-types": "~2.1.19",
        "oauth-sign": "~0.9.0",
        "performance-now": "^2.1.0",
        "qs": "~6.5.2",
        "safe-buffer": "^5.1.2",
        "tough-cookie": "~2.4.3",
        "tunnel-agent": "^0.6.0",
        "uuid": "^3.3.2"
      }
    },
    "require-directory": {
      "version": "2.1.1",
      "resolved": "https://registry.npmjs.org/require-directory/-/require-directory-2.1.1.tgz",
      "integrity": "sha1-jGStX9MNqxyXbiNE/+f3kqam30I="
    },
    "require-from-string": {
      "version": "1.2.1",
      "resolved": "https://registry.npmjs.org/require-from-string/-/require-from-string-1.2.1.tgz",
      "integrity": "sha1-UpyczvJzgK3+yaL5ZbZJu+5jZBg="
    },
    "require-main-filename": {
      "version": "1.0.1",
      "resolved": "https://registry.npmjs.org/require-main-filename/-/require-main-filename-1.0.1.tgz",
      "integrity": "sha1-l/cXtp1IeE9fUmpsWqj/3aBVpNE="
    },
    "require-uncached": {
      "version": "1.0.3",
      "resolved": "https://registry.npmjs.org/require-uncached/-/require-uncached-1.0.3.tgz",
      "integrity": "sha1-Tg1W1slmL9MeQwEcS5WqSZVUIdM=",
      "dev": true,
      "requires": {
        "caller-path": "^0.1.0",
        "resolve-from": "^1.0.0"
      }
    },
    "resolve": {
      "version": "1.10.0",
      "resolved": "https://registry.npmjs.org/resolve/-/resolve-1.10.0.tgz",
      "integrity": "sha512-3sUr9aq5OfSg2S9pNtPA9hL1FVEAjvfOC4leW0SNf/mpnaakz2a9femSd6LqAww2RaFctwyf1lCqnTHuF1rxDg==",
      "requires": {
        "path-parse": "^1.0.6"
      }
    },
    "resolve-cwd": {
      "version": "2.0.0",
      "resolved": "https://registry.npmjs.org/resolve-cwd/-/resolve-cwd-2.0.0.tgz",
      "integrity": "sha1-AKn3OHVW4nA46uIyyqNypqWbZlo=",
      "dev": true,
      "requires": {
        "resolve-from": "^3.0.0"
      },
      "dependencies": {
        "resolve-from": {
          "version": "3.0.0",
          "resolved": "https://registry.npmjs.org/resolve-from/-/resolve-from-3.0.0.tgz",
          "integrity": "sha1-six699nWiBvItuZTM17rywoYh0g=",
          "dev": true
        }
      }
    },
    "resolve-from": {
      "version": "1.0.1",
      "resolved": "https://registry.npmjs.org/resolve-from/-/resolve-from-1.0.1.tgz",
      "integrity": "sha1-Jsv+k10a7uq7Kbw/5a6wHpPUQiY=",
      "dev": true
    },
    "resolve-url": {
      "version": "0.2.1",
      "resolved": "https://registry.npmjs.org/resolve-url/-/resolve-url-0.2.1.tgz",
      "integrity": "sha1-LGN/53yJOv0qZj/iGqkIAGjiBSo=",
      "dev": true
    },
    "restore-cursor": {
      "version": "2.0.0",
      "resolved": "https://registry.npmjs.org/restore-cursor/-/restore-cursor-2.0.0.tgz",
      "integrity": "sha1-n37ih/gv0ybU/RYpI9YhKe7g368=",
      "dev": true,
      "requires": {
        "onetime": "^2.0.0",
        "signal-exit": "^3.0.2"
      }
    },
    "resumer": {
      "version": "0.0.0",
      "resolved": "https://registry.npmjs.org/resumer/-/resumer-0.0.0.tgz",
      "integrity": "sha1-8ej0YeQGS6Oegq883CqMiT0HZ1k=",
      "requires": {
        "through": "~2.3.4"
      }
    },
    "ret": {
      "version": "0.1.15",
      "resolved": "https://registry.npmjs.org/ret/-/ret-0.1.15.tgz",
      "integrity": "sha512-TTlYpa+OL+vMMNG24xSlQGEJ3B/RzEfUlLct7b5G/ytav+wPrplCpVMFuwzXbkecJrb6IYo1iFb0S9v37754mg==",
      "dev": true
    },
    "rimraf": {
      "version": "2.6.3",
      "resolved": "https://registry.npmjs.org/rimraf/-/rimraf-2.6.3.tgz",
      "integrity": "sha512-mwqeW5XsA2qAejG46gYdENaxXjx9onRNCfn7L0duuP4hCuTIi/QO7PDK07KJfp1d+izWPrzEJDcSqBa0OZQriA==",
      "requires": {
        "glob": "^7.1.3"
      }
    },
    "ripemd160": {
      "version": "2.0.2",
      "resolved": "https://registry.npmjs.org/ripemd160/-/ripemd160-2.0.2.tgz",
      "integrity": "sha512-ii4iagi25WusVoiC4B4lq7pbXfAp3D9v5CwfkY33vffw2+pkDjY1D8GaN7spsxvCSx8dkPqOZCEZyfxcmJG2IA==",
      "requires": {
        "hash-base": "^3.0.0",
        "inherits": "^2.0.1"
      }
    },
    "rlp": {
      "version": "2.1.0",
      "resolved": "https://registry.npmjs.org/rlp/-/rlp-2.1.0.tgz",
      "integrity": "sha512-93U7IKH5j7nmXFVg19MeNBGzQW5uXW1pmCuKY8veeKIhYTE32C2d0mOegfiIAfXcHOKJjjPlJisn8iHDF5AezA==",
      "requires": {
        "safe-buffer": "^5.1.1"
      }
    },
    "run-async": {
      "version": "2.3.0",
      "resolved": "https://registry.npmjs.org/run-async/-/run-async-2.3.0.tgz",
      "integrity": "sha1-A3GrSuC91yDUFm19/aZP96RFpsA=",
      "dev": true,
      "requires": {
        "is-promise": "^2.1.0"
      }
    },
    "run-node": {
      "version": "1.0.0",
      "resolved": "https://registry.npmjs.org/run-node/-/run-node-1.0.0.tgz",
      "integrity": "sha512-kc120TBlQ3mih1LSzdAJXo4xn/GWS2ec0l3S+syHDXP9uRr0JAT8Qd3mdMuyjqCzeZktgP3try92cEgf9Nks8A==",
      "dev": true
    },
    "run-queue": {
      "version": "1.0.3",
      "resolved": "https://registry.npmjs.org/run-queue/-/run-queue-1.0.3.tgz",
      "integrity": "sha1-6Eg5bwV9Ij8kOGkkYY4laUFh7Ec=",
      "dev": true,
      "requires": {
        "aproba": "^1.1.1"
      }
    },
    "rustbn.js": {
      "version": "0.2.0",
      "resolved": "https://registry.npmjs.org/rustbn.js/-/rustbn.js-0.2.0.tgz",
      "integrity": "sha512-4VlvkRUuCJvr2J6Y0ImW7NvTCriMi7ErOAqWk1y69vAdoNIzCF3yPmgeNzx+RQTLEDFq5sHfscn1MwHxP9hNfA=="
    },
    "rxjs": {
      "version": "6.4.0",
      "resolved": "https://registry.npmjs.org/rxjs/-/rxjs-6.4.0.tgz",
      "integrity": "sha512-Z9Yfa11F6B9Sg/BK9MnqnQ+aQYicPLtilXBp2yUtDt2JRCE0h26d33EnfO3ZxoNxG0T92OUucP3Ct7cpfkdFfw==",
      "dev": true,
      "requires": {
        "tslib": "^1.9.0"
      }
    },
    "safe-buffer": {
      "version": "5.1.2",
      "resolved": "https://registry.npmjs.org/safe-buffer/-/safe-buffer-5.1.2.tgz",
      "integrity": "sha512-Gd2UZBJDkXlY7GbJxfsE8/nvKkUEU1G38c1siN6QP6a9PT9MmHB8GnpscSmMJSoF8LOIrt8ud/wPtojys4G6+g=="
    },
    "safe-event-emitter": {
      "version": "1.0.1",
      "resolved": "https://registry.npmjs.org/safe-event-emitter/-/safe-event-emitter-1.0.1.tgz",
      "integrity": "sha512-e1wFe99A91XYYxoQbcq2ZJUWurxEyP8vfz7A7vuUe1s95q8r5ebraVaA1BukYJcpM6V16ugWoD9vngi8Ccu5fg==",
      "requires": {
        "events": "^3.0.0"
      }
    },
    "safe-regex": {
      "version": "1.1.0",
      "resolved": "https://registry.npmjs.org/safe-regex/-/safe-regex-1.1.0.tgz",
      "integrity": "sha1-QKNmnzsHfR6UPURinhV91IAjvy4=",
      "dev": true,
      "requires": {
        "ret": "~0.1.10"
      }
    },
    "safer-buffer": {
      "version": "2.1.2",
      "resolved": "https://registry.npmjs.org/safer-buffer/-/safer-buffer-2.1.2.tgz",
      "integrity": "sha512-YZo3K82SD7Riyi0E1EQPojLz7kpepnSQI9IyPbHHg1XXXevb5dJI7tpyN2ADxGcQbHG7vcyRHk0cbwqcQriUtg=="
    },
    "schema-utils": {
      "version": "0.4.7",
      "resolved": "https://registry.npmjs.org/schema-utils/-/schema-utils-0.4.7.tgz",
      "integrity": "sha512-v/iwU6wvwGK8HbU9yi3/nhGzP0yGSuhQMzL6ySiec1FSrZZDkhm4noOSWzrNFo/jEc+SJY6jRTwuwbSXJPDUnQ==",
      "dev": true,
      "requires": {
        "ajv": "^6.1.0",
        "ajv-keywords": "^3.1.0"
      }
    },
    "scrypt": {
      "version": "6.0.3",
      "resolved": "https://registry.npmjs.org/scrypt/-/scrypt-6.0.3.tgz",
      "integrity": "sha1-BOAUpWgrU/pQwtXM4WfXGcBthw0=",
      "dev": true,
      "optional": true,
      "requires": {
        "nan": "^2.0.8"
      }
    },
    "scrypt-js": {
      "version": "2.0.4",
      "resolved": "https://registry.npmjs.org/scrypt-js/-/scrypt-js-2.0.4.tgz",
      "integrity": "sha512-4KsaGcPnuhtCZQCxFxN3GVYIhKFPTdLd8PLC552XwbMndtD0cjRFAhDuuydXQ0h08ZfPgzqe6EKHozpuH74iDw==",
      "dev": true
    },
    "scrypt.js": {
      "version": "0.2.1",
      "resolved": "https://registry.npmjs.org/scrypt.js/-/scrypt.js-0.2.1.tgz",
      "integrity": "sha512-XMoqxwABdotuW+l+qACmJ/h0kVSCgMPZXpbncA/zyBO90z/NnDISzVw+xJ4tUY+X/Hh0EFT269OYHm26VCPgmA==",
      "dev": true,
      "optional": true,
      "requires": {
        "scrypt": "^6.0.2",
        "scryptsy": "^1.2.1"
      }
    },
    "scryptsy": {
      "version": "1.2.1",
      "resolved": "https://registry.npmjs.org/scryptsy/-/scryptsy-1.2.1.tgz",
      "integrity": "sha1-oyJfpLJST4AnAHYeKFW987LZIWM=",
      "dev": true,
      "optional": true,
      "requires": {
        "pbkdf2": "^3.0.3"
      }
    },
    "secp256k1": {
      "version": "3.6.2",
      "resolved": "https://registry.npmjs.org/secp256k1/-/secp256k1-3.6.2.tgz",
      "integrity": "sha512-90nYt7yb0LmI4A2jJs1grglkTAXrBwxYAjP9bpeKjvJKOjG2fOeH/YI/lchDMIvjrOasd5QXwvV2jwN168xNng==",
      "requires": {
        "bindings": "^1.2.1",
        "bip66": "^1.1.3",
        "bn.js": "^4.11.3",
        "create-hash": "^1.1.2",
        "drbg.js": "^1.0.1",
        "elliptic": "^6.2.3",
        "nan": "^2.2.1",
        "safe-buffer": "^5.1.0"
      }
    },
    "seedrandom": {
      "version": "2.4.4",
      "resolved": "https://registry.npmjs.org/seedrandom/-/seedrandom-2.4.4.tgz",
      "integrity": "sha512-9A+PDmgm+2du77B5i0Ip2cxOqqHjgNxnBgglxLcX78A2D6c2rTo61z4jnVABpF4cKeDMDG+cmXXvdnqse2VqMA=="
    },
    "seek-bzip": {
      "version": "1.0.5",
      "resolved": "https://registry.npmjs.org/seek-bzip/-/seek-bzip-1.0.5.tgz",
      "integrity": "sha1-z+kXyz0nS8/6x5J1ivUxc+sfq9w=",
      "dev": true,
      "optional": true,
      "requires": {
        "commander": "~2.8.1"
      }
    },
    "semaphore": {
      "version": "1.1.0",
      "resolved": "https://registry.npmjs.org/semaphore/-/semaphore-1.1.0.tgz",
      "integrity": "sha512-O4OZEaNtkMd/K0i6js9SL+gqy0ZCBMgUvlSqHKi4IBdjhe7wB8pwztUk1BbZ1fmrvpwFrPbHzqd2w5pTcJH6LA=="
    },
    "semver": {
      "version": "5.4.1",
      "resolved": "https://registry.npmjs.org/semver/-/semver-5.4.1.tgz",
      "integrity": "sha512-WfG/X9+oATh81XtllIo/I8gOiY9EXRdv1cQdyykeXK17YcUW3EXUAi2To4pcH6nZtJPr7ZOpM5OMyWJZm+8Rsg=="
    },
    "semver-compare": {
      "version": "1.0.0",
      "resolved": "https://registry.npmjs.org/semver-compare/-/semver-compare-1.0.0.tgz",
      "integrity": "sha1-De4hahyUGrN+nvsXiPavxf9VN/w=",
      "dev": true
    },
    "send": {
      "version": "0.16.2",
      "resolved": "https://registry.npmjs.org/send/-/send-0.16.2.tgz",
      "integrity": "sha512-E64YFPUssFHEFBvpbbjr44NCLtI1AohxQ8ZSiJjQLskAdKuriYEP6VyGEsRDH8ScozGpkaX1BGvhanqCwkcEZw==",
      "dev": true,
      "optional": true,
      "requires": {
        "debug": "2.6.9",
        "depd": "~1.1.2",
        "destroy": "~1.0.4",
        "encodeurl": "~1.0.2",
        "escape-html": "~1.0.3",
        "etag": "~1.8.1",
        "fresh": "0.5.2",
        "http-errors": "~1.6.2",
        "mime": "1.4.1",
        "ms": "2.0.0",
        "on-finished": "~2.3.0",
        "range-parser": "~1.2.0",
        "statuses": "~1.4.0"
      },
      "dependencies": {
        "debug": {
          "version": "2.6.9",
          "resolved": "https://registry.npmjs.org/debug/-/debug-2.6.9.tgz",
          "integrity": "sha512-bC7ElrdJaJnPbAP+1EotYvqZsb3ecl5wi6Bfi6BJTUcNowp6cvspg0jXznRTKDjm/E7AdgFBVeAPVMNcKGsHMA==",
          "dev": true,
          "optional": true,
          "requires": {
            "ms": "2.0.0"
          }
        },
        "statuses": {
          "version": "1.4.0",
          "resolved": "https://registry.npmjs.org/statuses/-/statuses-1.4.0.tgz",
          "integrity": "sha512-zhSCtt8v2NDrRlPQpCNtw/heZLtfUDqxBM1udqikb/Hbk52LK4nQSwr10u77iopCW5LsyHpuXS0GnEc48mLeew==",
          "dev": true,
          "optional": true
        }
      }
    },
    "serialize-javascript": {
      "version": "1.6.1",
      "resolved": "https://registry.npmjs.org/serialize-javascript/-/serialize-javascript-1.6.1.tgz",
      "integrity": "sha512-A5MOagrPFga4YaKQSWHryl7AXvbQkEqpw4NNYMTNYUNV51bA8ABHgYFpqKx+YFFrw59xMV1qGH1R4AgoNIVgCw==",
      "dev": true
    },
    "serve-static": {
      "version": "1.13.2",
      "resolved": "https://registry.npmjs.org/serve-static/-/serve-static-1.13.2.tgz",
      "integrity": "sha512-p/tdJrO4U387R9oMjb1oj7qSMaMfmOyd4j9hOFoxZe2baQszgHcSWjuya/CiT5kgZZKRudHNOA0pYXOl8rQ5nw==",
      "dev": true,
      "optional": true,
      "requires": {
        "encodeurl": "~1.0.2",
        "escape-html": "~1.0.3",
        "parseurl": "~1.3.2",
        "send": "0.16.2"
      }
    },
    "servify": {
      "version": "0.1.12",
      "resolved": "https://registry.npmjs.org/servify/-/servify-0.1.12.tgz",
      "integrity": "sha512-/xE6GvsKKqyo1BAY+KxOWXcLpPsUUyji7Qg3bVD7hh1eRze5bR1uYiuDA/k3Gof1s9BTzQZEJK8sNcNGFIzeWw==",
      "dev": true,
      "optional": true,
      "requires": {
        "body-parser": "^1.16.0",
        "cors": "^2.8.1",
        "express": "^4.14.0",
        "request": "^2.79.0",
        "xhr": "^2.3.3"
      }
    },
    "set-blocking": {
      "version": "2.0.0",
      "resolved": "https://registry.npmjs.org/set-blocking/-/set-blocking-2.0.0.tgz",
      "integrity": "sha1-BF+XgtARrppoA93TgrJDkrPYkPc="
    },
    "set-immediate-shim": {
      "version": "1.0.1",
      "resolved": "https://registry.npmjs.org/set-immediate-shim/-/set-immediate-shim-1.0.1.tgz",
      "integrity": "sha1-SysbJ+uAip+NzEgaWOXlb1mfP2E="
    },
    "set-value": {
      "version": "2.0.0",
      "resolved": "https://registry.npmjs.org/set-value/-/set-value-2.0.0.tgz",
      "integrity": "sha512-hw0yxk9GT/Hr5yJEYnHNKYXkIA8mVJgd9ditYZCe16ZczcaELYYcfvaXesNACk2O8O0nTiPQcQhGUQj8JLzeeg==",
      "dev": true,
      "requires": {
        "extend-shallow": "^2.0.1",
        "is-extendable": "^0.1.1",
        "is-plain-object": "^2.0.3",
        "split-string": "^3.0.1"
      },
      "dependencies": {
        "extend-shallow": {
          "version": "2.0.1",
          "resolved": "https://registry.npmjs.org/extend-shallow/-/extend-shallow-2.0.1.tgz",
          "integrity": "sha1-Ua99YUrZqfYQ6huvu5idaxxWiQ8=",
          "dev": true,
          "requires": {
            "is-extendable": "^0.1.0"
          }
        }
      }
    },
    "setimmediate": {
      "version": "1.0.5",
      "resolved": "https://registry.npmjs.org/setimmediate/-/setimmediate-1.0.5.tgz",
      "integrity": "sha1-KQy7Iy4waULX1+qbg3Mqt4VvgoU=",
      "dev": true
    },
    "setprototypeof": {
      "version": "1.1.0",
      "resolved": "https://registry.npmjs.org/setprototypeof/-/setprototypeof-1.1.0.tgz",
      "integrity": "sha512-BvE/TwpZX4FXExxOxZyRGQQv651MSwmWKZGqvmPcRIjDqWub67kTKuIMx43cZZrS/cBBzwBcNDWoFxt2XEFIpQ==",
      "dev": true,
      "optional": true
    },
    "sha.js": {
      "version": "2.4.11",
      "resolved": "https://registry.npmjs.org/sha.js/-/sha.js-2.4.11.tgz",
      "integrity": "sha512-QMEp5B7cftE7APOjk5Y6xgrbWu+WkLVQwk8JNjZ8nKRciZaByEW6MubieAiToS7+dwvrjGhH8jRXz3MVd0AYqQ==",
      "requires": {
        "inherits": "^2.0.1",
        "safe-buffer": "^5.0.1"
      }
    },
    "sha3": {
      "version": "1.2.2",
      "resolved": "https://registry.npmjs.org/sha3/-/sha3-1.2.2.tgz",
      "integrity": "sha1-pmxQmN5MJbyIM27ItIF9AFvKe6k=",
      "requires": {
        "nan": "2.10.0"
      }
    },
    "shebang-command": {
      "version": "1.2.0",
      "resolved": "https://registry.npmjs.org/shebang-command/-/shebang-command-1.2.0.tgz",
      "integrity": "sha1-RKrGW2lbAzmJaMOfNj/uXer98eo=",
      "dev": true,
      "requires": {
        "shebang-regex": "^1.0.0"
      }
    },
    "shebang-regex": {
      "version": "1.0.0",
      "resolved": "https://registry.npmjs.org/shebang-regex/-/shebang-regex-1.0.0.tgz",
      "integrity": "sha1-2kL0l0DAtC2yypcoVxyxkMmO/qM=",
      "dev": true
    },
    "signal-exit": {
      "version": "3.0.2",
      "resolved": "https://registry.npmjs.org/signal-exit/-/signal-exit-3.0.2.tgz",
      "integrity": "sha1-tf3AjxKH6hF4Yo5BXiUTK3NkbG0=",
      "dev": true
    },
    "simple-concat": {
      "version": "1.0.0",
      "resolved": "https://registry.npmjs.org/simple-concat/-/simple-concat-1.0.0.tgz",
      "integrity": "sha1-c0TLuLbib7J9ZrL8hvn21Zl1IcY=",
      "dev": true,
      "optional": true
    },
    "simple-get": {
      "version": "2.8.1",
      "resolved": "https://registry.npmjs.org/simple-get/-/simple-get-2.8.1.tgz",
      "integrity": "sha512-lSSHRSw3mQNUGPAYRqo7xy9dhKmxFXIjLjp4KHpf99GEH2VH7C3AM+Qfx6du6jhfUi6Vm7XnbEVEf7Wb6N8jRw==",
      "dev": true,
      "optional": true,
      "requires": {
        "decompress-response": "^3.3.0",
        "once": "^1.3.1",
        "simple-concat": "^1.0.0"
      }
    },
    "simple-git": {
      "version": "1.107.0",
      "resolved": "https://registry.npmjs.org/simple-git/-/simple-git-1.107.0.tgz",
      "integrity": "sha512-t4OK1JRlp4ayKRfcW6owrWcRVLyHRUlhGd0uN6ZZTqfDq8a5XpcUdOKiGRNobHEuMtNqzp0vcJNvhYWwh5PsQA==",
      "dev": true,
      "requires": {
        "debug": "^4.0.1"
      },
      "dependencies": {
        "debug": {
          "version": "4.1.1",
          "resolved": "https://registry.npmjs.org/debug/-/debug-4.1.1.tgz",
          "integrity": "sha512-pYAIzeRo8J6KPEaJ0VWOh5Pzkbw/RetuzehGM7QRRX5he4fPHx2rdKMB256ehJCkX+XRQm16eZLqLNS8RSZXZw==",
          "dev": true,
          "requires": {
            "ms": "^2.1.1"
          }
        },
        "ms": {
          "version": "2.1.1",
          "resolved": "https://registry.npmjs.org/ms/-/ms-2.1.1.tgz",
          "integrity": "sha512-tgp+dl5cGk28utYktBsrFqA7HKgrhgPsg6Z/EfhWI4gl1Hwq8B/GmY/0oXZ6nF8hDVesS/FpnYaD/kOWhYQvyg==",
          "dev": true
        }
      }
    },
    "slash": {
      "version": "1.0.0",
      "resolved": "https://registry.npmjs.org/slash/-/slash-1.0.0.tgz",
      "integrity": "sha1-xB8vbDn8FtHNF61LXYlhFK5HDVU="
    },
    "slice-ansi": {
      "version": "2.1.0",
      "resolved": "https://registry.npmjs.org/slice-ansi/-/slice-ansi-2.1.0.tgz",
      "integrity": "sha512-Qu+VC3EwYLldKa1fCxuuvULvSJOKEgk9pi8dZeCVK7TqBfUNTH4sFkk4joj8afVSfAYgJoSOetjx9QWOJ5mYoQ==",
      "dev": true,
      "requires": {
        "ansi-styles": "^3.2.0",
        "astral-regex": "^1.0.0",
        "is-fullwidth-code-point": "^2.0.0"
      },
      "dependencies": {
        "ansi-styles": {
          "version": "3.2.1",
          "resolved": "https://registry.npmjs.org/ansi-styles/-/ansi-styles-3.2.1.tgz",
          "integrity": "sha512-VT0ZI6kZRdTh8YyJw3SMbYm/u+NqfsAxEpWO0Pf9sq8/e94WxxOpPKx9FR1FlyCtOVDNOQ+8ntlqFxiRc+r5qA==",
          "dev": true,
          "requires": {
            "color-convert": "^1.9.0"
          }
        },
        "is-fullwidth-code-point": {
          "version": "2.0.0",
          "resolved": "https://registry.npmjs.org/is-fullwidth-code-point/-/is-fullwidth-code-point-2.0.0.tgz",
          "integrity": "sha1-o7MKXE8ZkYMWeqq5O+764937ZU8=",
          "dev": true
        }
      }
    },
    "snapdragon": {
      "version": "0.8.2",
      "resolved": "https://registry.npmjs.org/snapdragon/-/snapdragon-0.8.2.tgz",
      "integrity": "sha512-FtyOnWN/wCHTVXOMwvSv26d+ko5vWlIDD6zoUJ7LW8vh+ZBC8QdljveRP+crNrtBwioEUWy/4dMtbBjA4ioNlg==",
      "dev": true,
      "requires": {
        "base": "^0.11.1",
        "debug": "^2.2.0",
        "define-property": "^0.2.5",
        "extend-shallow": "^2.0.1",
        "map-cache": "^0.2.2",
        "source-map": "^0.5.6",
        "source-map-resolve": "^0.5.0",
        "use": "^3.1.0"
      },
      "dependencies": {
        "debug": {
          "version": "2.6.9",
          "resolved": "https://registry.npmjs.org/debug/-/debug-2.6.9.tgz",
          "integrity": "sha512-bC7ElrdJaJnPbAP+1EotYvqZsb3ecl5wi6Bfi6BJTUcNowp6cvspg0jXznRTKDjm/E7AdgFBVeAPVMNcKGsHMA==",
          "dev": true,
          "requires": {
            "ms": "2.0.0"
          }
        },
        "define-property": {
          "version": "0.2.5",
          "resolved": "https://registry.npmjs.org/define-property/-/define-property-0.2.5.tgz",
          "integrity": "sha1-w1se+RjsPJkPmlvFe+BKrOxcgRY=",
          "dev": true,
          "requires": {
            "is-descriptor": "^0.1.0"
          }
        },
        "extend-shallow": {
          "version": "2.0.1",
          "resolved": "https://registry.npmjs.org/extend-shallow/-/extend-shallow-2.0.1.tgz",
          "integrity": "sha1-Ua99YUrZqfYQ6huvu5idaxxWiQ8=",
          "dev": true,
          "requires": {
            "is-extendable": "^0.1.0"
          }
        },
        "source-map": {
          "version": "0.5.7",
          "resolved": "https://registry.npmjs.org/source-map/-/source-map-0.5.7.tgz",
          "integrity": "sha1-igOdLRAh0i0eoUyA2OpGi6LvP8w=",
          "dev": true
        }
      }
    },
    "snapdragon-node": {
      "version": "2.1.1",
      "resolved": "https://registry.npmjs.org/snapdragon-node/-/snapdragon-node-2.1.1.tgz",
      "integrity": "sha512-O27l4xaMYt/RSQ5TR3vpWCAB5Kb/czIcqUFOM/C4fYcLnbZUc1PkjTAMjof2pBWaSTwOUd6qUHcFGVGj7aIwnw==",
      "dev": true,
      "requires": {
        "define-property": "^1.0.0",
        "isobject": "^3.0.0",
        "snapdragon-util": "^3.0.1"
      },
      "dependencies": {
        "define-property": {
          "version": "1.0.0",
          "resolved": "https://registry.npmjs.org/define-property/-/define-property-1.0.0.tgz",
          "integrity": "sha1-dp66rz9KY6rTr56NMEybvnm/sOY=",
          "dev": true,
          "requires": {
            "is-descriptor": "^1.0.0"
          }
        },
        "is-accessor-descriptor": {
          "version": "1.0.0",
          "resolved": "https://registry.npmjs.org/is-accessor-descriptor/-/is-accessor-descriptor-1.0.0.tgz",
          "integrity": "sha512-m5hnHTkcVsPfqx3AKlyttIPb7J+XykHvJP2B9bZDjlhLIoEq4XoK64Vg7boZlVWYK6LUY94dYPEE7Lh0ZkZKcQ==",
          "dev": true,
          "requires": {
            "kind-of": "^6.0.0"
          }
        },
        "is-data-descriptor": {
          "version": "1.0.0",
          "resolved": "https://registry.npmjs.org/is-data-descriptor/-/is-data-descriptor-1.0.0.tgz",
          "integrity": "sha512-jbRXy1FmtAoCjQkVmIVYwuuqDFUbaOeDjmed1tOGPrsMhtJA4rD9tkgA0F1qJ3gRFRXcHYVkdeaP50Q5rE/jLQ==",
          "dev": true,
          "requires": {
            "kind-of": "^6.0.0"
          }
        },
        "is-descriptor": {
          "version": "1.0.2",
          "resolved": "https://registry.npmjs.org/is-descriptor/-/is-descriptor-1.0.2.tgz",
          "integrity": "sha512-2eis5WqQGV7peooDyLmNEPUrps9+SXX5c9pL3xEB+4e9HnGuDa7mB7kHxHw4CbqS9k1T2hOH3miL8n8WtiYVtg==",
          "dev": true,
          "requires": {
            "is-accessor-descriptor": "^1.0.0",
            "is-data-descriptor": "^1.0.0",
            "kind-of": "^6.0.2"
          }
        }
      }
    },
    "snapdragon-util": {
      "version": "3.0.1",
      "resolved": "https://registry.npmjs.org/snapdragon-util/-/snapdragon-util-3.0.1.tgz",
      "integrity": "sha512-mbKkMdQKsjX4BAL4bRYTj21edOf8cN7XHdYUJEe+Zn99hVEYcMvKPct1IqNe7+AZPirn8BCDOQBHQZknqmKlZQ==",
      "dev": true,
      "requires": {
        "kind-of": "^3.2.0"
      },
      "dependencies": {
        "kind-of": {
          "version": "3.2.2",
          "resolved": "https://registry.npmjs.org/kind-of/-/kind-of-3.2.2.tgz",
          "integrity": "sha1-MeohpzS6ubuw8yRm2JOupR5KPGQ=",
          "dev": true,
          "requires": {
            "is-buffer": "^1.1.5"
          }
        }
      }
    },
    "solc": {
      "version": "0.4.24",
      "resolved": "https://registry.npmjs.org/solc/-/solc-0.4.24.tgz",
      "integrity": "sha512-2xd7Cf1HeVwrIb6Bu1cwY2/TaLRodrppCq3l7rhLimFQgmxptXhTC3+/wesVLpB09F1A2kZgvbMOgH7wvhFnBQ==",
      "dev": true,
      "requires": {
        "fs-extra": "^0.30.0",
        "memorystream": "^0.3.1",
        "require-from-string": "^1.1.0",
        "semver": "^5.3.0",
        "yargs": "^4.7.1"
      },
      "dependencies": {
        "fs-extra": {
          "version": "0.30.0",
          "resolved": "https://registry.npmjs.org/fs-extra/-/fs-extra-0.30.0.tgz",
          "integrity": "sha1-8jP/zAjU2n1DLapEl3aYnbHfk/A=",
          "dev": true,
          "requires": {
            "graceful-fs": "^4.1.2",
            "jsonfile": "^2.1.0",
            "klaw": "^1.0.0",
            "path-is-absolute": "^1.0.0",
            "rimraf": "^2.2.8"
          }
        }
      }
    },
    "source-list-map": {
      "version": "2.0.1",
      "resolved": "https://registry.npmjs.org/source-list-map/-/source-list-map-2.0.1.tgz",
      "integrity": "sha512-qnQ7gVMxGNxsiL4lEuJwe/To8UnK7fAnmbGEEH8RpLouuKbeEm0lhbQVFIrNSuB+G7tVrAlVsZgETT5nljf+Iw==",
      "dev": true
    },
    "source-map": {
      "version": "0.6.1",
      "resolved": "https://registry.npmjs.org/source-map/-/source-map-0.6.1.tgz",
      "integrity": "sha512-UjgapumWlbMhkBgzT7Ykc5YXUT46F0iKu8SGXq0bcwP5dz/h0Plj6enJqjz1Zbq2l5WaqYnrVbwWOWMyF3F47g=="
    },
    "source-map-resolve": {
      "version": "0.5.2",
      "resolved": "https://registry.npmjs.org/source-map-resolve/-/source-map-resolve-0.5.2.tgz",
      "integrity": "sha512-MjqsvNwyz1s0k81Goz/9vRBe9SZdB09Bdw+/zYyO+3CuPk6fouTaxscHkgtE8jKvf01kVfl8riHzERQ/kefaSA==",
      "dev": true,
      "requires": {
        "atob": "^2.1.1",
        "decode-uri-component": "^0.2.0",
        "resolve-url": "^0.2.1",
        "source-map-url": "^0.4.0",
        "urix": "^0.1.0"
      }
    },
    "source-map-support": {
      "version": "0.5.9",
      "resolved": "https://registry.npmjs.org/source-map-support/-/source-map-support-0.5.9.tgz",
      "integrity": "sha512-gR6Rw4MvUlYy83vP0vxoVNzM6t8MUXqNuRsuBmBHQDu1Fh6X015FrLdgoDKcNdkwGubozq0P4N0Q37UyFVr1EA==",
      "requires": {
        "buffer-from": "^1.0.0",
        "source-map": "^0.6.0"
      }
    },
    "source-map-url": {
      "version": "0.4.0",
      "resolved": "https://registry.npmjs.org/source-map-url/-/source-map-url-0.4.0.tgz",
      "integrity": "sha1-PpNdfd1zYxuXZZlW1VEo6HtQhKM=",
      "dev": true
    },
    "spdx-correct": {
      "version": "3.1.0",
      "resolved": "https://registry.npmjs.org/spdx-correct/-/spdx-correct-3.1.0.tgz",
      "integrity": "sha512-lr2EZCctC2BNR7j7WzJ2FpDznxky1sjfxvvYEyzxNyb6lZXHODmEoJeFu4JupYlkfha1KZpJyoqiJ7pgA1qq8Q==",
      "requires": {
        "spdx-expression-parse": "^3.0.0",
        "spdx-license-ids": "^3.0.0"
      }
    },
    "spdx-exceptions": {
      "version": "2.2.0",
      "resolved": "https://registry.npmjs.org/spdx-exceptions/-/spdx-exceptions-2.2.0.tgz",
      "integrity": "sha512-2XQACfElKi9SlVb1CYadKDXvoajPgBVPn/gOQLrTvHdElaVhr7ZEbqJaRnJLVNeaI4cMEAgVCeBMKF6MWRDCRA=="
    },
    "spdx-expression-parse": {
      "version": "3.0.0",
      "resolved": "https://registry.npmjs.org/spdx-expression-parse/-/spdx-expression-parse-3.0.0.tgz",
      "integrity": "sha512-Yg6D3XpRD4kkOmTpdgbUiEJFKghJH03fiC1OPll5h/0sO6neh2jqRDVHOQ4o/LMea0tgCkbMgea5ip/e+MkWyg==",
      "requires": {
        "spdx-exceptions": "^2.1.0",
        "spdx-license-ids": "^3.0.0"
      }
    },
    "spdx-license-ids": {
      "version": "3.0.3",
      "resolved": "https://registry.npmjs.org/spdx-license-ids/-/spdx-license-ids-3.0.3.tgz",
      "integrity": "sha512-uBIcIl3Ih6Phe3XHK1NqboJLdGfwr1UN3k6wSD1dZpmPsIkb8AGNbZYJ1fOBk834+Gxy8rpfDxrS6XLEMZMY2g=="
    },
    "split-string": {
      "version": "3.1.0",
      "resolved": "https://registry.npmjs.org/split-string/-/split-string-3.1.0.tgz",
      "integrity": "sha512-NzNVhJDYpwceVVii8/Hu6DKfD2G+NrQHlS/V/qgv763EYudVwEcMQNxd2lh+0VrUByXN/oJkl5grOhYWvQUYiw==",
      "dev": true,
      "requires": {
        "extend-shallow": "^3.0.0"
      }
    },
    "sprintf-js": {
      "version": "1.0.3",
      "resolved": "https://registry.npmjs.org/sprintf-js/-/sprintf-js-1.0.3.tgz",
      "integrity": "sha1-BOaSb2YolTVPPdAVIDYzuFcpfiw=",
      "dev": true
    },
    "sshpk": {
      "version": "1.16.1",
      "resolved": "https://registry.npmjs.org/sshpk/-/sshpk-1.16.1.tgz",
      "integrity": "sha512-HXXqVUq7+pcKeLqqZj6mHFUMvXtOJt1uoUx09pFW6011inTMxqI8BA8PM95myrIyyKwdnzjdFjLiE6KBPVtJIg==",
      "requires": {
        "asn1": "~0.2.3",
        "assert-plus": "^1.0.0",
        "bcrypt-pbkdf": "^1.0.0",
        "dashdash": "^1.12.0",
        "ecc-jsbn": "~0.1.1",
        "getpass": "^0.1.1",
        "jsbn": "~0.1.0",
        "safer-buffer": "^2.0.2",
        "tweetnacl": "~0.14.0"
      }
    },
    "ssri": {
      "version": "5.3.0",
      "resolved": "https://registry.npmjs.org/ssri/-/ssri-5.3.0.tgz",
      "integrity": "sha512-XRSIPqLij52MtgoQavH/x/dU1qVKtWUAAZeOHsR9c2Ddi4XerFy3mc1alf+dLJKl9EUIm/Ht+EowFkTUOA6GAQ==",
      "dev": true,
      "requires": {
        "safe-buffer": "^5.1.1"
      }
    },
    "staged-git-files": {
      "version": "1.1.2",
      "resolved": "https://registry.npmjs.org/staged-git-files/-/staged-git-files-1.1.2.tgz",
      "integrity": "sha512-0Eyrk6uXW6tg9PYkhi/V/J4zHp33aNyi2hOCmhFLqLTIhbgqWn5jlSzI+IU0VqrZq6+DbHcabQl/WP6P3BG0QA==",
      "dev": true
    },
    "static-extend": {
      "version": "0.1.2",
      "resolved": "https://registry.npmjs.org/static-extend/-/static-extend-0.1.2.tgz",
      "integrity": "sha1-YICcOcv/VTNyJv1eC1IPNB8ftcY=",
      "dev": true,
      "requires": {
        "define-property": "^0.2.5",
        "object-copy": "^0.1.0"
      },
      "dependencies": {
        "define-property": {
          "version": "0.2.5",
          "resolved": "https://registry.npmjs.org/define-property/-/define-property-0.2.5.tgz",
          "integrity": "sha1-w1se+RjsPJkPmlvFe+BKrOxcgRY=",
          "dev": true,
          "requires": {
            "is-descriptor": "^0.1.0"
          }
        }
      }
    },
    "statuses": {
      "version": "1.5.0",
      "resolved": "https://registry.npmjs.org/statuses/-/statuses-1.5.0.tgz",
      "integrity": "sha1-Fhx9rBd2Wf2YEfQ3cfqZOBR4Yow=",
      "dev": true,
      "optional": true
    },
    "stream-browserify": {
      "version": "2.0.2",
      "resolved": "https://registry.npmjs.org/stream-browserify/-/stream-browserify-2.0.2.tgz",
      "integrity": "sha512-nX6hmklHs/gr2FuxYDltq8fJA1GDlxKQCz8O/IM4atRqBH8OORmBNgfvW5gG10GT/qQ9u0CzIvr2X5Pkt6ntqg==",
      "dev": true,
      "requires": {
        "inherits": "~2.0.1",
        "readable-stream": "^2.0.2"
      }
    },
    "stream-each": {
      "version": "1.2.3",
      "resolved": "https://registry.npmjs.org/stream-each/-/stream-each-1.2.3.tgz",
      "integrity": "sha512-vlMC2f8I2u/bZGqkdfLQW/13Zihpej/7PmSiMQsbYddxuTsJp8vRe2x2FvVExZg7FaOds43ROAuFJwPR4MTZLw==",
      "dev": true,
      "requires": {
        "end-of-stream": "^1.1.0",
        "stream-shift": "^1.0.0"
      }
    },
    "stream-http": {
      "version": "2.8.3",
      "resolved": "https://registry.npmjs.org/stream-http/-/stream-http-2.8.3.tgz",
      "integrity": "sha512-+TSkfINHDo4J+ZobQLWiMouQYB+UVYFttRA94FpEzzJ7ZdqcL4uUUQ7WkdkI4DSozGmgBUE/a47L+38PenXhUw==",
      "dev": true,
      "requires": {
        "builtin-status-codes": "^3.0.0",
        "inherits": "^2.0.1",
        "readable-stream": "^2.3.6",
        "to-arraybuffer": "^1.0.0",
        "xtend": "^4.0.0"
      }
    },
    "stream-shift": {
      "version": "1.0.0",
      "resolved": "https://registry.npmjs.org/stream-shift/-/stream-shift-1.0.0.tgz",
      "integrity": "sha1-1cdSgl5TZ+eG944Y5EXqIjoVWVI=",
      "dev": true
    },
    "stream-to-pull-stream": {
      "version": "1.7.2",
      "resolved": "https://registry.npmjs.org/stream-to-pull-stream/-/stream-to-pull-stream-1.7.2.tgz",
      "integrity": "sha1-dXYJrhzr0zx0MtSvvjH/eGULnd4=",
      "requires": {
        "looper": "^3.0.0",
        "pull-stream": "^3.2.3"
      },
      "dependencies": {
        "looper": {
          "version": "3.0.0",
          "resolved": "https://registry.npmjs.org/looper/-/looper-3.0.0.tgz",
          "integrity": "sha1-LvpUw7HLq6m5Su4uWRSwvlf7t0k="
        }
      }
    },
    "strict-uri-encode": {
      "version": "1.1.0",
      "resolved": "https://registry.npmjs.org/strict-uri-encode/-/strict-uri-encode-1.1.0.tgz",
      "integrity": "sha1-J5siXfHVgrH1TmWt3UNS4Y+qBxM=",
      "dev": true,
      "optional": true
    },
    "string-argv": {
      "version": "0.0.2",
      "resolved": "https://registry.npmjs.org/string-argv/-/string-argv-0.0.2.tgz",
      "integrity": "sha1-2sMECGkMIfPDYwo/86BYd73L1zY=",
      "dev": true
    },
    "string-width": {
      "version": "1.0.2",
      "resolved": "https://registry.npmjs.org/string-width/-/string-width-1.0.2.tgz",
      "integrity": "sha1-EYvfW4zcUaKn5w0hHgfisLmxB9M=",
      "requires": {
        "code-point-at": "^1.0.0",
        "is-fullwidth-code-point": "^1.0.0",
        "strip-ansi": "^3.0.0"
      }
    },
    "string.prototype.trim": {
      "version": "1.1.2",
      "resolved": "https://registry.npmjs.org/string.prototype.trim/-/string.prototype.trim-1.1.2.tgz",
      "integrity": "sha1-0E3iyJ4Tf019IG8Ia17S+ua+jOo=",
      "requires": {
        "define-properties": "^1.1.2",
        "es-abstract": "^1.5.0",
        "function-bind": "^1.0.2"
      }
    },
    "string_decoder": {
      "version": "0.10.31",
      "resolved": "https://registry.npmjs.org/string_decoder/-/string_decoder-0.10.31.tgz",
      "integrity": "sha1-YuIDvEF2bGwoyfyEMB2rHFMQ+pQ="
    },
    "stringify-object": {
      "version": "3.3.0",
      "resolved": "https://registry.npmjs.org/stringify-object/-/stringify-object-3.3.0.tgz",
      "integrity": "sha512-rHqiFh1elqCQ9WPLIC8I0Q/g/wj5J1eMkyoiD6eoQApWHP0FtlK7rqnhmabL5VUY9JQCcqwwvlOaSuutekgyrw==",
      "dev": true,
      "requires": {
        "get-own-enumerable-property-symbols": "^3.0.0",
        "is-obj": "^1.0.1",
        "is-regexp": "^1.0.0"
      }
    },
    "strip-ansi": {
      "version": "3.0.1",
      "resolved": "https://registry.npmjs.org/strip-ansi/-/strip-ansi-3.0.1.tgz",
      "integrity": "sha1-ajhfuIU9lS1f8F0Oiq+UJ43GPc8=",
      "requires": {
        "ansi-regex": "^2.0.0"
      }
    },
    "strip-bom": {
      "version": "2.0.0",
      "resolved": "https://registry.npmjs.org/strip-bom/-/strip-bom-2.0.0.tgz",
      "integrity": "sha1-YhmoVhZSBJHzV4i9vxRHqZx+aw4=",
      "requires": {
        "is-utf8": "^0.2.0"
      }
    },
    "strip-dirs": {
      "version": "2.1.0",
      "resolved": "https://registry.npmjs.org/strip-dirs/-/strip-dirs-2.1.0.tgz",
      "integrity": "sha512-JOCxOeKLm2CAS73y/U4ZeZPTkE+gNVCzKt7Eox84Iej1LT/2pTWYpZKJuxwQpvX1LiZb1xokNR7RLfuBAa7T3g==",
      "dev": true,
      "optional": true,
      "requires": {
        "is-natural-number": "^4.0.1"
      }
    },
    "strip-eof": {
      "version": "1.0.0",
      "resolved": "https://registry.npmjs.org/strip-eof/-/strip-eof-1.0.0.tgz",
      "integrity": "sha1-u0P/VZim6wXYm1n80SnJgzE2Br8=",
      "dev": true
    },
    "strip-hex-prefix": {
      "version": "1.0.0",
      "resolved": "https://registry.npmjs.org/strip-hex-prefix/-/strip-hex-prefix-1.0.0.tgz",
      "integrity": "sha1-DF8VX+8RUTczd96du1iNoFUA428=",
      "requires": {
        "is-hex-prefixed": "1.0.0"
      }
    },
    "strip-json-comments": {
      "version": "2.0.1",
      "resolved": "https://registry.npmjs.org/strip-json-comments/-/strip-json-comments-2.0.1.tgz",
      "integrity": "sha1-PFMZQukIwml8DsNEhYwobHygpgo=",
      "dev": true
    },
    "supports-color": {
      "version": "2.0.0",
      "resolved": "https://registry.npmjs.org/supports-color/-/supports-color-2.0.0.tgz",
      "integrity": "sha1-U10EXOa2Nj+kARcIRimZXp3zJMc="
    },
    "swarm-js": {
      "version": "0.1.37",
      "resolved": "https://registry.npmjs.org/swarm-js/-/swarm-js-0.1.37.tgz",
      "integrity": "sha512-G8gi5fcXP/2upwiuOShJ258sIufBVztekgobr3cVgYXObZwJ5AXLqZn52AI+/ffft29pJexF9WNdUxjlkVehoQ==",
      "dev": true,
      "optional": true,
      "requires": {
        "bluebird": "^3.5.0",
        "buffer": "^5.0.5",
        "decompress": "^4.0.0",
        "eth-lib": "^0.1.26",
        "fs-extra": "^2.1.2",
        "fs-promise": "^2.0.0",
        "got": "^7.1.0",
        "mime-types": "^2.1.16",
        "mkdirp-promise": "^5.0.1",
        "mock-fs": "^4.1.0",
        "setimmediate": "^1.0.5",
        "tar.gz": "^1.0.5",
        "xhr-request-promise": "^0.1.2"
      }
    },
    "symbol-observable": {
      "version": "1.2.0",
      "resolved": "https://registry.npmjs.org/symbol-observable/-/symbol-observable-1.2.0.tgz",
      "integrity": "sha512-e900nM8RRtGhlV36KGEU9k65K3mPb1WV70OdjfxlG2EAuM1noi/E/BaW/uMhL7bPEssK8QV57vN3esixjUvcXQ==",
      "dev": true
    },
    "synchronous-promise": {
      "version": "2.0.6",
      "resolved": "https://registry.npmjs.org/synchronous-promise/-/synchronous-promise-2.0.6.tgz",
      "integrity": "sha512-TyOuWLwkmtPL49LHCX1caIwHjRzcVd62+GF6h8W/jHOeZUFHpnd2XJDVuUlaTaLPH1nuu2M69mfHr5XbQJnf/g==",
      "dev": true
    },
    "table": {
      "version": "5.2.3",
      "resolved": "https://registry.npmjs.org/table/-/table-5.2.3.tgz",
      "integrity": "sha512-N2RsDAMvDLvYwFcwbPyF3VmVSSkuF+G1e+8inhBLtHpvwXGw4QRPEZhihQNeEN0i1up6/f6ObCJXNdlRG3YVyQ==",
      "dev": true,
      "requires": {
        "ajv": "^6.9.1",
        "lodash": "^4.17.11",
        "slice-ansi": "^2.1.0",
        "string-width": "^3.0.0"
      },
      "dependencies": {
        "ansi-regex": {
          "version": "4.0.0",
          "resolved": "https://registry.npmjs.org/ansi-regex/-/ansi-regex-4.0.0.tgz",
          "integrity": "sha512-iB5Dda8t/UqpPI/IjsejXu5jOGDrzn41wJyljwPH65VCIbk6+1BzFIMJGFwTNrYXT1CrD+B4l19U7awiQ8rk7w==",
          "dev": true
        },
        "is-fullwidth-code-point": {
          "version": "2.0.0",
          "resolved": "https://registry.npmjs.org/is-fullwidth-code-point/-/is-fullwidth-code-point-2.0.0.tgz",
          "integrity": "sha1-o7MKXE8ZkYMWeqq5O+764937ZU8=",
          "dev": true
        },
        "string-width": {
          "version": "3.0.0",
          "resolved": "https://registry.npmjs.org/string-width/-/string-width-3.0.0.tgz",
          "integrity": "sha512-rr8CUxBbvOZDUvc5lNIJ+OC1nPVpz+Siw9VBtUjB9b6jZehZLFt0JMCZzShFHIsI8cbhm0EsNIfWJMFV3cu3Ew==",
          "dev": true,
          "requires": {
            "emoji-regex": "^7.0.1",
            "is-fullwidth-code-point": "^2.0.0",
            "strip-ansi": "^5.0.0"
          }
        },
        "strip-ansi": {
          "version": "5.0.0",
          "resolved": "https://registry.npmjs.org/strip-ansi/-/strip-ansi-5.0.0.tgz",
          "integrity": "sha512-Uu7gQyZI7J7gn5qLn1Np3G9vcYGTVqB+lFTytnDJv83dd8T22aGH451P3jueT2/QemInJDfxHB5Tde5OzgG1Ow==",
          "dev": true,
          "requires": {
            "ansi-regex": "^4.0.0"
          }
        }
      }
    },
    "tapable": {
      "version": "1.1.1",
      "resolved": "https://registry.npmjs.org/tapable/-/tapable-1.1.1.tgz",
      "integrity": "sha512-9I2ydhj8Z9veORCw5PRm4u9uebCn0mcCa6scWoNcbZ6dAtoo2618u9UUzxgmsCOreJpqDDuv61LvwofW7hLcBA==",
      "dev": true
    },
    "tape": {
      "version": "4.10.1",
      "resolved": "https://registry.npmjs.org/tape/-/tape-4.10.1.tgz",
      "integrity": "sha512-G0DywYV1jQeY3axeYnXUOt6ktnxS9OPJh97FGR3nrua8lhWi1zPflLxcAHavZ7Jf3qUfY7cxcVIVFa4mY2IY1w==",
      "requires": {
        "deep-equal": "~1.0.1",
        "defined": "~1.0.0",
        "for-each": "~0.3.3",
        "function-bind": "~1.1.1",
        "glob": "~7.1.3",
        "has": "~1.0.3",
        "inherits": "~2.0.3",
        "minimist": "~1.2.0",
        "object-inspect": "~1.6.0",
        "resolve": "~1.10.0",
        "resumer": "~0.0.0",
        "string.prototype.trim": "~1.1.2",
        "through": "~2.3.8"
      },
      "dependencies": {
        "minimist": {
          "version": "1.2.0",
          "resolved": "https://registry.npmjs.org/minimist/-/minimist-1.2.0.tgz",
          "integrity": "sha1-o1AIsg9BOD7sH7kU9M1d95omQoQ="
        }
      }
    },
    "tar": {
      "version": "2.2.1",
      "resolved": "https://registry.npmjs.org/tar/-/tar-2.2.1.tgz",
      "integrity": "sha1-jk0qJWwOIYXGsYrWlK7JaLg8sdE=",
      "dev": true,
      "optional": true,
      "requires": {
        "block-stream": "*",
        "fstream": "^1.0.2",
        "inherits": "2"
      }
    },
    "tar-stream": {
      "version": "1.6.2",
      "resolved": "https://registry.npmjs.org/tar-stream/-/tar-stream-1.6.2.tgz",
      "integrity": "sha512-rzS0heiNf8Xn7/mpdSVVSMAWAoy9bfb1WOTYC78Z0UQKeKa/CWS8FOq0lKGNa8DWKAn9gxjCvMLYc5PGXYlK2A==",
      "dev": true,
      "optional": true,
      "requires": {
        "bl": "^1.0.0",
        "buffer-alloc": "^1.2.0",
        "end-of-stream": "^1.0.0",
        "fs-constants": "^1.0.0",
        "readable-stream": "^2.3.0",
        "to-buffer": "^1.1.1",
        "xtend": "^4.0.0"
      }
    },
    "tar.gz": {
      "version": "1.0.7",
      "resolved": "https://registry.npmjs.org/tar.gz/-/tar.gz-1.0.7.tgz",
      "integrity": "sha512-uhGatJvds/3diZrETqMj4RxBR779LKlIE74SsMcn5JProZsfs9j0QBwWO1RW+IWNJxS2x8Zzra1+AW6OQHWphg==",
      "dev": true,
      "optional": true,
      "requires": {
        "bluebird": "^2.9.34",
        "commander": "^2.8.1",
        "fstream": "^1.0.8",
        "mout": "^0.11.0",
        "tar": "^2.1.1"
      },
      "dependencies": {
        "bluebird": {
          "version": "2.11.0",
          "resolved": "https://registry.npmjs.org/bluebird/-/bluebird-2.11.0.tgz",
          "integrity": "sha1-U0uQM8AiyVecVro7Plpcqvu2UOE=",
          "dev": true,
          "optional": true
        }
      }
    },
    "temp": {
      "version": "0.8.3",
      "resolved": "https://registry.npmjs.org/temp/-/temp-0.8.3.tgz",
      "integrity": "sha1-4Ma8TSa5AxJEEOT+2BEDAU38H1k=",
      "dev": true,
      "requires": {
        "os-tmpdir": "^1.0.0",
        "rimraf": "~2.2.6"
      },
      "dependencies": {
        "rimraf": {
          "version": "2.2.8",
          "resolved": "https://registry.npmjs.org/rimraf/-/rimraf-2.2.8.tgz",
          "integrity": "sha1-5Dm+Kq7jJzIZUnMPmaiSnk/FBYI=",
          "dev": true
        }
      }
    },
    "text-table": {
      "version": "0.2.0",
      "resolved": "https://registry.npmjs.org/text-table/-/text-table-0.2.0.tgz",
      "integrity": "sha1-f17oI66AUgfACvLfSoTsP8+lcLQ=",
      "dev": true
    },
    "thenify": {
      "version": "3.3.0",
      "resolved": "https://registry.npmjs.org/thenify/-/thenify-3.3.0.tgz",
      "integrity": "sha1-5p44obq+lpsBCCB5eLn2K4hgSDk=",
      "dev": true,
      "optional": true,
      "requires": {
        "any-promise": "^1.0.0"
      }
    },
    "thenify-all": {
      "version": "1.6.0",
      "resolved": "https://registry.npmjs.org/thenify-all/-/thenify-all-1.6.0.tgz",
      "integrity": "sha1-GhkY1ALY/D+Y+/I02wvMjMEOlyY=",
      "dev": true,
      "optional": true,
      "requires": {
        "thenify": ">= 3.1.0 < 4"
      }
    },
    "through": {
      "version": "2.3.8",
      "resolved": "https://registry.npmjs.org/through/-/through-2.3.8.tgz",
      "integrity": "sha1-DdTJ/6q8NXlgsbckEV1+Doai4fU="
    },
    "through2": {
      "version": "2.0.5",
      "resolved": "https://registry.npmjs.org/through2/-/through2-2.0.5.tgz",
      "integrity": "sha512-/mrRod8xqpA+IHSLyGCQ2s8SPHiCDEeQJSep1jqLYeEUClOFG2Qsh+4FU6G9VeqpZnGW/Su8LQGc4YKni5rYSQ==",
      "requires": {
        "readable-stream": "~2.3.6",
        "xtend": "~4.0.1"
      }
    },
    "timed-out": {
      "version": "4.0.1",
      "resolved": "https://registry.npmjs.org/timed-out/-/timed-out-4.0.1.tgz",
      "integrity": "sha1-8y6srFoXW+ol1/q1Zas+2HQe9W8=",
      "dev": true,
      "optional": true
    },
    "timers-browserify": {
      "version": "2.0.10",
      "resolved": "https://registry.npmjs.org/timers-browserify/-/timers-browserify-2.0.10.tgz",
      "integrity": "sha512-YvC1SV1XdOUaL6gx5CoGroT3Gu49pK9+TZ38ErPldOWW4j49GI1HKs9DV+KGq/w6y+LZ72W1c8cKz2vzY+qpzg==",
      "dev": true,
      "requires": {
        "setimmediate": "^1.0.4"
      }
    },
    "tmp": {
      "version": "0.0.33",
      "resolved": "https://registry.npmjs.org/tmp/-/tmp-0.0.33.tgz",
      "integrity": "sha512-jRCJlojKnZ3addtTOjdIqoRuPEKBvNXcGYqzO6zWZX8KfKEpnGY5jfggJQ3EjKuu8D4bJRr0y+cYJFmYbImXGw==",
      "requires": {
        "os-tmpdir": "~1.0.2"
      }
    },
    "to-arraybuffer": {
      "version": "1.0.1",
      "resolved": "https://registry.npmjs.org/to-arraybuffer/-/to-arraybuffer-1.0.1.tgz",
      "integrity": "sha1-fSKbH8xjfkZsoIEYCDanqr/4P0M=",
      "dev": true
    },
    "to-buffer": {
      "version": "1.1.1",
      "resolved": "https://registry.npmjs.org/to-buffer/-/to-buffer-1.1.1.tgz",
      "integrity": "sha512-lx9B5iv7msuFYE3dytT+KE5tap+rNYw+K4jVkb9R/asAb+pbBSM17jtunHplhBe6RRJdZx3Pn2Jph24O32mOVg==",
      "dev": true,
      "optional": true
    },
    "to-fast-properties": {
      "version": "1.0.3",
      "resolved": "https://registry.npmjs.org/to-fast-properties/-/to-fast-properties-1.0.3.tgz",
      "integrity": "sha1-uDVx+k2MJbguIxsG46MFXeTKGkc="
    },
    "to-object-path": {
      "version": "0.3.0",
      "resolved": "https://registry.npmjs.org/to-object-path/-/to-object-path-0.3.0.tgz",
      "integrity": "sha1-KXWIt7Dn4KwI4E5nL4XB9JmeF68=",
      "dev": true,
      "requires": {
        "kind-of": "^3.0.2"
      },
      "dependencies": {
        "kind-of": {
          "version": "3.2.2",
          "resolved": "https://registry.npmjs.org/kind-of/-/kind-of-3.2.2.tgz",
          "integrity": "sha1-MeohpzS6ubuw8yRm2JOupR5KPGQ=",
          "dev": true,
          "requires": {
            "is-buffer": "^1.1.5"
          }
        }
      }
    },
    "to-regex": {
      "version": "3.0.2",
      "resolved": "https://registry.npmjs.org/to-regex/-/to-regex-3.0.2.tgz",
      "integrity": "sha512-FWtleNAtZ/Ki2qtqej2CXTOayOH9bHDQF+Q48VpWyDXjbYxA4Yz8iDB31zXOBUlOHHKidDbqGVrTUvQMPmBGBw==",
      "dev": true,
      "requires": {
        "define-property": "^2.0.2",
        "extend-shallow": "^3.0.2",
        "regex-not": "^1.0.2",
        "safe-regex": "^1.1.0"
      }
    },
    "to-regex-range": {
      "version": "2.1.1",
      "resolved": "https://registry.npmjs.org/to-regex-range/-/to-regex-range-2.1.1.tgz",
      "integrity": "sha1-fIDBe53+vlmeJzZ+DU3VWQFB2zg=",
      "dev": true,
      "requires": {
        "is-number": "^3.0.0",
        "repeat-string": "^1.6.1"
      }
    },
    "toposort": {
      "version": "2.0.2",
      "resolved": "https://registry.npmjs.org/toposort/-/toposort-2.0.2.tgz",
      "integrity": "sha1-riF2gXXRVZ1IvvNUILL0li8JwzA=",
      "dev": true
    },
    "tough-cookie": {
      "version": "2.4.3",
      "resolved": "https://registry.npmjs.org/tough-cookie/-/tough-cookie-2.4.3.tgz",
      "integrity": "sha512-Q5srk/4vDM54WJsJio3XNn6K2sCG+CQ8G5Wz6bZhRZoAe/+TxjWB/GlFAnYEbkYVlON9FMk/fE3h2RLpPXo4lQ==",
      "requires": {
        "psl": "^1.1.24",
        "punycode": "^1.4.1"
      },
      "dependencies": {
        "punycode": {
          "version": "1.4.1",
          "resolved": "https://registry.npmjs.org/punycode/-/punycode-1.4.1.tgz",
          "integrity": "sha1-wNWmOycYgArY4esPpSachN1BhF4="
        }
      }
    },
    "treeify": {
      "version": "1.1.0",
      "resolved": "https://registry.npmjs.org/treeify/-/treeify-1.1.0.tgz",
      "integrity": "sha512-1m4RA7xVAJrSGrrXGs0L3YTwyvBs2S8PbRHaLZAkFw7JR8oIFwYtysxlBZhYIa7xSyiYJKZ3iGrrk55cGA3i9A=="
    },
    "trim-right": {
      "version": "1.0.1",
      "resolved": "https://registry.npmjs.org/trim-right/-/trim-right-1.0.1.tgz",
      "integrity": "sha1-yy4SAwZ+DI3h9hQJS5/kVwTqYAM="
    },
    "tslib": {
      "version": "1.9.3",
      "resolved": "https://registry.npmjs.org/tslib/-/tslib-1.9.3.tgz",
      "integrity": "sha512-4krF8scpejhaOgqzBEcGM7yDIEfi0/8+8zDRZhNZZ2kjmHJ4hv3zCbQWxoJGz1iw5U0Jl0nma13xzHXcncMavQ==",
      "dev": true
    },
    "tty-browserify": {
      "version": "0.0.0",
      "resolved": "https://registry.npmjs.org/tty-browserify/-/tty-browserify-0.0.0.tgz",
      "integrity": "sha1-oVe6QC2iTpv5V/mqadUk7tQpAaY=",
      "dev": true
    },
    "tunnel-agent": {
      "version": "0.6.0",
      "resolved": "https://registry.npmjs.org/tunnel-agent/-/tunnel-agent-0.6.0.tgz",
      "integrity": "sha1-J6XeoGs2sEoKmWZ3SykIaPD8QP0=",
      "requires": {
        "safe-buffer": "^5.0.1"
      }
    },
    "tweetnacl": {
      "version": "0.14.5",
      "resolved": "https://registry.npmjs.org/tweetnacl/-/tweetnacl-0.14.5.tgz",
      "integrity": "sha1-WuaBd/GS1EViadEIr6k/+HQ/T2Q="
    },
    "type-check": {
      "version": "0.3.2",
      "resolved": "https://registry.npmjs.org/type-check/-/type-check-0.3.2.tgz",
      "integrity": "sha1-WITKtRLPHTVeP7eE8wgEsrUg23I=",
      "dev": true,
      "requires": {
        "prelude-ls": "~1.1.2"
      }
    },
    "type-is": {
      "version": "1.6.16",
      "resolved": "https://registry.npmjs.org/type-is/-/type-is-1.6.16.tgz",
      "integrity": "sha512-HRkVv/5qY2G6I8iab9cI7v1bOIdhm94dVjQCPFElW9W+3GeDOSHmy2EBYe4VTApuzolPcmgFTN3ftVJRKR2J9Q==",
      "dev": true,
      "optional": true,
      "requires": {
        "media-typer": "0.3.0",
        "mime-types": "~2.1.18"
      }
    },
    "typedarray": {
      "version": "0.0.6",
      "resolved": "https://registry.npmjs.org/typedarray/-/typedarray-0.0.6.tgz",
      "integrity": "sha1-hnrHTjhkGHsdPUfZlqeOxciDB3c="
    },
    "typedarray-to-buffer": {
      "version": "3.1.5",
      "resolved": "https://registry.npmjs.org/typedarray-to-buffer/-/typedarray-to-buffer-3.1.5.tgz",
      "integrity": "sha512-zdu8XMNEDepKKR+XYOXAVPtWui0ly0NtohUscw+UmaHiAWT8hrV1rr//H6V+0DvJ3OQ19S979M0laLfX8rm82Q==",
      "requires": {
        "is-typedarray": "^1.0.0"
      }
    },
    "typewise": {
      "version": "1.0.3",
      "resolved": "https://registry.npmjs.org/typewise/-/typewise-1.0.3.tgz",
      "integrity": "sha1-EGeTZUCvl5N8xdz5kiSG6fooRlE=",
      "requires": {
        "typewise-core": "^1.2.0"
      }
    },
    "typewise-core": {
      "version": "1.2.0",
      "resolved": "https://registry.npmjs.org/typewise-core/-/typewise-core-1.2.0.tgz",
      "integrity": "sha1-l+uRgFx/VdL5QXSPpQ0xXZke8ZU="
    },
    "typewiselite": {
      "version": "1.0.0",
      "resolved": "https://registry.npmjs.org/typewiselite/-/typewiselite-1.0.0.tgz",
      "integrity": "sha1-yIgvobsQksBgBal/NO9chQjjZk4="
    },
    "uglify-es": {
      "version": "3.3.9",
      "resolved": "https://registry.npmjs.org/uglify-es/-/uglify-es-3.3.9.tgz",
      "integrity": "sha512-r+MU0rfv4L/0eeW3xZrd16t4NZfK8Ld4SWVglYBb7ez5uXFWHuVRs6xCTrf1yirs9a4j4Y27nn7SRfO6v67XsQ==",
      "dev": true,
      "requires": {
        "commander": "~2.13.0",
        "source-map": "~0.6.1"
      },
      "dependencies": {
        "commander": {
          "version": "2.13.0",
          "resolved": "https://registry.npmjs.org/commander/-/commander-2.13.0.tgz",
          "integrity": "sha512-MVuS359B+YzaWqjCL/c+22gfryv+mCBPHAv3zyVI2GN8EY6IRP8VwtasXn8jyyhvvq84R4ImN1OKRtcbIasjYA==",
          "dev": true
        }
      }
    },
    "uglifyjs-webpack-plugin": {
      "version": "1.3.0",
      "resolved": "https://registry.npmjs.org/uglifyjs-webpack-plugin/-/uglifyjs-webpack-plugin-1.3.0.tgz",
      "integrity": "sha512-ovHIch0AMlxjD/97j9AYovZxG5wnHOPkL7T1GKochBADp/Zwc44pEWNqpKl1Loupp1WhFg7SlYmHZRUfdAacgw==",
      "dev": true,
      "requires": {
        "cacache": "^10.0.4",
        "find-cache-dir": "^1.0.0",
        "schema-utils": "^0.4.5",
        "serialize-javascript": "^1.4.0",
        "source-map": "^0.6.1",
        "uglify-es": "^3.3.4",
        "webpack-sources": "^1.1.0",
        "worker-farm": "^1.5.2"
      }
    },
    "ultron": {
      "version": "1.1.1",
      "resolved": "https://registry.npmjs.org/ultron/-/ultron-1.1.1.tgz",
      "integrity": "sha512-UIEXBNeYmKptWH6z8ZnqTeS8fV74zG0/eRU9VGkpzz+LIJNs8W/zM/L+7ctCkRrgbNnnR0xxw4bKOr0cW0N0Og==",
      "dev": true,
      "optional": true
    },
    "unbzip2-stream": {
<<<<<<< HEAD
      "version": "1.3.1",
      "resolved": "https://registry.npmjs.org/unbzip2-stream/-/unbzip2-stream-1.3.1.tgz",
      "integrity": "sha512-fIZnvdjblYs7Cru/xC6tCPVhz7JkYcVQQkePwMLyQELzYTds2Xn8QefPVnvdVhhZqubxNA1cASXEH5wcK0Bucw==",
      "dev": true,
      "optional": true,
      "requires": {
        "buffer": "^3.0.1",
        "through": "^2.3.6"
      },
      "dependencies": {
        "base64-js": {
          "version": "0.0.8",
          "resolved": "https://registry.npmjs.org/base64-js/-/base64-js-0.0.8.tgz",
          "integrity": "sha1-EQHpVE9KdrG8OybUUsqW16NeeXg=",
          "dev": true,
          "optional": true
        },
        "buffer": {
          "version": "3.6.0",
          "resolved": "https://registry.npmjs.org/buffer/-/buffer-3.6.0.tgz",
          "integrity": "sha1-pyyTb3e5a/UvX357RnGAYoVR3vs=",
          "dev": true,
          "optional": true,
          "requires": {
            "base64-js": "0.0.8",
            "ieee754": "^1.1.4",
            "isarray": "^1.0.0"
          }
        },
        "isarray": {
          "version": "1.0.0",
          "resolved": "https://registry.npmjs.org/isarray/-/isarray-1.0.0.tgz",
          "integrity": "sha1-u5NdSFgsuhaMBoNJV6VKPgcSTxE=",
          "dev": true,
          "optional": true
        }
=======
      "version": "1.3.3",
      "resolved": "https://registry.npmjs.org/unbzip2-stream/-/unbzip2-stream-1.3.3.tgz",
      "integrity": "sha512-fUlAF7U9Ah1Q6EieQ4x4zLNejrRvDWUYmxXUpN3uziFYCHapjWFaCAnreY9bGgxzaMCFAPPpYNng57CypwJVhg==",
      "dev": true,
      "optional": true,
      "requires": {
        "buffer": "^5.2.1",
        "through": "^2.3.8"
>>>>>>> 3f03cf10
      }
    },
    "underscore": {
      "version": "1.8.3",
      "resolved": "https://registry.npmjs.org/underscore/-/underscore-1.8.3.tgz",
      "integrity": "sha1-Tz+1OxBuYJf8+ctBCfKl6b36UCI=",
      "dev": true,
      "optional": true
    },
    "union-value": {
      "version": "1.0.0",
      "resolved": "https://registry.npmjs.org/union-value/-/union-value-1.0.0.tgz",
      "integrity": "sha1-XHHDTLW61dzr4+oM0IIHulqhrqQ=",
      "dev": true,
      "requires": {
        "arr-union": "^3.1.0",
        "get-value": "^2.0.6",
        "is-extendable": "^0.1.1",
        "set-value": "^0.4.3"
      },
      "dependencies": {
        "extend-shallow": {
          "version": "2.0.1",
          "resolved": "https://registry.npmjs.org/extend-shallow/-/extend-shallow-2.0.1.tgz",
          "integrity": "sha1-Ua99YUrZqfYQ6huvu5idaxxWiQ8=",
          "dev": true,
          "requires": {
            "is-extendable": "^0.1.0"
          }
        },
        "set-value": {
          "version": "0.4.3",
          "resolved": "https://registry.npmjs.org/set-value/-/set-value-0.4.3.tgz",
          "integrity": "sha1-fbCPnT0i3H945Trzw79GZuzfzPE=",
          "dev": true,
          "requires": {
            "extend-shallow": "^2.0.1",
            "is-extendable": "^0.1.1",
            "is-plain-object": "^2.0.1",
            "to-object-path": "^0.3.0"
          }
        }
      }
    },
    "unique-filename": {
      "version": "1.1.1",
      "resolved": "https://registry.npmjs.org/unique-filename/-/unique-filename-1.1.1.tgz",
      "integrity": "sha512-Vmp0jIp2ln35UTXuryvjzkjGdRyf9b2lTXuSYUiPmzRcl3FDtYqAwOnTJkAngD9SWhnoJzDbTKwaOrZ+STtxNQ==",
      "dev": true,
      "requires": {
        "unique-slug": "^2.0.0"
      }
    },
    "unique-slug": {
      "version": "2.0.1",
      "resolved": "https://registry.npmjs.org/unique-slug/-/unique-slug-2.0.1.tgz",
      "integrity": "sha512-n9cU6+gITaVu7VGj1Z8feKMmfAjEAQGhwD9fE3zvpRRa0wEIx8ODYkVGfSc94M2OX00tUFV8wH3zYbm1I8mxFg==",
      "dev": true,
      "requires": {
        "imurmurhash": "^0.1.4"
      }
    },
    "unorm": {
      "version": "1.5.0",
      "resolved": "https://registry.npmjs.org/unorm/-/unorm-1.5.0.tgz",
      "integrity": "sha512-sMfSWoiRaXXeDZSXC+YRZ23H4xchQpwxjpw1tmfR+kgbBCaOgln4NI0LXejJIhnBuKINrB3WRn+ZI8IWssirVw=="
    },
    "unpipe": {
      "version": "1.0.0",
      "resolved": "https://registry.npmjs.org/unpipe/-/unpipe-1.0.0.tgz",
      "integrity": "sha1-sr9O6FFKrmFltIF4KdIbLvSZBOw=",
      "dev": true,
      "optional": true
    },
    "unset-value": {
      "version": "1.0.0",
      "resolved": "https://registry.npmjs.org/unset-value/-/unset-value-1.0.0.tgz",
      "integrity": "sha1-g3aHP30jNRef+x5vw6jtDfyKtVk=",
      "dev": true,
      "requires": {
        "has-value": "^0.3.1",
        "isobject": "^3.0.0"
      },
      "dependencies": {
        "has-value": {
          "version": "0.3.1",
          "resolved": "https://registry.npmjs.org/has-value/-/has-value-0.3.1.tgz",
          "integrity": "sha1-ex9YutpiyoJ+wKIHgCVlSEWZXh8=",
          "dev": true,
          "requires": {
            "get-value": "^2.0.3",
            "has-values": "^0.1.4",
            "isobject": "^2.0.0"
          },
          "dependencies": {
            "isobject": {
              "version": "2.1.0",
              "resolved": "https://registry.npmjs.org/isobject/-/isobject-2.1.0.tgz",
              "integrity": "sha1-8GVWEJaj8dou9GJy+BXIQNh+DIk=",
              "dev": true,
              "requires": {
                "isarray": "1.0.0"
              }
            }
          }
        },
        "has-values": {
          "version": "0.1.4",
          "resolved": "https://registry.npmjs.org/has-values/-/has-values-0.1.4.tgz",
          "integrity": "sha1-bWHeldkd/Km5oCCJrThL/49it3E=",
          "dev": true
        },
        "isarray": {
          "version": "1.0.0",
          "resolved": "https://registry.npmjs.org/isarray/-/isarray-1.0.0.tgz",
          "integrity": "sha1-u5NdSFgsuhaMBoNJV6VKPgcSTxE=",
          "dev": true
        }
      }
    },
    "upath": {
      "version": "1.1.0",
      "resolved": "https://registry.npmjs.org/upath/-/upath-1.1.0.tgz",
      "integrity": "sha512-bzpH/oBhoS/QI/YtbkqCg6VEiPYjSZtrHQM6/QnJS6OL9pKUFLqb3aFh4Scvwm45+7iAgiMkLhSbaZxUqmrprw==",
      "dev": true
    },
    "uri-js": {
      "version": "4.2.2",
      "resolved": "https://registry.npmjs.org/uri-js/-/uri-js-4.2.2.tgz",
      "integrity": "sha512-KY9Frmirql91X2Qgjry0Wd4Y+YTdrdZheS8TFwvkbLWf/G5KNJDCh6pKL5OZctEW4+0Baa5idK2ZQuELRwPznQ==",
      "requires": {
        "punycode": "^2.1.0"
      }
    },
    "urix": {
      "version": "0.1.0",
      "resolved": "https://registry.npmjs.org/urix/-/urix-0.1.0.tgz",
      "integrity": "sha1-2pN/emLiH+wf0Y1Js1wpNQZ6bHI=",
      "dev": true
    },
    "url": {
      "version": "0.11.0",
      "resolved": "https://registry.npmjs.org/url/-/url-0.11.0.tgz",
      "integrity": "sha1-ODjpfPxgUh63PFJajlW/3Z4uKPE=",
      "dev": true,
      "requires": {
        "punycode": "1.3.2",
        "querystring": "0.2.0"
      },
      "dependencies": {
        "punycode": {
          "version": "1.3.2",
          "resolved": "https://registry.npmjs.org/punycode/-/punycode-1.3.2.tgz",
          "integrity": "sha1-llOgNvt8HuQjQvIyXM7v6jkmxI0=",
          "dev": true
        }
      }
    },
    "url-parse-lax": {
      "version": "1.0.0",
      "resolved": "https://registry.npmjs.org/url-parse-lax/-/url-parse-lax-1.0.0.tgz",
      "integrity": "sha1-evjzA2Rem9eaJy56FKxovAYJ2nM=",
      "dev": true,
      "optional": true,
      "requires": {
        "prepend-http": "^1.0.1"
      }
    },
    "url-set-query": {
      "version": "1.0.0",
      "resolved": "https://registry.npmjs.org/url-set-query/-/url-set-query-1.0.0.tgz",
      "integrity": "sha1-AW6M/Xwg7gXK/neV6JK9BwL6ozk=",
      "dev": true,
      "optional": true
    },
    "url-to-options": {
      "version": "1.0.1",
      "resolved": "https://registry.npmjs.org/url-to-options/-/url-to-options-1.0.1.tgz",
      "integrity": "sha1-FQWgOiiaSMvXpDTvuu7FBV9WM6k=",
      "dev": true,
      "optional": true
    },
    "use": {
      "version": "3.1.1",
      "resolved": "https://registry.npmjs.org/use/-/use-3.1.1.tgz",
      "integrity": "sha512-cwESVXlO3url9YWlFW/TA9cshCEhtu7IKJ/p5soJ/gGpj7vbvFrAY/eIioQ6Dw23KjZhYgiIo8HOs1nQ2vr/oQ==",
      "dev": true
    },
    "utf8": {
      "version": "3.0.0",
      "resolved": "https://registry.npmjs.org/utf8/-/utf8-3.0.0.tgz",
      "integrity": "sha512-E8VjFIQ/TyQgp+TZfS6l8yp/xWppSAHzidGiRrqe4bK4XP9pTRyKFgGJpO3SN7zdX4DeomTrwaseCHovfpFcqQ==",
      "dev": true,
      "optional": true
    },
    "util": {
      "version": "0.10.3",
      "resolved": "https://registry.npmjs.org/util/-/util-0.10.3.tgz",
      "integrity": "sha1-evsa/lCAUkZInj23/g7TeTNqwPk=",
      "dev": true,
      "requires": {
        "inherits": "2.0.1"
      },
      "dependencies": {
        "inherits": {
          "version": "2.0.1",
          "resolved": "https://registry.npmjs.org/inherits/-/inherits-2.0.1.tgz",
          "integrity": "sha1-sX0I0ya0Qj5Wjv9xn5GwscvfafE=",
          "dev": true
        }
      }
    },
    "util-deprecate": {
      "version": "1.0.2",
      "resolved": "https://registry.npmjs.org/util-deprecate/-/util-deprecate-1.0.2.tgz",
      "integrity": "sha1-RQ1Nyfpw3nMnYvvS1KKJgUGaDM8="
    },
    "utils-merge": {
      "version": "1.0.1",
      "resolved": "https://registry.npmjs.org/utils-merge/-/utils-merge-1.0.1.tgz",
      "integrity": "sha1-n5VxD1CiZ5R7LMwSR0HBAoQn5xM=",
      "dev": true,
      "optional": true
    },
    "uuid": {
      "version": "3.3.2",
      "resolved": "https://registry.npmjs.org/uuid/-/uuid-3.3.2.tgz",
      "integrity": "sha512-yXJmeNaw3DnnKAOKJE51sL/ZaYfWJRl1pK9dr19YFCu0ObS231AB1/LbqTKRAQ5kw8A90rA6fr4riOUpTZvQZA=="
    },
    "v8-compile-cache": {
      "version": "2.0.2",
      "resolved": "https://registry.npmjs.org/v8-compile-cache/-/v8-compile-cache-2.0.2.tgz",
      "integrity": "sha512-1wFuMUIM16MDJRCrpbpuEPTUGmM5QMUg0cr3KFwra2XgOgFcPGDQHDh3CszSCD2Zewc/dh/pamNEW8CbfDebUw==",
      "dev": true
    },
    "validate-npm-package-license": {
      "version": "3.0.4",
      "resolved": "https://registry.npmjs.org/validate-npm-package-license/-/validate-npm-package-license-3.0.4.tgz",
      "integrity": "sha512-DpKm2Ui/xN7/HQKCtpZxoRWBhZ9Z0kqtygG8XCgNQ8ZlDnxuQmWhj566j8fN4Cu3/JmbhsDo7fcAJq4s9h27Ew==",
      "requires": {
        "spdx-correct": "^3.0.0",
        "spdx-expression-parse": "^3.0.0"
      }
    },
    "vary": {
      "version": "1.1.2",
      "resolved": "https://registry.npmjs.org/vary/-/vary-1.1.2.tgz",
      "integrity": "sha1-IpnwLG3tMNSllhsLn3RSShj2NPw=",
      "dev": true,
      "optional": true
    },
    "verror": {
      "version": "1.10.0",
      "resolved": "https://registry.npmjs.org/verror/-/verror-1.10.0.tgz",
      "integrity": "sha1-OhBcoXBTr1XW4nDB+CiGguGNpAA=",
      "requires": {
        "assert-plus": "^1.0.0",
        "core-util-is": "1.0.2",
        "extsprintf": "^1.2.0"
      }
    },
    "vm-browserify": {
      "version": "0.0.4",
      "resolved": "https://registry.npmjs.org/vm-browserify/-/vm-browserify-0.0.4.tgz",
      "integrity": "sha1-XX6kW7755Kb/ZflUOOCofDV9WnM=",
      "dev": true,
      "requires": {
        "indexof": "0.0.1"
      }
    },
    "watchpack": {
      "version": "1.6.0",
      "resolved": "https://registry.npmjs.org/watchpack/-/watchpack-1.6.0.tgz",
      "integrity": "sha512-i6dHe3EyLjMmDlU1/bGQpEw25XSjkJULPuAVKCbNRefQVq48yXKUpwg538F7AZTf9kyr57zj++pQFltUa5H7yA==",
      "dev": true,
      "requires": {
        "chokidar": "^2.0.2",
        "graceful-fs": "^4.1.2",
        "neo-async": "^2.5.0"
      }
    },
    "web3": {
      "version": "1.0.0-beta.35",
      "resolved": "https://registry.npmjs.org/web3/-/web3-1.0.0-beta.35.tgz",
      "integrity": "sha512-xwDmUhvTcHQvvNnOPcPZZgCxKUsI2e+GbHy7JkTK3/Rmnutazy8x7fsAXT9myw7V1qpi3GgLoZ3fkglSUbg1Mg==",
      "dev": true,
      "optional": true,
      "requires": {
        "web3-bzz": "1.0.0-beta.35",
        "web3-core": "1.0.0-beta.35",
        "web3-eth": "1.0.0-beta.35",
        "web3-eth-personal": "1.0.0-beta.35",
        "web3-net": "1.0.0-beta.35",
        "web3-shh": "1.0.0-beta.35",
        "web3-utils": "1.0.0-beta.35"
      }
    },
    "web3-bzz": {
      "version": "1.0.0-beta.35",
      "resolved": "https://registry.npmjs.org/web3-bzz/-/web3-bzz-1.0.0-beta.35.tgz",
      "integrity": "sha512-BhAU0qhlr8zltm4gs/+P1gki2VkxHJaM2Rrh4DGesDW0lzwufRoNvWFlwx1bKHoFPWNbSmm9PRkHOYOINL/Tgw==",
      "dev": true,
      "optional": true,
      "requires": {
        "got": "7.1.0",
        "swarm-js": "0.1.37",
        "underscore": "1.8.3"
      }
    },
    "web3-core": {
      "version": "1.0.0-beta.35",
      "resolved": "https://registry.npmjs.org/web3-core/-/web3-core-1.0.0-beta.35.tgz",
      "integrity": "sha512-ayGavbgVk4KL9Y88Uv411fBJ0SVgVfKhKEBweKYzmP0zOqneMzWt6YsyD1n6kRvjAbqA0AfUPEOKyMNjcx2tjw==",
      "dev": true,
      "optional": true,
      "requires": {
        "web3-core-helpers": "1.0.0-beta.35",
        "web3-core-method": "1.0.0-beta.35",
        "web3-core-requestmanager": "1.0.0-beta.35",
        "web3-utils": "1.0.0-beta.35"
      }
    },
    "web3-core-helpers": {
      "version": "1.0.0-beta.35",
      "resolved": "https://registry.npmjs.org/web3-core-helpers/-/web3-core-helpers-1.0.0-beta.35.tgz",
      "integrity": "sha512-APOu3sEsamyqWt//8o4yq9KF25/uqGm+pQShson/sC4gKzmfJB07fLo2ond0X30E8fIqAPeVCotPXQxGciGUmA==",
      "dev": true,
      "optional": true,
      "requires": {
        "underscore": "1.8.3",
        "web3-eth-iban": "1.0.0-beta.35",
        "web3-utils": "1.0.0-beta.35"
      }
    },
    "web3-core-method": {
      "version": "1.0.0-beta.35",
      "resolved": "https://registry.npmjs.org/web3-core-method/-/web3-core-method-1.0.0-beta.35.tgz",
      "integrity": "sha512-jidImCide8q0GpfsO4L73qoHrbkeWgwU3uOH5DKtJtv0ccmG086knNMRgryb/o9ZgetDWLmDEsJnHjBSoIwcbA==",
      "dev": true,
      "optional": true,
      "requires": {
        "underscore": "1.8.3",
        "web3-core-helpers": "1.0.0-beta.35",
        "web3-core-promievent": "1.0.0-beta.35",
        "web3-core-subscriptions": "1.0.0-beta.35",
        "web3-utils": "1.0.0-beta.35"
      }
    },
    "web3-core-promievent": {
      "version": "1.0.0-beta.35",
      "resolved": "https://registry.npmjs.org/web3-core-promievent/-/web3-core-promievent-1.0.0-beta.35.tgz",
      "integrity": "sha512-GvqXqKq07OmHuVi5uNRg6k79a1/CI0ViCC+EtNv4CORHtDRmYEt5Bvdv6z6FJEiaaQkD0lKbFwNhLxutx7HItw==",
      "dev": true,
      "optional": true,
      "requires": {
        "any-promise": "1.3.0",
        "eventemitter3": "1.1.1"
      }
    },
    "web3-core-requestmanager": {
      "version": "1.0.0-beta.35",
      "resolved": "https://registry.npmjs.org/web3-core-requestmanager/-/web3-core-requestmanager-1.0.0-beta.35.tgz",
      "integrity": "sha512-S+zW2h17ZZQU9oe3yaCJE0E7aJS4C3Kf4kGPDv+nXjW0gKhQQhgVhw1Doq/aYQGqNSWJp7f1VHkz5gQWwg6RRg==",
      "dev": true,
      "optional": true,
      "requires": {
        "underscore": "1.8.3",
        "web3-core-helpers": "1.0.0-beta.35",
        "web3-providers-http": "1.0.0-beta.35",
        "web3-providers-ipc": "1.0.0-beta.35",
        "web3-providers-ws": "1.0.0-beta.35"
      }
    },
    "web3-core-subscriptions": {
      "version": "1.0.0-beta.35",
      "resolved": "https://registry.npmjs.org/web3-core-subscriptions/-/web3-core-subscriptions-1.0.0-beta.35.tgz",
      "integrity": "sha512-gXzLrWvcGkGiWq1y33Z4Y80XI8XMrwowiQJkrPSjQ81K5PBKquOGwcMffLaKcwdmEy/NpsOXDeFo3eLE1Ghvvw==",
      "dev": true,
      "optional": true,
      "requires": {
        "eventemitter3": "1.1.1",
        "underscore": "1.8.3",
        "web3-core-helpers": "1.0.0-beta.35"
      }
    },
    "web3-eth": {
      "version": "1.0.0-beta.35",
      "resolved": "https://registry.npmjs.org/web3-eth/-/web3-eth-1.0.0-beta.35.tgz",
      "integrity": "sha512-04mcb2nGPXThawuuYICPOxv0xOHofvQKsjZeIq+89nyOC8DQMGTAErDkGyMHQYtjpth5XDhic0wuEsA80AmFZA==",
      "dev": true,
      "optional": true,
      "requires": {
        "underscore": "1.8.3",
        "web3-core": "1.0.0-beta.35",
        "web3-core-helpers": "1.0.0-beta.35",
        "web3-core-method": "1.0.0-beta.35",
        "web3-core-subscriptions": "1.0.0-beta.35",
        "web3-eth-abi": "1.0.0-beta.35",
        "web3-eth-accounts": "1.0.0-beta.35",
        "web3-eth-contract": "1.0.0-beta.35",
        "web3-eth-iban": "1.0.0-beta.35",
        "web3-eth-personal": "1.0.0-beta.35",
        "web3-net": "1.0.0-beta.35",
        "web3-utils": "1.0.0-beta.35"
      }
    },
    "web3-eth-abi": {
      "version": "1.0.0-beta.35",
      "resolved": "https://registry.npmjs.org/web3-eth-abi/-/web3-eth-abi-1.0.0-beta.35.tgz",
      "integrity": "sha512-KUDC+EtFFYG8z01ZleKrASdjj327/rtWHzEt6RWsEj7bBa0bGp9nEh+nqdZx/Sdgz1O8tnfFzJlrRcXpfr1vGg==",
      "dev": true,
      "optional": true,
      "requires": {
        "bn.js": "4.11.6",
        "underscore": "1.8.3",
        "web3-core-helpers": "1.0.0-beta.35",
        "web3-utils": "1.0.0-beta.35"
      },
      "dependencies": {
        "bn.js": {
          "version": "4.11.6",
          "resolved": "https://registry.npmjs.org/bn.js/-/bn.js-4.11.6.tgz",
          "integrity": "sha1-UzRK2xRhehP26N0s4okF0cC6MhU=",
          "dev": true,
          "optional": true
        }
      }
    },
    "web3-eth-accounts": {
      "version": "1.0.0-beta.35",
      "resolved": "https://registry.npmjs.org/web3-eth-accounts/-/web3-eth-accounts-1.0.0-beta.35.tgz",
      "integrity": "sha512-duIgRsfht/0kAW/eQ0X9lKtVIykbETrnM2H7EnvplCzPHtQLodpib4o9JXfh9n6ZDgdDC7cuJoiVB9QJg089ew==",
      "dev": true,
      "optional": true,
      "requires": {
        "any-promise": "1.3.0",
        "crypto-browserify": "3.12.0",
        "eth-lib": "0.2.7",
        "scrypt.js": "0.2.0",
        "underscore": "1.8.3",
        "uuid": "2.0.1",
        "web3-core": "1.0.0-beta.35",
        "web3-core-helpers": "1.0.0-beta.35",
        "web3-core-method": "1.0.0-beta.35",
        "web3-utils": "1.0.0-beta.35"
      },
      "dependencies": {
        "eth-lib": {
          "version": "0.2.7",
          "resolved": "https://registry.npmjs.org/eth-lib/-/eth-lib-0.2.7.tgz",
          "integrity": "sha1-L5Pxex4jrsN1nNSj/iDBKGo/wco=",
          "dev": true,
          "optional": true,
          "requires": {
            "bn.js": "^4.11.6",
            "elliptic": "^6.4.0",
            "xhr-request-promise": "^0.1.2"
          }
        },
        "scrypt.js": {
          "version": "0.2.0",
          "resolved": "https://registry.npmjs.org/scrypt.js/-/scrypt.js-0.2.0.tgz",
          "integrity": "sha1-r40UZbcemZARC+38WTuUeeA6ito=",
          "dev": true,
          "optional": true,
          "requires": {
            "scrypt": "^6.0.2",
            "scryptsy": "^1.2.1"
          }
        },
        "uuid": {
          "version": "2.0.1",
          "resolved": "https://registry.npmjs.org/uuid/-/uuid-2.0.1.tgz",
          "integrity": "sha1-wqMN7bPlNdcsz4LjQ5QaULqFM6w=",
          "dev": true,
          "optional": true
        }
      }
    },
    "web3-eth-contract": {
      "version": "1.0.0-beta.35",
      "resolved": "https://registry.npmjs.org/web3-eth-contract/-/web3-eth-contract-1.0.0-beta.35.tgz",
      "integrity": "sha512-foPohOg5O1UCGKGZOIs+kQK5IZdV2QQ7pAWwNxH8WHplUA+fre1MurXNpoxknUmH6mYplFhXjqgYq2MsrBpHrA==",
      "dev": true,
      "optional": true,
      "requires": {
        "underscore": "1.8.3",
        "web3-core": "1.0.0-beta.35",
        "web3-core-helpers": "1.0.0-beta.35",
        "web3-core-method": "1.0.0-beta.35",
        "web3-core-promievent": "1.0.0-beta.35",
        "web3-core-subscriptions": "1.0.0-beta.35",
        "web3-eth-abi": "1.0.0-beta.35",
        "web3-utils": "1.0.0-beta.35"
      }
    },
    "web3-eth-iban": {
      "version": "1.0.0-beta.35",
      "resolved": "https://registry.npmjs.org/web3-eth-iban/-/web3-eth-iban-1.0.0-beta.35.tgz",
      "integrity": "sha512-H5wkcNcAIc+h/WoDIKv7ZYmrM2Xqu3O7jBQl1IWo73EDVQji+AoB2i3J8tuwI1yZRInRwrfpI3Zuwuf54hXHmQ==",
      "dev": true,
      "optional": true,
      "requires": {
        "bn.js": "4.11.6",
        "web3-utils": "1.0.0-beta.35"
      },
      "dependencies": {
        "bn.js": {
          "version": "4.11.6",
          "resolved": "https://registry.npmjs.org/bn.js/-/bn.js-4.11.6.tgz",
          "integrity": "sha1-UzRK2xRhehP26N0s4okF0cC6MhU=",
          "dev": true,
          "optional": true
        }
      }
    },
    "web3-eth-personal": {
      "version": "1.0.0-beta.35",
      "resolved": "https://registry.npmjs.org/web3-eth-personal/-/web3-eth-personal-1.0.0-beta.35.tgz",
      "integrity": "sha512-AcM9nnlxu7ZRRxPvkrFB9eLxMM4A2cPfj2aCg21Wb2EpMnhR+b/O1cT33k7ApRowoMpM+T9M8vx2oPNwXfaCOQ==",
      "dev": true,
      "optional": true,
      "requires": {
        "web3-core": "1.0.0-beta.35",
        "web3-core-helpers": "1.0.0-beta.35",
        "web3-core-method": "1.0.0-beta.35",
        "web3-net": "1.0.0-beta.35",
        "web3-utils": "1.0.0-beta.35"
      }
    },
    "web3-net": {
      "version": "1.0.0-beta.35",
      "resolved": "https://registry.npmjs.org/web3-net/-/web3-net-1.0.0-beta.35.tgz",
      "integrity": "sha512-bbwaQ/KohGjIJ6HAKbZ6KrklCAaG6/B7hIbAbVLSFLxF+Yz9lmAgQYaDInpidpC/NLb3WOmcbRF+P77J4qMVIA==",
      "dev": true,
      "optional": true,
      "requires": {
        "web3-core": "1.0.0-beta.35",
        "web3-core-method": "1.0.0-beta.35",
        "web3-utils": "1.0.0-beta.35"
      }
    },
    "web3-provider-engine": {
      "version": "14.1.0",
      "resolved": "https://registry.npmjs.org/web3-provider-engine/-/web3-provider-engine-14.1.0.tgz",
      "integrity": "sha512-vGZtqhSUzGTiMGhJXNnB/aRDlrPZLhLnBZ2NPArkZtr8XSrwg9m08tw4+PuWg5za0TJuoE/vuPQc501HddZZWw==",
      "requires": {
        "async": "^2.5.0",
        "backoff": "^2.5.0",
        "clone": "^2.0.0",
        "cross-fetch": "^2.1.0",
        "eth-block-tracker": "^3.0.0",
        "eth-json-rpc-infura": "^3.1.0",
        "eth-sig-util": "^1.4.2",
        "ethereumjs-block": "^1.2.2",
        "ethereumjs-tx": "^1.2.0",
        "ethereumjs-util": "^5.1.5",
        "ethereumjs-vm": "^2.3.4",
        "json-rpc-error": "^2.0.0",
        "json-stable-stringify": "^1.0.1",
        "promise-to-callback": "^1.0.0",
        "readable-stream": "^2.2.9",
        "request": "^2.85.0",
        "semaphore": "^1.0.3",
        "ws": "^5.1.1",
        "xhr": "^2.2.0",
        "xtend": "^4.0.1"
      },
      "dependencies": {
        "eth-sig-util": {
          "version": "1.4.2",
          "resolved": "https://registry.npmjs.org/eth-sig-util/-/eth-sig-util-1.4.2.tgz",
          "integrity": "sha1-jZWCAsftuq6Dlwf7pvCf8ydgYhA=",
          "requires": {
            "ethereumjs-abi": "git+https://github.com/ethereumjs/ethereumjs-abi.git",
            "ethereumjs-util": "^5.1.1"
          }
        },
        "ethereum-common": {
          "version": "0.2.0",
          "resolved": "https://registry.npmjs.org/ethereum-common/-/ethereum-common-0.2.0.tgz",
          "integrity": "sha512-XOnAR/3rntJgbCdGhqdaLIxDLWKLmsZOGhHdBKadEr6gEnJLH52k93Ou+TUdFaPN3hJc3isBZBal3U/XZ15abA=="
        },
        "ethereumjs-abi": {
          "version": "git+https://github.com/ethereumjs/ethereumjs-abi.git#d84a96796079c8595a0c78accd1e7709f2277215",
          "from": "git+https://github.com/ethereumjs/ethereumjs-abi.git",
          "requires": {
            "bn.js": "^4.10.0",
            "ethereumjs-util": "^5.0.0"
          }
        },
        "ethereumjs-block": {
          "version": "1.7.1",
          "resolved": "https://registry.npmjs.org/ethereumjs-block/-/ethereumjs-block-1.7.1.tgz",
          "integrity": "sha512-B+sSdtqm78fmKkBq78/QLKJbu/4Ts4P2KFISdgcuZUPDm9x+N7qgBPIIFUGbaakQh8bzuquiRVbdmvPKqbILRg==",
          "requires": {
            "async": "^2.0.1",
            "ethereum-common": "0.2.0",
            "ethereumjs-tx": "^1.2.2",
            "ethereumjs-util": "^5.0.0",
            "merkle-patricia-tree": "^2.1.2"
          }
        },
        "ws": {
          "version": "5.2.2",
          "resolved": "https://registry.npmjs.org/ws/-/ws-5.2.2.tgz",
          "integrity": "sha512-jaHFD6PFv6UgoIVda6qZllptQsMlDEJkTQcybzzXDYM1XO9Y8em691FGMPmM46WGyLU4z9KMgQN+qrux/nhlHA==",
          "requires": {
            "async-limiter": "~1.0.0"
          }
        }
      }
    },
    "web3-providers-http": {
      "version": "1.0.0-beta.35",
      "resolved": "https://registry.npmjs.org/web3-providers-http/-/web3-providers-http-1.0.0-beta.35.tgz",
      "integrity": "sha512-DcIMFq52Fb08UpWyZ3ZlES6NsNqJnco4hBS/Ej6eOcASfuUayPI+GLkYVZsnF3cBYqlH+DOKuArcKSuIxK7jIA==",
      "dev": true,
      "optional": true,
      "requires": {
        "web3-core-helpers": "1.0.0-beta.35",
        "xhr2-cookies": "1.1.0"
      }
    },
    "web3-providers-ipc": {
      "version": "1.0.0-beta.35",
      "resolved": "https://registry.npmjs.org/web3-providers-ipc/-/web3-providers-ipc-1.0.0-beta.35.tgz",
      "integrity": "sha512-iB0FG0HcpUnayfa8pn4guqEQ4Y1nrroi/jffdtQgFkrNt0sD3fMSwwC0AbmECqj3tDLl0e1slBR0RENll+ZF0g==",
      "dev": true,
      "optional": true,
      "requires": {
        "oboe": "2.1.3",
        "underscore": "1.8.3",
        "web3-core-helpers": "1.0.0-beta.35"
      }
    },
    "web3-providers-ws": {
      "version": "1.0.0-beta.35",
      "resolved": "https://registry.npmjs.org/web3-providers-ws/-/web3-providers-ws-1.0.0-beta.35.tgz",
      "integrity": "sha512-Cx64NgDStynKaUGDIIOfaCd0fZusL8h5avKTkdTjUu2aHhFJhZoVBGVLhoDtUaqZGWIZGcBJOoVf2JkGUOjDRQ==",
      "dev": true,
      "optional": true,
      "requires": {
        "underscore": "1.8.3",
        "web3-core-helpers": "1.0.0-beta.35",
        "websocket": "git://github.com/frozeman/WebSocket-Node.git#browserifyCompatible"
      },
      "dependencies": {
        "debug": {
          "version": "2.6.9",
          "resolved": "https://registry.npmjs.org/debug/-/debug-2.6.9.tgz",
          "integrity": "sha512-bC7ElrdJaJnPbAP+1EotYvqZsb3ecl5wi6Bfi6BJTUcNowp6cvspg0jXznRTKDjm/E7AdgFBVeAPVMNcKGsHMA==",
          "dev": true,
          "optional": true,
          "requires": {
            "ms": "2.0.0"
          }
        },
        "websocket": {
          "version": "git://github.com/frozeman/WebSocket-Node.git#6c72925e3f8aaaea8dc8450f97627e85263999f2",
          "from": "git://github.com/frozeman/WebSocket-Node.git#browserifyCompatible",
          "dev": true,
          "optional": true,
          "requires": {
            "debug": "^2.2.0",
            "nan": "^2.3.3",
            "typedarray-to-buffer": "^3.1.2",
            "yaeti": "^0.0.6"
          }
        }
      }
    },
    "web3-shh": {
      "version": "1.0.0-beta.35",
      "resolved": "https://registry.npmjs.org/web3-shh/-/web3-shh-1.0.0-beta.35.tgz",
      "integrity": "sha512-8qSonk/x0xabERS9Sr6AIADN/Ty+5KwARkkGIfSYHKqFpdMDz+76F7cUCxtoCZoS8K04xgZlDKYe0TJXLYA0Fw==",
      "dev": true,
      "optional": true,
      "requires": {
        "web3-core": "1.0.0-beta.35",
        "web3-core-method": "1.0.0-beta.35",
        "web3-core-subscriptions": "1.0.0-beta.35",
        "web3-net": "1.0.0-beta.35"
      }
    },
    "web3-utils": {
      "version": "1.0.0-beta.35",
      "resolved": "https://registry.npmjs.org/web3-utils/-/web3-utils-1.0.0-beta.35.tgz",
      "integrity": "sha512-Dq6f0SOKj3BDFRgOPnE6ALbzBDCKVIW8mKWVf7tGVhTDHf+wQaWwQSC3aArFSqdExB75BPBPyDpuMTNszhljpA==",
      "dev": true,
      "optional": true,
      "requires": {
        "bn.js": "4.11.6",
        "eth-lib": "0.1.27",
        "ethjs-unit": "0.1.6",
        "number-to-bn": "1.7.0",
        "randomhex": "0.1.5",
        "underscore": "1.8.3",
        "utf8": "2.1.1"
      },
      "dependencies": {
        "bn.js": {
          "version": "4.11.6",
          "resolved": "https://registry.npmjs.org/bn.js/-/bn.js-4.11.6.tgz",
          "integrity": "sha1-UzRK2xRhehP26N0s4okF0cC6MhU=",
          "dev": true,
          "optional": true
        },
        "utf8": {
          "version": "2.1.1",
          "resolved": "https://registry.npmjs.org/utf8/-/utf8-2.1.1.tgz",
          "integrity": "sha1-LgHbAvfY0JRPdxBPFgnrDDBM92g=",
          "dev": true,
          "optional": true
        }
      }
    },
    "webpack": {
      "version": "4.17.1",
      "resolved": "https://registry.npmjs.org/webpack/-/webpack-4.17.1.tgz",
      "integrity": "sha512-vdPYogljzWPhFKDj3Gcp01Vqgu7K3IQlybc3XIdKSQHelK1C3eIQuysEUR7MxKJmdandZlQB/9BG2Jb1leJHaw==",
      "dev": true,
      "requires": {
        "@webassemblyjs/ast": "1.5.13",
        "@webassemblyjs/helper-module-context": "1.5.13",
        "@webassemblyjs/wasm-edit": "1.5.13",
        "@webassemblyjs/wasm-opt": "1.5.13",
        "@webassemblyjs/wasm-parser": "1.5.13",
        "acorn": "^5.6.2",
        "acorn-dynamic-import": "^3.0.0",
        "ajv": "^6.1.0",
        "ajv-keywords": "^3.1.0",
        "chrome-trace-event": "^1.0.0",
        "enhanced-resolve": "^4.1.0",
        "eslint-scope": "^4.0.0",
        "json-parse-better-errors": "^1.0.2",
        "loader-runner": "^2.3.0",
        "loader-utils": "^1.1.0",
        "memory-fs": "~0.4.1",
        "micromatch": "^3.1.8",
        "mkdirp": "~0.5.0",
        "neo-async": "^2.5.0",
        "node-libs-browser": "^2.0.0",
        "schema-utils": "^0.4.4",
        "tapable": "^1.0.0",
        "uglifyjs-webpack-plugin": "^1.2.4",
        "watchpack": "^1.5.0",
        "webpack-sources": "^1.0.1"
      },
      "dependencies": {
        "acorn": {
          "version": "5.7.3",
          "resolved": "https://registry.npmjs.org/acorn/-/acorn-5.7.3.tgz",
          "integrity": "sha512-T/zvzYRfbVojPWahDsE5evJdHb3oJoQfFbsrKM7w5Zcs++Tr257tia3BmMP8XYVjp1S9RZXQMh7gao96BlqZOw==",
          "dev": true
        }
      }
    },
    "webpack-bundle-size-analyzer": {
      "version": "2.7.0",
      "resolved": "https://registry.npmjs.org/webpack-bundle-size-analyzer/-/webpack-bundle-size-analyzer-2.7.0.tgz",
      "integrity": "sha1-LsBTn9V/hxYIOJizi4kv6UyIxrw=",
      "dev": true,
      "requires": {
        "commander": "^2.7.1",
        "filesize": "^3.1.2",
        "humanize": "0.0.9"
      }
    },
    "webpack-cli": {
      "version": "3.1.0",
      "resolved": "https://registry.npmjs.org/webpack-cli/-/webpack-cli-3.1.0.tgz",
      "integrity": "sha512-p5NeKDtYwjZozUWq6kGNs9w+Gtw/CPvyuXjXn2HMdz8Tie+krjEg8oAtonvIyITZdvpF7XG9xDHwscLr2c+ugQ==",
      "dev": true,
      "requires": {
        "chalk": "^2.4.1",
        "cross-spawn": "^6.0.5",
        "enhanced-resolve": "^4.0.0",
        "global-modules-path": "^2.1.0",
        "import-local": "^1.0.0",
        "inquirer": "^6.0.0",
        "interpret": "^1.1.0",
        "loader-utils": "^1.1.0",
        "supports-color": "^5.4.0",
        "v8-compile-cache": "^2.0.0",
        "yargs": "^12.0.1"
      },
      "dependencies": {
        "ansi-regex": {
          "version": "3.0.0",
          "resolved": "https://registry.npmjs.org/ansi-regex/-/ansi-regex-3.0.0.tgz",
          "integrity": "sha1-7QMXwyIGT3lGbAKWa922Bas32Zg=",
          "dev": true
        },
        "ansi-styles": {
          "version": "3.2.1",
          "resolved": "https://registry.npmjs.org/ansi-styles/-/ansi-styles-3.2.1.tgz",
          "integrity": "sha512-VT0ZI6kZRdTh8YyJw3SMbYm/u+NqfsAxEpWO0Pf9sq8/e94WxxOpPKx9FR1FlyCtOVDNOQ+8ntlqFxiRc+r5qA==",
          "dev": true,
          "requires": {
            "color-convert": "^1.9.0"
          }
        },
        "camelcase": {
          "version": "5.0.0",
          "resolved": "https://registry.npmjs.org/camelcase/-/camelcase-5.0.0.tgz",
          "integrity": "sha512-faqwZqnWxbxn+F1d399ygeamQNy3lPp/H9H6rNrqYh4FSVCtcY+3cub1MxA8o9mDd55mM8Aghuu/kuyYA6VTsA==",
          "dev": true
        },
        "chalk": {
          "version": "2.4.2",
          "resolved": "https://registry.npmjs.org/chalk/-/chalk-2.4.2.tgz",
          "integrity": "sha512-Mti+f9lpJNcwF4tWV8/OrTTtF1gZi+f8FqlyAdouralcFWFQWF2+NgCHShjkCb+IFBLq9buZwE1xckQU4peSuQ==",
          "dev": true,
          "requires": {
            "ansi-styles": "^3.2.1",
            "escape-string-regexp": "^1.0.5",
            "supports-color": "^5.3.0"
          }
        },
        "cliui": {
          "version": "4.1.0",
          "resolved": "https://registry.npmjs.org/cliui/-/cliui-4.1.0.tgz",
          "integrity": "sha512-4FG+RSG9DL7uEwRUZXZn3SS34DiDPfzP0VOiEwtUWlE+AR2EIg+hSyvrIgUUfhdgR/UkAeW2QHgeP+hWrXs7jQ==",
          "dev": true,
          "requires": {
            "string-width": "^2.1.1",
            "strip-ansi": "^4.0.0",
            "wrap-ansi": "^2.0.0"
          }
        },
        "find-up": {
          "version": "3.0.0",
          "resolved": "https://registry.npmjs.org/find-up/-/find-up-3.0.0.tgz",
          "integrity": "sha512-1yD6RmLI1XBfxugvORwlck6f75tYL+iR0jqwsOrOxMZyGYqUuDhJ0l4AXdO1iX/FTs9cBAMEk1gWSEx1kSbylg==",
          "dev": true,
          "requires": {
            "locate-path": "^3.0.0"
          }
        },
        "invert-kv": {
          "version": "2.0.0",
          "resolved": "https://registry.npmjs.org/invert-kv/-/invert-kv-2.0.0.tgz",
          "integrity": "sha512-wPVv/y/QQ/Uiirj/vh3oP+1Ww+AWehmi1g5fFWGPF6IpCBCDVrhgHRMvrLfdYcwDh3QJbGXDW4JAuzxElLSqKA==",
          "dev": true
        },
        "is-fullwidth-code-point": {
          "version": "2.0.0",
          "resolved": "https://registry.npmjs.org/is-fullwidth-code-point/-/is-fullwidth-code-point-2.0.0.tgz",
          "integrity": "sha1-o7MKXE8ZkYMWeqq5O+764937ZU8=",
          "dev": true
        },
        "lcid": {
          "version": "2.0.0",
          "resolved": "https://registry.npmjs.org/lcid/-/lcid-2.0.0.tgz",
          "integrity": "sha512-avPEb8P8EGnwXKClwsNUgryVjllcRqtMYa49NTsbQagYuT1DcXnl1915oxWjoyGrXR6zH/Y0Zc96xWsPcoDKeA==",
          "dev": true,
          "requires": {
            "invert-kv": "^2.0.0"
          }
        },
        "locate-path": {
          "version": "3.0.0",
          "resolved": "https://registry.npmjs.org/locate-path/-/locate-path-3.0.0.tgz",
          "integrity": "sha512-7AO748wWnIhNqAuaty2ZWHkQHRSNfPVIsPIfwEOWO22AmaoVrWavlOcMR5nzTLNYvp36X220/maaRsrec1G65A==",
          "dev": true,
          "requires": {
            "p-locate": "^3.0.0",
            "path-exists": "^3.0.0"
          }
        },
        "os-locale": {
          "version": "3.1.0",
          "resolved": "https://registry.npmjs.org/os-locale/-/os-locale-3.1.0.tgz",
          "integrity": "sha512-Z8l3R4wYWM40/52Z+S265okfFj8Kt2cC2MKY+xNi3kFs+XGI7WXu/I309QQQYbRW4ijiZ+yxs9pqEhJh0DqW3Q==",
          "dev": true,
          "requires": {
            "execa": "^1.0.0",
            "lcid": "^2.0.0",
            "mem": "^4.0.0"
          }
        },
        "p-limit": {
          "version": "2.1.0",
          "resolved": "https://registry.npmjs.org/p-limit/-/p-limit-2.1.0.tgz",
          "integrity": "sha512-NhURkNcrVB+8hNfLuysU8enY5xn2KXphsHBaC2YmRNTZRc7RWusw6apSpdEj3jo4CMb6W9nrF6tTnsJsJeyu6g==",
          "dev": true,
          "requires": {
            "p-try": "^2.0.0"
          }
        },
        "p-locate": {
          "version": "3.0.0",
          "resolved": "https://registry.npmjs.org/p-locate/-/p-locate-3.0.0.tgz",
          "integrity": "sha512-x+12w/To+4GFfgJhBEpiDcLozRJGegY+Ei7/z0tSLkMmxGZNybVMSfWj9aJn8Z5Fc7dBUNJOOVgPv2H7IwulSQ==",
          "dev": true,
          "requires": {
            "p-limit": "^2.0.0"
          }
        },
        "p-try": {
          "version": "2.0.0",
          "resolved": "https://registry.npmjs.org/p-try/-/p-try-2.0.0.tgz",
          "integrity": "sha512-hMp0onDKIajHfIkdRk3P4CdCmErkYAxxDtP3Wx/4nZ3aGlau2VKh3mZpcuFkH27WQkL/3WBCPOktzA9ZOAnMQQ==",
          "dev": true
        },
        "path-exists": {
          "version": "3.0.0",
          "resolved": "https://registry.npmjs.org/path-exists/-/path-exists-3.0.0.tgz",
          "integrity": "sha1-zg6+ql94yxiSXqfYENe1mwEP1RU=",
          "dev": true
        },
        "string-width": {
          "version": "2.1.1",
          "resolved": "https://registry.npmjs.org/string-width/-/string-width-2.1.1.tgz",
          "integrity": "sha512-nOqH59deCq9SRHlxq1Aw85Jnt4w6KvLKqWVik6oA9ZklXLNIOlqg4F2yrT1MVaTjAqvVwdfeZ7w7aCvJD7ugkw==",
          "dev": true,
          "requires": {
            "is-fullwidth-code-point": "^2.0.0",
            "strip-ansi": "^4.0.0"
          }
        },
        "strip-ansi": {
          "version": "4.0.0",
          "resolved": "https://registry.npmjs.org/strip-ansi/-/strip-ansi-4.0.0.tgz",
          "integrity": "sha1-qEeQIusaw2iocTibY1JixQXuNo8=",
          "dev": true,
          "requires": {
            "ansi-regex": "^3.0.0"
          }
        },
        "supports-color": {
          "version": "5.5.0",
          "resolved": "https://registry.npmjs.org/supports-color/-/supports-color-5.5.0.tgz",
          "integrity": "sha512-QjVjwdXIt408MIiAqCX4oUKsgU2EqAGzs2Ppkm4aQYbjm+ZEWEcW4SfFNTr4uMNZma0ey4f5lgLrkB0aX0QMow==",
          "dev": true,
          "requires": {
            "has-flag": "^3.0.0"
          }
        },
        "which-module": {
          "version": "2.0.0",
          "resolved": "https://registry.npmjs.org/which-module/-/which-module-2.0.0.tgz",
          "integrity": "sha1-2e8H3Od7mQK4o6j6SzHD4/fm6Ho=",
          "dev": true
        },
        "yargs": {
          "version": "12.0.5",
          "resolved": "https://registry.npmjs.org/yargs/-/yargs-12.0.5.tgz",
          "integrity": "sha512-Lhz8TLaYnxq/2ObqHDql8dX8CJi97oHxrjUcYtzKbbykPtVW9WB+poxI+NM2UIzsMgNCZTIf0AQwsjK5yMAqZw==",
          "dev": true,
          "requires": {
            "cliui": "^4.0.0",
            "decamelize": "^1.2.0",
            "find-up": "^3.0.0",
            "get-caller-file": "^1.0.1",
            "os-locale": "^3.0.0",
            "require-directory": "^2.1.1",
            "require-main-filename": "^1.0.1",
            "set-blocking": "^2.0.0",
            "string-width": "^2.0.0",
            "which-module": "^2.0.0",
            "y18n": "^3.2.1 || ^4.0.0",
            "yargs-parser": "^11.1.1"
          }
        },
        "yargs-parser": {
          "version": "11.1.1",
          "resolved": "https://registry.npmjs.org/yargs-parser/-/yargs-parser-11.1.1.tgz",
          "integrity": "sha512-C6kB/WJDiaxONLJQnF8ccx9SEeoTTLek8RVbaOIsrAUS8VrBEXfmeSnCZxygc+XC2sNMBIwOOnfcxiynjHsVSQ==",
          "dev": true,
          "requires": {
            "camelcase": "^5.0.0",
            "decamelize": "^1.2.0"
          }
        }
      }
    },
    "webpack-sources": {
      "version": "1.3.0",
      "resolved": "https://registry.npmjs.org/webpack-sources/-/webpack-sources-1.3.0.tgz",
      "integrity": "sha512-OiVgSrbGu7NEnEvQJJgdSFPl2qWKkWq5lHMhgiToIiN9w34EBnjYzSYs+VbL5KoYiLNtFFa7BZIKxRED3I32pA==",
      "dev": true,
      "requires": {
        "source-list-map": "^2.0.0",
        "source-map": "~0.6.1"
      }
    },
    "websocket": {
      "version": "1.0.26",
      "resolved": "https://registry.npmjs.org/websocket/-/websocket-1.0.26.tgz",
      "integrity": "sha512-fjcrYDPIQxpTnqFQ9JjxUQcdvR89MFAOjPBlF+vjOt49w/XW4fJknUoMz/mDIn2eK1AdslVojcaOxOqyZZV8rw==",
      "requires": {
        "debug": "^2.2.0",
        "nan": "^2.3.3",
        "typedarray-to-buffer": "^3.1.2",
        "yaeti": "^0.0.6"
      },
      "dependencies": {
        "debug": {
          "version": "2.6.9",
          "resolved": "https://registry.npmjs.org/debug/-/debug-2.6.9.tgz",
          "integrity": "sha512-bC7ElrdJaJnPbAP+1EotYvqZsb3ecl5wi6Bfi6BJTUcNowp6cvspg0jXznRTKDjm/E7AdgFBVeAPVMNcKGsHMA==",
          "requires": {
            "ms": "2.0.0"
          }
        }
      }
    },
    "whatwg-fetch": {
      "version": "2.0.4",
      "resolved": "https://registry.npmjs.org/whatwg-fetch/-/whatwg-fetch-2.0.4.tgz",
      "integrity": "sha512-dcQ1GWpOD/eEQ97k66aiEVpNnapVj90/+R+SXTPYGHpYBBypfKJEQjLrvMZ7YXbKm21gXd4NcuxUTjiv1YtLng=="
    },
    "which": {
      "version": "1.3.1",
      "resolved": "https://registry.npmjs.org/which/-/which-1.3.1.tgz",
      "integrity": "sha512-HxJdYWq1MTIQbJ3nw0cqssHoTNU267KlrDuGZ1WYlxDStUtKUhOaJmh112/TZmHxxUfuJqPXSOm7tDyas0OSIQ==",
      "dev": true,
      "requires": {
        "isexe": "^2.0.0"
      }
    },
    "which-module": {
      "version": "1.0.0",
      "resolved": "https://registry.npmjs.org/which-module/-/which-module-1.0.0.tgz",
      "integrity": "sha1-u6Y8qGGUiZT/MHc2CJ47lgJsKk8="
    },
    "window-size": {
      "version": "0.2.0",
      "resolved": "https://registry.npmjs.org/window-size/-/window-size-0.2.0.tgz",
      "integrity": "sha1-tDFbtCFKPXBY6+7okuE/ok2YsHU="
    },
    "wordwrap": {
      "version": "1.0.0",
      "resolved": "https://registry.npmjs.org/wordwrap/-/wordwrap-1.0.0.tgz",
      "integrity": "sha1-J1hIEIkUVqQXHI0CJkQa3pDLyus=",
      "dev": true
    },
    "worker-farm": {
      "version": "1.6.0",
      "resolved": "https://registry.npmjs.org/worker-farm/-/worker-farm-1.6.0.tgz",
      "integrity": "sha512-6w+3tHbM87WnSWnENBUvA2pxJPLhQUg5LKwUQHq3r+XPhIM+Gh2R5ycbwPCyuGbNg+lPgdcnQUhuC02kJCvffQ==",
      "dev": true,
      "requires": {
        "errno": "~0.1.7"
      }
    },
    "wrap-ansi": {
      "version": "2.1.0",
      "resolved": "https://registry.npmjs.org/wrap-ansi/-/wrap-ansi-2.1.0.tgz",
      "integrity": "sha1-2Pw9KE3QV5T+hJc8rs3Rz4JP3YU=",
      "requires": {
        "string-width": "^1.0.1",
        "strip-ansi": "^3.0.1"
      }
    },
    "wrappy": {
      "version": "1.0.2",
      "resolved": "https://registry.npmjs.org/wrappy/-/wrappy-1.0.2.tgz",
      "integrity": "sha1-tSQ9jz7BqjXxNkYFvA0QNuMKtp8="
    },
    "write": {
      "version": "0.2.1",
      "resolved": "https://registry.npmjs.org/write/-/write-0.2.1.tgz",
      "integrity": "sha1-X8A4KOJkzqP+kUVUdvejxWbLB1c=",
      "dev": true,
      "requires": {
        "mkdirp": "^0.5.1"
      }
    },
    "ws": {
      "version": "3.3.3",
      "resolved": "https://registry.npmjs.org/ws/-/ws-3.3.3.tgz",
      "integrity": "sha512-nnWLa/NwZSt4KQJu51MYlCcSQ5g7INpOrOMt4XV8j4dqTXdmlUmSHQ8/oLC069ckre0fRsgfvsKwbTdtKLCDkA==",
      "dev": true,
      "optional": true,
      "requires": {
        "async-limiter": "~1.0.0",
        "safe-buffer": "~5.1.0",
        "ultron": "~1.1.0"
      }
    },
    "xhr": {
      "version": "2.5.0",
      "resolved": "https://registry.npmjs.org/xhr/-/xhr-2.5.0.tgz",
      "integrity": "sha512-4nlO/14t3BNUZRXIXfXe+3N6w3s1KoxcJUUURctd64BLRe67E4gRwp4PjywtDY72fXpZ1y6Ch0VZQRY/gMPzzQ==",
      "requires": {
        "global": "~4.3.0",
        "is-function": "^1.0.1",
        "parse-headers": "^2.0.0",
        "xtend": "^4.0.0"
      }
    },
    "xhr-request": {
      "version": "1.1.0",
      "resolved": "https://registry.npmjs.org/xhr-request/-/xhr-request-1.1.0.tgz",
      "integrity": "sha512-Y7qzEaR3FDtL3fP30k9wO/e+FBnBByZeybKOhASsGP30NIkRAAkKD/sCnLvgEfAIEC1rcmK7YG8f4oEnIrrWzA==",
      "dev": true,
      "optional": true,
      "requires": {
        "buffer-to-arraybuffer": "^0.0.5",
        "object-assign": "^4.1.1",
        "query-string": "^5.0.1",
        "simple-get": "^2.7.0",
        "timed-out": "^4.0.1",
        "url-set-query": "^1.0.0",
        "xhr": "^2.0.4"
      }
    },
    "xhr-request-promise": {
      "version": "0.1.2",
      "resolved": "https://registry.npmjs.org/xhr-request-promise/-/xhr-request-promise-0.1.2.tgz",
      "integrity": "sha1-NDxE0e53JrhkgGloLQ+EDIO0Jh0=",
      "dev": true,
      "optional": true,
      "requires": {
        "xhr-request": "^1.0.1"
      }
    },
    "xhr2-cookies": {
      "version": "1.1.0",
      "resolved": "https://registry.npmjs.org/xhr2-cookies/-/xhr2-cookies-1.1.0.tgz",
      "integrity": "sha1-fXdEnQmZGX8VXLc7I99yUF7YnUg=",
      "dev": true,
      "optional": true,
      "requires": {
        "cookiejar": "^2.1.1"
      }
    },
    "xmlhttprequest": {
      "version": "1.8.0",
      "resolved": "https://registry.npmjs.org/xmlhttprequest/-/xmlhttprequest-1.8.0.tgz",
      "integrity": "sha1-Z/4HXFwk/vOfnWX197f+dRcZaPw=",
      "dev": true
    },
    "xtend": {
      "version": "4.0.1",
      "resolved": "https://registry.npmjs.org/xtend/-/xtend-4.0.1.tgz",
      "integrity": "sha1-pcbVMr5lbiPbgg77lDofBJmNY68="
    },
    "y18n": {
      "version": "3.2.1",
      "resolved": "https://registry.npmjs.org/y18n/-/y18n-3.2.1.tgz",
      "integrity": "sha1-bRX7qITAhnnA136I53WegR4H+kE="
    },
    "yaeti": {
      "version": "0.0.6",
      "resolved": "https://registry.npmjs.org/yaeti/-/yaeti-0.0.6.tgz",
      "integrity": "sha1-8m9ITXJoTPQr7ft2lwqhYI+/lXc="
    },
    "yallist": {
      "version": "2.1.2",
      "resolved": "https://registry.npmjs.org/yallist/-/yallist-2.1.2.tgz",
      "integrity": "sha1-HBH5IY8HYImkfdUS+TxmmaaoHVI=",
      "dev": true
    },
    "yargs": {
      "version": "4.8.1",
      "resolved": "https://registry.npmjs.org/yargs/-/yargs-4.8.1.tgz",
      "integrity": "sha1-wMQpJMpKqmsObaFznfshZDn53cA=",
      "requires": {
        "cliui": "^3.2.0",
        "decamelize": "^1.1.1",
        "get-caller-file": "^1.0.1",
        "lodash.assign": "^4.0.3",
        "os-locale": "^1.4.0",
        "read-pkg-up": "^1.0.1",
        "require-directory": "^2.1.1",
        "require-main-filename": "^1.0.1",
        "set-blocking": "^2.0.0",
        "string-width": "^1.0.1",
        "which-module": "^1.0.0",
        "window-size": "^0.2.0",
        "y18n": "^3.2.1",
        "yargs-parser": "^2.4.1"
      }
    },
    "yargs-parser": {
      "version": "2.4.1",
      "resolved": "https://registry.npmjs.org/yargs-parser/-/yargs-parser-2.4.1.tgz",
      "integrity": "sha1-hVaN488VD/SfpRgl8DqMiA3cxcQ=",
      "requires": {
        "camelcase": "^3.0.0",
        "lodash.assign": "^4.0.6"
      }
    },
    "yauzl": {
      "version": "2.10.0",
      "resolved": "https://registry.npmjs.org/yauzl/-/yauzl-2.10.0.tgz",
      "integrity": "sha1-x+sXyT4RLLEIb6bY5R+wZnt5pfk=",
      "dev": true,
      "optional": true,
      "requires": {
        "buffer-crc32": "~0.2.3",
        "fd-slicer": "~1.1.0"
      }
    },
    "yup": {
      "version": "0.26.10",
      "resolved": "https://registry.npmjs.org/yup/-/yup-0.26.10.tgz",
      "integrity": "sha512-keuNEbNSnsOTOuGCt3UJW69jDE3O4P+UHAakO7vSeFMnjaitcmlbij/a3oNb9g1Y1KvSKH/7O1R2PQ4m4TRylw==",
      "dev": true,
      "requires": {
        "@babel/runtime": "7.0.0",
        "fn-name": "~2.0.1",
        "lodash": "^4.17.10",
        "property-expr": "^1.5.0",
        "synchronous-promise": "^2.0.5",
        "toposort": "^2.0.2"
      }
    }
  }
}<|MERGE_RESOLUTION|>--- conflicted
+++ resolved
@@ -5397,15 +5397,9 @@
       }
     },
     "hdkey": {
-<<<<<<< HEAD
-      "version": "1.1.0",
-      "resolved": "https://registry.npmjs.org/hdkey/-/hdkey-1.1.0.tgz",
-      "integrity": "sha512-E7aU8pNlWUJbXGjTz/+lKf1LkMcA3hUrC5ZleeizrmLSd++kvf8mSOe3q8CmBDA9j4hdfXO5iY6hGiTUCOV2jQ==",
-=======
       "version": "1.1.1",
       "resolved": "https://registry.npmjs.org/hdkey/-/hdkey-1.1.1.tgz",
       "integrity": "sha512-DvHZ5OuavsfWs5yfVJZestsnc3wzPvLWNk6c2nRUfo6X+OtxypGt20vDDf7Ba+MJzjL3KS1og2nw2eBbLCOUTA==",
->>>>>>> 3f03cf10
       "dev": true,
       "optional": true,
       "requires": {
@@ -7359,15 +7353,9 @@
       "dev": true
     },
     "mock-fs": {
-<<<<<<< HEAD
-      "version": "4.7.0",
-      "resolved": "https://registry.npmjs.org/mock-fs/-/mock-fs-4.7.0.tgz",
-      "integrity": "sha512-WlQNtUlzMRpvLHf8dqeUmNqfdPjGY29KrJF50Ldb4AcL+vQeR8QH3wQcFMgrhTwb1gHjZn9xggho+84tBskLgA==",
-=======
       "version": "4.8.0",
       "resolved": "https://registry.npmjs.org/mock-fs/-/mock-fs-4.8.0.tgz",
       "integrity": "sha512-Gwj4KnJOW15YeTJKO5frFd/WDO5Mc0zxXqL9oHx3+e9rBqW8EVARqQHSaIXznUdljrD6pvbNGW2ZGXKPEfYJfw==",
->>>>>>> 3f03cf10
       "dev": true,
       "optional": true
     },
@@ -8894,15 +8882,9 @@
       }
     },
     "parse-asn1": {
-<<<<<<< HEAD
-      "version": "5.1.3",
-      "resolved": "https://registry.npmjs.org/parse-asn1/-/parse-asn1-5.1.3.tgz",
-      "integrity": "sha512-VrPoetlz7B/FqjBLD2f5wBVZvsZVLnRUrxVLfRYhGXCODa/NWE4p3Wp+6+aV3ZPL3KM7/OZmxDIwwijD7yuucg==",
-=======
       "version": "5.1.4",
       "resolved": "https://registry.npmjs.org/parse-asn1/-/parse-asn1-5.1.4.tgz",
       "integrity": "sha512-Qs5duJcuvNExRfFZ99HDD3z4mAi3r9Wl/FOjEOijlxwCZs7E7mW2vjTpgQ4J8LpTF8x5v+1Vn5UQFejmWT11aw==",
->>>>>>> 3f03cf10
       "dev": true,
       "requires": {
         "asn1.js": "^4.0.0",
@@ -10968,44 +10950,6 @@
       "optional": true
     },
     "unbzip2-stream": {
-<<<<<<< HEAD
-      "version": "1.3.1",
-      "resolved": "https://registry.npmjs.org/unbzip2-stream/-/unbzip2-stream-1.3.1.tgz",
-      "integrity": "sha512-fIZnvdjblYs7Cru/xC6tCPVhz7JkYcVQQkePwMLyQELzYTds2Xn8QefPVnvdVhhZqubxNA1cASXEH5wcK0Bucw==",
-      "dev": true,
-      "optional": true,
-      "requires": {
-        "buffer": "^3.0.1",
-        "through": "^2.3.6"
-      },
-      "dependencies": {
-        "base64-js": {
-          "version": "0.0.8",
-          "resolved": "https://registry.npmjs.org/base64-js/-/base64-js-0.0.8.tgz",
-          "integrity": "sha1-EQHpVE9KdrG8OybUUsqW16NeeXg=",
-          "dev": true,
-          "optional": true
-        },
-        "buffer": {
-          "version": "3.6.0",
-          "resolved": "https://registry.npmjs.org/buffer/-/buffer-3.6.0.tgz",
-          "integrity": "sha1-pyyTb3e5a/UvX357RnGAYoVR3vs=",
-          "dev": true,
-          "optional": true,
-          "requires": {
-            "base64-js": "0.0.8",
-            "ieee754": "^1.1.4",
-            "isarray": "^1.0.0"
-          }
-        },
-        "isarray": {
-          "version": "1.0.0",
-          "resolved": "https://registry.npmjs.org/isarray/-/isarray-1.0.0.tgz",
-          "integrity": "sha1-u5NdSFgsuhaMBoNJV6VKPgcSTxE=",
-          "dev": true,
-          "optional": true
-        }
-=======
       "version": "1.3.3",
       "resolved": "https://registry.npmjs.org/unbzip2-stream/-/unbzip2-stream-1.3.3.tgz",
       "integrity": "sha512-fUlAF7U9Ah1Q6EieQ4x4zLNejrRvDWUYmxXUpN3uziFYCHapjWFaCAnreY9bGgxzaMCFAPPpYNng57CypwJVhg==",
@@ -11014,7 +10958,6 @@
       "requires": {
         "buffer": "^5.2.1",
         "through": "^2.3.8"
->>>>>>> 3f03cf10
       }
     },
     "underscore": {
