--- conflicted
+++ resolved
@@ -3462,19 +3462,6 @@
           "requires": {
             "ethereumjs-abi": "git+https://github.com/ethereumjs/ethereumjs-abi.git",
             "ethereumjs-util": "^5.1.1"
-<<<<<<< HEAD
-          },
-          "dependencies": {
-            "ethereumjs-abi": {
-              "version": "git+https://github.com/ethereumjs/ethereumjs-abi.git",
-              "from": "ethereumjs-abi@git+https://github.com/ethereumjs/ethereumjs-abi.git",
-              "requires": {
-                "bn.js": "^4.10.0",
-                "ethereumjs-util": "^5.0.0"
-              }
-            }
-=======
->>>>>>> f3f21fb0
           }
         },
         "ethereum-common": {
@@ -5217,37 +5204,6 @@
       "integrity": "sha512-qBr4OuELkhPenW6goKVXiv47US3clb3/IbuWF9KNKEijAy9oeHxU9IgzjvJhHkUzhaj7rOUD7+YGWqUjLp5oSA==",
       "dev": true
     },
-<<<<<<< HEAD
-    "handlebars": {
-      "version": "https://registry.npmjs.org/handlebars/-/handlebars-4.1.0.tgz",
-      "integrity": "sha512-l2jRuU1NAWK6AW5qqcTATWQJvNPEwkM7NEKSiv/gqOsoSQbVoWyqVEY5GS+XPQ88zLNmqASRpzfdm8d79hJS+w==",
-      "requires": {
-        "async": "^2.5.0",
-        "optimist": "^0.6.1",
-        "source-map": "^0.6.1",
-        "uglify-js": "^3.1.4"
-      },
-      "dependencies": {
-        "commander": {
-          "version": "2.17.1",
-          "resolved": "https://registry.npmjs.org/commander/-/commander-2.17.1.tgz",
-          "integrity": "sha512-wPMUt6FnH2yzG95SA6mzjQOEKUU3aLaDEmzs1ti+1E9h+CsrZghRlqEM/EJ4KscsQVG8uNN4uVreUeT8+drlgg==",
-          "optional": true
-        },
-        "uglify-js": {
-          "version": "3.4.9",
-          "resolved": "https://registry.npmjs.org/uglify-js/-/uglify-js-3.4.9.tgz",
-          "integrity": "sha512-8CJsbKOtEbnJsTyv6LE6m6ZKniqMiFWmm9sRbopbkGs3gMPPfd3Fh8iIA4Ykv5MgaTbqHr4BaoGLJLZNhsrW1Q==",
-          "optional": true,
-          "requires": {
-            "commander": "~2.17.1",
-            "source-map": "~0.6.1"
-          }
-        }
-      }
-    },
-=======
->>>>>>> f3f21fb0
     "har-schema": {
       "version": "2.0.0",
       "resolved": "https://registry.npmjs.org/har-schema/-/har-schema-2.0.0.tgz",
@@ -5353,16 +5309,10 @@
       }
     },
     "hdkey": {
-<<<<<<< HEAD
-      "version": "1.1.0",
-      "resolved": "https://registry.npmjs.org/hdkey/-/hdkey-1.1.0.tgz",
-      "integrity": "sha512-E7aU8pNlWUJbXGjTz/+lKf1LkMcA3hUrC5ZleeizrmLSd++kvf8mSOe3q8CmBDA9j4hdfXO5iY6hGiTUCOV2jQ==",
-=======
       "version": "1.1.1",
       "resolved": "https://registry.npmjs.org/hdkey/-/hdkey-1.1.1.tgz",
       "integrity": "sha512-DvHZ5OuavsfWs5yfVJZestsnc3wzPvLWNk6c2nRUfo6X+OtxypGt20vDDf7Ba+MJzjL3KS1og2nw2eBbLCOUTA==",
       "dev": true,
->>>>>>> f3f21fb0
       "optional": true,
       "requires": {
         "coinstring": "^2.0.0",
@@ -7283,16 +7233,10 @@
       "dev": true
     },
     "mock-fs": {
-<<<<<<< HEAD
-      "version": "4.7.0",
-      "resolved": "https://registry.npmjs.org/mock-fs/-/mock-fs-4.7.0.tgz",
-      "integrity": "sha512-WlQNtUlzMRpvLHf8dqeUmNqfdPjGY29KrJF50Ldb4AcL+vQeR8QH3wQcFMgrhTwb1gHjZn9xggho+84tBskLgA==",
-=======
       "version": "4.8.0",
       "resolved": "https://registry.npmjs.org/mock-fs/-/mock-fs-4.8.0.tgz",
       "integrity": "sha512-Gwj4KnJOW15YeTJKO5frFd/WDO5Mc0zxXqL9oHx3+e9rBqW8EVARqQHSaIXznUdljrD6pvbNGW2ZGXKPEfYJfw==",
       "dev": true,
->>>>>>> f3f21fb0
       "optional": true
     },
     "mout": {
@@ -7622,19 +7566,12 @@
           "dev": true
         },
         "async": {
-<<<<<<< HEAD
-          "version": "1.5.2",
-          "resolved": "https://registry.npmjs.org/async/-/async-1.5.2.tgz",
-          "integrity": "sha1-7GphrlZIDAw8skHJVhjiCJL5Zyo=",
-          "dev": true
-=======
           "version": "2.6.2",
           "bundled": true,
           "dev": true,
           "requires": {
             "lodash": "^4.17.11"
           }
->>>>>>> f3f21fb0
         },
         "balanced-match": {
           "version": "1.0.0",
@@ -7887,27 +7824,6 @@
           "dev": true
         },
         "handlebars": {
-<<<<<<< HEAD
-          "version": "4.0.11",
-          "resolved": "https://registry.npmjs.org/handlebars/-/handlebars-4.0.11.tgz",
-          "integrity": "sha1-Ywo13+ApS8KB7a5v/F0yn8eYLcw=",
-          "dev": true,
-          "requires": {
-            "async": "^1.4.0",
-            "optimist": "^0.6.1",
-            "source-map": "^0.4.4",
-            "uglify-js": "^2.6"
-          },
-          "dependencies": {
-            "source-map": {
-              "version": "0.4.4",
-              "resolved": "https://registry.npmjs.org/source-map/-/source-map-0.4.4.tgz",
-              "integrity": "sha1-66T12pwNyZneaAMti092FzZSA2s=",
-              "dev": true,
-              "requires": {
-                "amdefine": ">=0.0.4"
-              }
-=======
           "version": "4.1.0",
           "bundled": true,
           "dev": true,
@@ -7922,7 +7838,6 @@
               "version": "0.6.1",
               "bundled": true,
               "dev": true
->>>>>>> f3f21fb0
             }
           }
         },
@@ -7973,24 +7888,6 @@
           "bundled": true,
           "dev": true
         },
-<<<<<<< HEAD
-        "is-buffer": {
-          "version": "1.1.6",
-          "resolved": "https://registry.npmjs.org/is-buffer/-/is-buffer-1.1.6.tgz",
-          "integrity": "sha512-NcdALwpXkTm5Zvvbk7owOUSvVvBKDgKP5/ewfXEznmQFfs4ZRmanOeKBTjRVjka3QFoN6XJ+9F3USqfHqTaU5w==",
-          "dev": true
-        },
-        "is-builtin-module": {
-          "version": "1.0.0",
-          "resolved": "",
-          "integrity": "sha1-VAVy0096wxGfj3bDDLwbHgN6/74=",
-          "dev": true,
-          "requires": {
-            "builtin-modules": "^1.0.0"
-          }
-        },
-=======
->>>>>>> f3f21fb0
         "is-fullwidth-code-point": {
           "version": "2.0.0",
           "bundled": true,
@@ -8196,12 +8093,7 @@
         },
         "minimist": {
           "version": "0.0.10",
-<<<<<<< HEAD
-          "resolved": "https://registry.npmjs.org/minimist/-/minimist-0.0.10.tgz",
-          "integrity": "sha1-3j+YVD2/lggr5IrRoMfNqDYwHc8=",
-=======
-          "bundled": true,
->>>>>>> f3f21fb0
+          "bundled": true,
           "dev": true
         },
         "mkdirp": {
@@ -8263,12 +8155,7 @@
         },
         "optimist": {
           "version": "0.6.1",
-<<<<<<< HEAD
-          "resolved": "https://registry.npmjs.org/optimist/-/optimist-0.6.1.tgz",
-          "integrity": "sha1-2j6nRob6IaGaERwybpDrFaAZZoY=",
-=======
-          "bundled": true,
->>>>>>> f3f21fb0
+          "bundled": true,
           "dev": true,
           "requires": {
             "minimist": "~0.0.1",
@@ -8595,41 +8482,6 @@
           }
         },
         "uglify-js": {
-<<<<<<< HEAD
-          "version": "2.8.29",
-          "resolved": "https://registry.npmjs.org/uglify-js/-/uglify-js-2.8.29.tgz",
-          "integrity": "sha1-KcVzMUgFe7Th913zW3qcty5qWd0=",
-          "dev": true,
-          "optional": true,
-          "requires": {
-            "source-map": "~0.5.1",
-            "uglify-to-browserify": "~1.0.0",
-            "yargs": "~3.10.0"
-          },
-          "dependencies": {
-            "yargs": {
-              "version": "3.10.0",
-              "resolved": "https://registry.npmjs.org/yargs/-/yargs-3.10.0.tgz",
-              "integrity": "sha1-9+572FfdfB0tOMDnTvvWgdFDH9E=",
-              "dev": true,
-              "optional": true,
-              "requires": {
-                "camelcase": "^1.0.2",
-                "cliui": "^2.1.0",
-                "decamelize": "^1.0.0",
-                "window-size": "0.1.0"
-              }
-            }
-          }
-        },
-        "uglify-to-browserify": {
-          "version": "1.0.2",
-          "resolved": "https://registry.npmjs.org/uglify-to-browserify/-/uglify-to-browserify-1.0.2.tgz",
-          "integrity": "sha1-bgkk1r2mta/jSeOabWMoUKD4grc=",
-          "dev": true,
-          "optional": true
-        },
-=======
           "version": "3.4.9",
           "bundled": true,
           "dev": true,
@@ -8647,7 +8499,6 @@
             }
           }
         },
->>>>>>> f3f21fb0
         "uuid": {
           "version": "3.3.2",
           "bundled": true,
@@ -8892,25 +8743,6 @@
         "mimic-fn": "^1.0.0"
       }
     },
-<<<<<<< HEAD
-    "optimist": {
-      "version": "0.6.1",
-      "resolved": "https://registry.npmjs.org/optimist/-/optimist-0.6.1.tgz",
-      "integrity": "sha1-2j6nRob6IaGaERwybpDrFaAZZoY=",
-      "requires": {
-        "minimist": "~0.0.1",
-        "wordwrap": "~0.0.2"
-      },
-      "dependencies": {
-        "wordwrap": {
-          "version": "0.0.3",
-          "resolved": "https://registry.npmjs.org/wordwrap/-/wordwrap-0.0.3.tgz",
-          "integrity": "sha1-o9XabNXAvAAI03I0u68b7WMFkQc="
-        }
-      }
-    },
-=======
->>>>>>> f3f21fb0
     "optionator": {
       "version": "0.8.2",
       "resolved": "https://registry.npmjs.org/optionator/-/optionator-0.8.2.tgz",
@@ -9027,16 +8859,10 @@
       }
     },
     "parse-asn1": {
-<<<<<<< HEAD
-      "version": "5.1.3",
-      "resolved": "https://registry.npmjs.org/parse-asn1/-/parse-asn1-5.1.3.tgz",
-      "integrity": "sha512-VrPoetlz7B/FqjBLD2f5wBVZvsZVLnRUrxVLfRYhGXCODa/NWE4p3Wp+6+aV3ZPL3KM7/OZmxDIwwijD7yuucg==",
-=======
       "version": "5.1.4",
       "resolved": "https://registry.npmjs.org/parse-asn1/-/parse-asn1-5.1.4.tgz",
       "integrity": "sha512-Qs5duJcuvNExRfFZ99HDD3z4mAi3r9Wl/FOjEOijlxwCZs7E7mW2vjTpgQ4J8LpTF8x5v+1Vn5UQFejmWT11aw==",
       "dev": true,
->>>>>>> f3f21fb0
       "requires": {
         "asn1.js": "^4.0.0",
         "browserify-aes": "^1.0.0",
@@ -11038,40 +10864,6 @@
       "integrity": "sha512-UIEXBNeYmKptWH6z8ZnqTeS8fV74zG0/eRU9VGkpzz+LIJNs8W/zM/L+7ctCkRrgbNnnR0xxw4bKOr0cW0N0Og=="
     },
     "unbzip2-stream": {
-<<<<<<< HEAD
-      "version": "1.3.1",
-      "resolved": "https://registry.npmjs.org/unbzip2-stream/-/unbzip2-stream-1.3.1.tgz",
-      "integrity": "sha512-fIZnvdjblYs7Cru/xC6tCPVhz7JkYcVQQkePwMLyQELzYTds2Xn8QefPVnvdVhhZqubxNA1cASXEH5wcK0Bucw==",
-      "optional": true,
-      "requires": {
-        "buffer": "^3.0.1",
-        "through": "^2.3.6"
-      },
-      "dependencies": {
-        "base64-js": {
-          "version": "0.0.8",
-          "resolved": "https://registry.npmjs.org/base64-js/-/base64-js-0.0.8.tgz",
-          "integrity": "sha1-EQHpVE9KdrG8OybUUsqW16NeeXg=",
-          "optional": true
-        },
-        "buffer": {
-          "version": "3.6.0",
-          "resolved": "https://registry.npmjs.org/buffer/-/buffer-3.6.0.tgz",
-          "integrity": "sha1-pyyTb3e5a/UvX357RnGAYoVR3vs=",
-          "optional": true,
-          "requires": {
-            "base64-js": "0.0.8",
-            "ieee754": "^1.1.4",
-            "isarray": "^1.0.0"
-          }
-        },
-        "isarray": {
-          "version": "1.0.0",
-          "resolved": "https://registry.npmjs.org/isarray/-/isarray-1.0.0.tgz",
-          "integrity": "sha1-u5NdSFgsuhaMBoNJV6VKPgcSTxE=",
-          "optional": true
-        }
-=======
       "version": "1.3.3",
       "resolved": "https://registry.npmjs.org/unbzip2-stream/-/unbzip2-stream-1.3.3.tgz",
       "integrity": "sha512-fUlAF7U9Ah1Q6EieQ4x4zLNejrRvDWUYmxXUpN3uziFYCHapjWFaCAnreY9bGgxzaMCFAPPpYNng57CypwJVhg==",
@@ -11080,7 +10872,6 @@
       "requires": {
         "buffer": "^5.2.1",
         "through": "^2.3.8"
->>>>>>> f3f21fb0
       }
     },
     "underscore": {
@@ -11610,19 +11401,6 @@
           "requires": {
             "ethereumjs-abi": "git+https://github.com/ethereumjs/ethereumjs-abi.git",
             "ethereumjs-util": "^5.1.1"
-<<<<<<< HEAD
-          },
-          "dependencies": {
-            "ethereumjs-abi": {
-              "version": "git+https://github.com/ethereumjs/ethereumjs-abi.git",
-              "from": "ethereumjs-abi@git+https://github.com/ethereumjs/ethereumjs-abi.git",
-              "requires": {
-                "bn.js": "^4.10.0",
-                "ethereumjs-util": "^5.0.0"
-              }
-            }
-=======
->>>>>>> f3f21fb0
           }
         },
         "ethereum-common": {
