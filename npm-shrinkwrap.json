--- conflicted
+++ resolved
@@ -3204,13 +3204,8 @@
           },
           "dependencies": {
             "ethereumjs-abi": {
-<<<<<<< HEAD
-              "version": "git+https://github.com/ethereumjs/ethereumjs-abi.git#00ba8463a7f7a67fcad737ff9c2ebd95643427f7",
-              "from": "git+https://github.com/ethereumjs/ethereumjs-abi.git#00ba8463a7f7a67fcad737ff9c2ebd95643427f7",
-=======
               "version": "git+https://github.com/ethereumjs/ethereumjs-abi.git#2863c40e0982acfc0b7163f0285d4c56427c7799",
               "from": "git+https://github.com/ethereumjs/ethereumjs-abi.git#2863c40e0982acfc0b7163f0285d4c56427c7799",
->>>>>>> 4d3c6068
               "requires": {
                 "bn.js": "^4.10.0",
                 "ethereumjs-util": "^5.0.0"
@@ -3352,29 +3347,6 @@
             "keccakjs": "^0.2.0",
             "rlp": "^2.0.0",
             "secp256k1": "^3.0.1"
-<<<<<<< HEAD
-          }
-        },
-        "rlp": {
-          "version": "2.0.0",
-          "resolved": "https://registry.npmjs.org/rlp/-/rlp-2.0.0.tgz",
-          "integrity": "sha1-nbOE/0uJqPYVY9kjldhiWxjzr7A="
-        },
-        "secp256k1": {
-          "version": "3.5.0",
-          "resolved": "https://registry.npmjs.org/secp256k1/-/secp256k1-3.5.0.tgz",
-          "integrity": "sha512-e5QIJl8W7Y4tT6LHffVcZAxJjvpgE5Owawv6/XCYPQljE9aP2NFFddQ8OYMKhdLshNu88FfL3qCN3/xYkXGRsA==",
-          "requires": {
-            "bindings": "^1.2.1",
-            "bip66": "^1.1.3",
-            "bn.js": "^4.11.3",
-            "create-hash": "^1.1.2",
-            "drbg.js": "^1.0.1",
-            "elliptic": "^6.2.3",
-            "nan": "^2.2.1",
-            "safe-buffer": "^5.1.0"
-=======
->>>>>>> 4d3c6068
           }
         }
       }
@@ -9327,13 +9299,8 @@
           },
           "dependencies": {
             "ethereumjs-abi": {
-<<<<<<< HEAD
-              "version": "git+https://github.com/ethereumjs/ethereumjs-abi.git#00ba8463a7f7a67fcad737ff9c2ebd95643427f7",
-              "from": "git+https://github.com/ethereumjs/ethereumjs-abi.git#00ba8463a7f7a67fcad737ff9c2ebd95643427f7",
-=======
               "version": "git+https://github.com/ethereumjs/ethereumjs-abi.git#2863c40e0982acfc0b7163f0285d4c56427c7799",
               "from": "git+https://github.com/ethereumjs/ethereumjs-abi.git#2863c40e0982acfc0b7163f0285d4c56427c7799",
->>>>>>> 4d3c6068
               "requires": {
                 "bn.js": "^4.10.0",
                 "ethereumjs-util": "^5.0.0"
