var utils = require("ethereumjs-util");
var inherits = require("util").inherits;
var StateManager = require("../statemanager.js");
var to = require("../utils/to");
var TXRejectedError = require("../utils/txrejectederror");

var blockHelper = require("../utils/block_helper");
var pkg = require("../../package.json");
const { BlockOutOfRangeError } = require("../utils/errorhelper");

var Subprovider = require("web3-provider-engine/subproviders/subprovider.js");

inherits(GethApiDouble, Subprovider);

function GethApiDouble(options, provider) {
  var self = this;

  this.state = options.state || new StateManager(options, provider);
  this.options = options;
  this.initialized = false;

  this.initialization_error = null;
  this.post_initialization_callbacks = [];

  this.state.initialize(function(err) {
    if (err) {
      self.initialization_error = err;
    }
    self.initialized = true;

    var callbacks = self.post_initialization_callbacks;
    self.post_initialization_callbacks = [];

    callbacks.forEach(function(callback) {
      setImmediate(function() {
        callback(self.initialization_error, self.state);
      });
    });
  });
}

GethApiDouble.prototype.waitForInitialization = function(callback) {
  var self = this;
  if (self.initialized === false) {
    self.post_initialization_callbacks.push(callback);
  } else {
    callback(self.initialization_error, self.state);
  }
};

// Function to not pass methods through until initialization is finished
GethApiDouble.prototype.handleRequest = function(payload, next, end) {
  var self = this;

  if (self.initialization_error != null) {
    return end(self.initialization_error);
  }

  if (self.initialized === false) {
    self.waitForInitialization(self.getDelayedHandler(payload, next, end));
    return;
  }

  var method = self[payload.method];

  if (method == null) {
    return end(new Error("Method " + payload.method + " not supported."));
  }

  var params = payload.params || [];
  var args = [].concat(params);

  var addedBlockParam = false;

  if (self.requiresDefaultBlockParameter(payload.method) && args.length < method.length - 1) {
    args.push("latest");
    addedBlockParam = true;
  }

  args.push(end);

  // avoid crash by checking to make sure that we haven't specified too many arguments
  if (
    args.length > method.length ||
    (method.minLength !== undefined && args.length < method.minLength) ||
    (method.minLength === undefined && args.length < method.length)
  ) {
    var errorMessage = `Incorrect number of arguments. Method '${payload.method}' requires `;
    if (method.minLength) {
      errorMessage += `between ${method.minLength - 1} and ${method.length - 1} arguments. `;
    } else {
      errorMessage += `exactly ${method.length - 1} arguments. `;
    }

    if (addedBlockParam) {
      errorMessage += "Including the implicit block argument, r";
    } else {
      // new sentence, capitalize it.
      errorMessage += "R";
    }
    errorMessage += `equest specified ${args.length - 1} arguments: ${JSON.stringify(args)}.`;

    return end(new Error(errorMessage));
  }

  method.apply(self, args);
};

GethApiDouble.prototype.getDelayedHandler = function(payload, next, end) {
  var self = this;
  return function(err, state) {
    if (err) {
      end(err);
    }
    self.handleRequest(payload, next, end);
  };
};

GethApiDouble.prototype.requiresDefaultBlockParameter = function(method) {
  // object for O(1) lookup.
  var methods = {
    eth_getBalance: true,
    eth_getCode: true,
    eth_getTransactionCount: true,
    eth_getStorageAt: true,
    eth_call: true,
    eth_estimateGas: true
  };

  return methods[method] === true;
};

// Handle individual requests.

GethApiDouble.prototype.eth_accounts = function(callback) {
  callback(null, Object.keys(this.state.accounts));
};

GethApiDouble.prototype.eth_blockNumber = function(callback) {
  this.state.blockNumber(function(err, result) {
    if (err) {
      return callback(err);
    }
    callback(null, to.hex(result));
  });
};

GethApiDouble.prototype.eth_coinbase = function(callback) {
  callback(null, this.state.coinbase);
};

GethApiDouble.prototype.eth_mining = function(callback) {
  callback(null, this.state.is_mining);
};

GethApiDouble.prototype.eth_hashrate = function(callback) {
  callback(null, "0x0");
};

GethApiDouble.prototype.eth_gasPrice = function(callback) {
  callback(null, utils.addHexPrefix(this.state.gasPrice()));
};

GethApiDouble.prototype.eth_getBalance = function(address, blockNumber, callback) {
  this.state.getBalance(address, blockNumber, callback);
};

GethApiDouble.prototype.eth_getCode = function(address, blockNumber, callback) {
  this.state.getCode(address, blockNumber, callback);
};

GethApiDouble.prototype.eth_getBlockByNumber = function(blockNumber, includeFullTransactions, callback) {
  this.state.blockchain.getBlock(blockNumber, function(err, block) {
    if (err) {
      if (err instanceof BlockOutOfRangeError) {
        return callback(null, null);
      } else {
        return callback(err);
      }
    }

    callback(null, blockHelper.toJSON(block, includeFullTransactions));
  });
};

GethApiDouble.prototype.eth_getBlockByHash = function(txHash, includeFullTransactions, callback) {
  this.eth_getBlockByNumber.apply(this, arguments);
};

GethApiDouble.prototype.eth_getBlockTransactionCountByNumber = function(blockNumber, callback) {
  this.state.blockchain.getBlock(blockNumber, function(err, block) {
    if (err) {
      if (err instanceof BlockOutOfRangeError) {
        // block doesn't exist
        return callback(null, null);
      }
      return callback(err);
    }
    callback(null, block.transactions.length);
  });
};

GethApiDouble.prototype.eth_getBlockTransactionCountByHash = function(blockHash, callback) {
  this.eth_getBlockTransactionCountByNumber.apply(this, arguments);
};

GethApiDouble.prototype.eth_getTransactionReceipt = function(hash, callback) {
  this.state.getTransactionReceipt(hash, function(err, receipt) {
    if (err) {
      return callback(err);
    }

    var result = null;

    if (receipt) {
      // if the block is undefined the transaction is still pending
      if (typeof receipt.block === "undefined") {
        // set to null for pending receipts
        result = null;
      } else {
        result = receipt.toJSON();
      }
    }
    callback(null, result);
  });
};

GethApiDouble.prototype.eth_getTransactionByHash = function(hash, callback) {
  this.state.getTransactionReceipt(hash, function(err, receipt) {
    if (err) {
      return callback(err);
    }

    var result = null;

    if (receipt) {
<<<<<<< HEAD
      // if the block is undefined the transaction is still pending
      if (typeof receipt.block === "undefined") {
        // assemble the block object with null values for pending transactions
        receipt.block = {
          transactions: [],
          hash: () => {
            return null;
          },
          header: { number: null }
        };
        result = txhelper.toJSON(receipt.tx, receipt.block);
      } else {
        result = txhelper.toJSON(receipt.tx, receipt.block);
      }
=======
      result = receipt.tx.toJsonRpc(receipt.block);
>>>>>>> e9a54a4c
    }

    callback(null, result);
  });
};

GethApiDouble.prototype.eth_getTransactionByBlockHashAndIndex = function(hashOrNumber, index, callback) {
  index = to.number(index);

  this.state.getBlock(hashOrNumber, function(err, block) {
    if (err) {
      // block doesn't exist by that hash
      if (err.notFound) {
        return callback(null, null);
      } else {
        return callback(err);
      }
    }

    if (index >= block.transactions.length) {
      return callback(new Error("Transaction at index " + to.hex(index) + " does not exist in block."));
    }

    var tx = block.transactions[index];
    var result = tx.toJsonRpc(block);

    callback(null, result);
  });
};

GethApiDouble.prototype.eth_getTransactionByBlockNumberAndIndex = function(hashOrNumber, index, callback) {
  this.eth_getTransactionByBlockHashAndIndex(hashOrNumber, index, callback);
};

GethApiDouble.prototype.eth_getTransactionCount = function(address, blockNumber, callback) {
  this.state.getTransactionCount(address, blockNumber, (err, count) => {
    if (err instanceof BlockOutOfRangeError) {
      return callback(null, null);
    }
    return callback(err, count);
  });
};

GethApiDouble.prototype.eth_sign = function(address, dataToSign, callback) {
  var result;
  var error;

  try {
    result = this.state.sign(address, dataToSign);
  } catch (e) {
    error = e;
  }

  callback(error, result);
};

GethApiDouble.prototype.eth_signTypedData = function(address, typedDataToSign, callback) {
  var result;
  var error;

  try {
    result = this.state.signTypedData(address, typedDataToSign);
  } catch (e) {
    error = e;
  }

  callback(error, result);
};

GethApiDouble.prototype.eth_sendTransaction = function(txData, callback) {
  this.state.queueTransaction("eth_sendTransaction", txData, null, callback);
};

GethApiDouble.prototype.eth_sendRawTransaction = function(rawTx, callback) {
  let data;
  if (rawTx) {
    data = to.buffer(rawTx);
  }

  if (data === undefined) {
    throw new TXRejectedError("rawTx must be a string, JSON-encoded Buffer, or Buffer.");
  }

  this.state.queueRawTransaction(data, callback);
};

GethApiDouble.prototype.eth_call = function(txData, blockNumber, callback) {
  if (!txData.gas) {
    txData.gas = this.state.blockchain.blockGasLimit;
  }

  this.state.queueTransaction("eth_call", txData, blockNumber, callback); // :(
};

GethApiDouble.prototype.eth_estimateGas = function(txData, blockNumber, callback) {
  if (!txData.gas) {
    txData.gas = this.state.blockchain.blockGasLimit;
  }
  this.state.queueTransaction("eth_estimateGas", txData, blockNumber, callback);
};

GethApiDouble.prototype.eth_getStorageAt = function(address, position, blockNumber, callback) {
  this.state.queueStorage(address, position, blockNumber, callback);
};

GethApiDouble.prototype.eth_newBlockFilter = function(callback) {
  var filterId = utils.addHexPrefix(utils.intToHex(this.state.latestFilterId));
  this.state.latestFilterId += 1;
  callback(null, filterId);
};

GethApiDouble.prototype.eth_getFilterChanges = function(filterId, callback) {
  var blockHash = this.state
    .latestBlock()
    .hash()
    .toString("hex");
  // Mine a block after each request to getFilterChanges so block filters work.
  this.state.mine();
  callback(null, [blockHash]);
};

GethApiDouble.prototype.eth_getLogs = function(filter, callback) {
  this.state.getLogs(filter, callback);
};

GethApiDouble.prototype.eth_uninstallFilter = function(filterId, callback) {
  callback(null, true);
};

GethApiDouble.prototype.eth_protocolVersion = function(callback) {
  callback(null, "63");
};

GethApiDouble.prototype.bzz_hive = function(callback) {
  callback(null, []);
};

GethApiDouble.prototype.bzz_info = function(callback) {
  callback(null, []);
};

GethApiDouble.prototype.shh_version = function(callback) {
  callback(null, "2");
};

GethApiDouble.prototype.eth_getCompilers = function(callback) {
  callback(null, []);
};

GethApiDouble.prototype.eth_syncing = function(callback) {
  callback(null, false);
};

GethApiDouble.prototype.net_listening = function(callback) {
  callback(null, true);
};

GethApiDouble.prototype.net_peerCount = function(callback) {
  callback(null, 0);
};

GethApiDouble.prototype.web3_clientVersion = function(callback) {
  callback(null, "EthereumJS TestRPC/v" + pkg.version + "/ethereum-js");
};

GethApiDouble.prototype.web3_sha3 = function(string, callback) {
  callback(null, to.hex(utils.sha3(string)));
};

GethApiDouble.prototype.net_version = function(callback) {
  // net_version returns a string containing a base 10 integer.
  callback(null, this.state.net_version + "");
};

GethApiDouble.prototype.miner_start = function(threads, callback) {
  if (!callback && typeof threads === "function") {
    callback = threads;
    threads = null;
  }

  this.state.startMining(function(err) {
    callback(err, true);
  });
};

// indicate that `miner_start` only requires one argument (the callback)
GethApiDouble.prototype.miner_start.minLength = 1;

GethApiDouble.prototype.miner_stop = function(callback) {
  this.state.stopMining(function(err) {
    callback(err, true);
  });
};

GethApiDouble.prototype.rpc_modules = function(callback) {
  // returns the availible api modules and versions
  callback(null, { eth: "1.0", net: "1.0", rpc: "1.0", web3: "1.0", evm: "1.0", personal: "1.0" });
};

GethApiDouble.prototype.personal_listAccounts = function(callback) {
  callback(null, Object.keys(this.state.personal_accounts));
};

GethApiDouble.prototype.personal_newAccount = function(password, callback) {
  var account = this.state.createAccount({ generate: true });
  this.state.accounts[account.address.toLowerCase()] = account;
  this.state.personal_accounts[account.address.toLowerCase()] = true;
  this.state.account_passwords[account.address.toLowerCase()] = password;
  callback(null, account.address);
};

GethApiDouble.prototype.personal_importRawKey = function(rawKey, password, callback) {
  var account = this.state.createAccount({ secretKey: rawKey });
  this.state.accounts[account.address.toLowerCase()] = account;
  this.state.personal_accounts[account.address.toLowerCase()] = true;
  this.state.account_passwords[account.address.toLowerCase()] = password;
  callback(null, account.address);
};

GethApiDouble.prototype.personal_lockAccount = function(address, callback) {
  var account = this.state.personal_accounts[address.toLowerCase()];
  if (account !== true) {
    var error = "Account not found";
    return callback(error);
  }
  delete this.state.unlocked_accounts[address.toLowerCase()];
  callback(null, true);
};

GethApiDouble.prototype.personal_unlockAccount = function(address, password, duration, callback) {
  // FIXME handle duration
  var account = this.state.personal_accounts[address.toLowerCase()];
  if (account !== true) {
    var accountError = "Account not found";
    return callback(accountError);
  }

  var storedPassword = this.state.account_passwords[address.toLowerCase()];
  if (storedPassword !== undefined && storedPassword !== password) {
    var passwordError = "Invalid password";
    return callback(passwordError);
  }

  this.state.unlocked_accounts[address.toLowerCase()] = true;
  callback(null, true);
};

GethApiDouble.prototype.personal_sendTransaction = function(txData, password, callback) {
  if (txData.from == null) {
    var error = "Sender not found";
    callback(error);
    return;
  }

  var from = utils.addHexPrefix(txData.from).toLowerCase();

  var self = this;
  self.personal_unlockAccount(from, password, null, function(err) {
    if (err) {
      return callback(err);
    }

    self.state.queueTransaction("eth_sendTransaction", txData, null, function(err, ret) {
      self.state.unlocked_accounts[from.toLowerCase()] = false;
      callback(err, ret);
    });
  });
};

/* Functions for testing purposes only. */

GethApiDouble.prototype.evm_snapshot = function(callback) {
  this.state.snapshot(callback);
};

GethApiDouble.prototype.evm_revert = function(snapshotId, callback) {
  this.state.revert(snapshotId, callback);
};

GethApiDouble.prototype.evm_increaseTime = function(seconds, callback) {
  callback(null, this.state.blockchain.increaseTime(seconds));
};

GethApiDouble.prototype.evm_setTime = function(date, callback) {
  callback(null, this.state.blockchain.setTime(date));
};

GethApiDouble.prototype.evm_mine = function(timestamp, callback) {
  if (typeof timestamp === "function") {
    callback = timestamp;
    timestamp = undefined;
  }
  this.state.processBlock(timestamp, function(err) {
    if (err) {
      return callback(err);
    }
    callback(err, "0x0");
  });
};

// indicate that `evm_mine` only requires one argument (the callback)
GethApiDouble.prototype.evm_mine.minLength = 1;

GethApiDouble.prototype.debug_traceTransaction = function(txHash, params, callback) {
  if (typeof params === "function") {
    callback = params;
    params = [];
  }

  this.state.queueTransactionTrace(txHash, params, callback);
};

/*
  RPC AUDIT:
  TODO ETH: eth_getUncleCountByBlockHash, eth_getUncleCountByBlockNumber, eth_getUncleByBlockHashAndIndex,
        eth_getUncleByBlockNumberAndIndex, eth_getWork, eth_submitWork, eth_submitHashrate

  TODO DB: db_putString, db_getString, db_putHex, db_getHex

  TODO WHISPER: shh_post, shh_newIdentity, shh_hasIdentity, shh_newGroup, shh_addToGroup,
        shh_newFilter, shh_uninstallFilter, shh_getFilterChanges, shh_getMessages
*/

/**
 * Returns the number of uncles in a block from a block matching the given block hash.
 *
 * @param {DATA, 32 Bytes} hash - hash of a block.
 * @callback callback
 * @param {error} err - Error Object
 * @param {QUANTITY} result - integer of the number of uncles in this block.
 */
GethApiDouble.prototype.eth_getUncleCountByBlockHash = function(hash, callback) {
  callback(null, "0x0");
};

/**
 * Returns the number of uncles in a block from a block matching the given block number.
 *
 * @param {QUANTITY} blockNumber -
 *  ^integer of a block number, or the string "latest", "earliest" or "pending". Ex: '0xe8', // 232
 * @callback callback
 * @param {error} err - Error Object
 * @param {QUANTITY} result - integer of the number of uncles in this block.
 */
GethApiDouble.prototype.eth_getUncleCountByBlockNumber = function(blockNumber, callback) {
  callback(null, "0x0");
};

/**
 * Returns information about a uncle of a block by hash and uncle index position.
 *
 * @param {DATA, 32 Bytes} hash - hash of a block
 * @param {QUANTITY} index - the uncle's index position.
 * @callback callback
 * @param {error} err - Error Object
 * @param {Object} result - A block object,
 */
GethApiDouble.prototype.eth_getUncleByBlockHashAndIndex = function(hash, index, callback) {
  callback(null, {});
};

/**
 * Returns information about a uncle of a block by number and uncle index position.
 *
 * @param {QUANTITY} blockNumber -
 * ^a block number, or the string "earliest", "latest" or "pending", as in the default block parameter.
 * @param {QUANTITY} uncleIndex - the uncle's index position.
 * @callback callback
 * @param {error} err - Error object
 * @param {Object} resutl - A block object,
 */
GethApiDouble.prototype.eth_getUncleByBlockNumberAndIndex = function(blockNumber, uncleIndex, callback) {
  callback(null, {});
};

/**
 * Returns: An Array with the following elements
 * 1: DATA, 32 Bytes - current block header pow-hash
 * 2: DATA, 32 Bytes - the seed hash used for the DAG.
 * 3: DATA, 32 Bytes - the boundary condition ("target"), 2^256 / difficulty.
 *
 * @param {QUANTITY} filterId - A filter id
 * @callback callback
 * @param {error} err - Error object
 * @param {Array} result - the hash of the current block, the seedHash, and the boundary condition to be met ("target").
 */
GethApiDouble.prototype.eth_getWork = function(filterId, callback) {
  callback(null, []);
};

/**
 * Used for submitting a proof-of-work solution
 *
 * @param {DATA, 8 Bytes} nonce - The nonce found (64 bits)
 * @param {DATA, 32 Bytes} powHash - The header's pow-hash (256 bits)
 * @param {DATA, 32 Bytes} digest - The mix digest (256 bits)
 * @callback callback
 * @param {error} err - Error object
 * @param {Boolean} result - returns true if the provided solution is valid, otherwise false.
 */
GethApiDouble.prototype.eth_submitWork = function(nonce, powHash, digest, callback) {
  callback(null, false);
};

/**
 * Used for submitting mining hashrate.
 *
 * @param {String} hashRate - a hexadecimal string representation (32 bytes) of the hash rate
 * @param {String} clientID - A random hexadecimal(32 bytes) ID identifying the client
 * @callback callback
 * @param {error} err - Error object
 * @param {Boolean} result - returns true if submitting went through succesfully and false otherwise.
 */
GethApiDouble.prototype.eth_submitHashrate = function(hashRate, clientID, callback) {
  callback(null, false);
};

/**
 * Stores a string in the local database.
 *
 * @param {String} dbName - Database name.
 * @param {String} key - Key name.
 * @param {String} value - String to store.
 * @callback callback
 * @param {error} err - Error object
 * @param {Boolean} result - returns true if the value was stored, otherwise false.
 */
GethApiDouble.prototype.db_putString = function(dbName, key, value, callback) {
  callback(null, false);
};

/**
 * Returns string from the local database
 *
 * @param {String} dbName - Database name.
 * @param {String} key - Key name.
 * @callback callback
 * @param {error} - Error Object
 * @param {String} result - The previously stored string.
 */
GethApiDouble.prototype.db_getString = function(dbName, key, callback) {
  callback(null, "");
};

/**
 * Stores binary data in the local database.
 *
 * @param {String} dbName - Database name.
 * @param {String} key - Key name.
 * @param {DATA} data - Data to store.
 * @callback callback
 * @param {error} err - Error Object
 * @param {Boolean} result - returns true if the value was stored, otherwise false.
 */
GethApiDouble.prototype.db_putHex = function(dbName, key, data, callback) {
  callback(null, false);
};

/**
 * Returns binary data from the local database
 *
 * @param {String} dbName - Database name.
 * @param {String} key - Key name.
 * @callback callback
 * @param {error} err - Error Object
 * @param {DATA} result - The previously stored data.
 */
GethApiDouble.prototype.db_getHex = function(dbName, key, callback) {
  callback(null, "0x00");
};

/**
 * Sends a whisper message.
 *
 * @param {DATA, 60 Bytes} from - (optional) The identity of the sender.
 * @param {DATA, 60 Bytes} to -
 *  ^(optional) The identity of the receiver. When present whisper will encrypt the message so that
 *  only the receiver can decrypt it.
 * @param {Array of DATA} topics - Array of DATA topics, for the receiver to identify messages.
 * @param {DATA} payload - The payload of the message.
 * @param {QUANTITY} priority - The integer of the priority in a range from ... (?).
 * @param {QUANTITY} ttl - integer of the time to live in seconds.
 * @callback callback
 * @param {error} err - Error Object
 * @param {Boolean} result - returns true if the message was sent, otherwise false.
 */
GethApiDouble.prototype.shh_post = function(from, to, topics, payload, priority, ttl, callback) {
  callback(null, false);
};

/**
 * Creates new whisper identity in the client.
 *
 * @callback callback
 * @param {error} err - Error Object
 * @param {DATA, 60 Bytes} result - the address of the new identiy.
 */
GethApiDouble.prototype.shh_newIdentity = function(callback) {
  callback(null, "0x00");
};

/**
 * Checks if the client hold the private keys for a given identity.
 *
 * @param {DATA, 60 Bytes} address - The identity address to check.
 * @callback callback
 * @param {error} err - Error Object
 * @param {Boolean} result - returns true if the client holds the privatekey for that identity, otherwise false.
 */
GethApiDouble.prototype.shh_hasIdentity = function(address, callback) {
  callback(null, false);
};

/**
 * Creates a new group.
 *
 * @callback callback
 * @param {error} err - Error Object
 * @param {DATA, 60 Bytes} result - the address of the new group.
 */
GethApiDouble.prototype.shh_newGroup = function(callback) {
  callback(null, "0x00");
};

/**
 * Adds a whisper identity to the group
 *
 * @param {DATA, 60 Bytes} - The identity address to add to a group.
 * @callback callback
 * @param {error} err - Error Object
 * @param {Boolean} result - returns true if the identity was successfully added to the group, otherwise false.
 */
GethApiDouble.prototype.shh_addToGroup = function(address, callback) {
  callback(null, false);
};

/**
 * Creates filter to notify, when client receives whisper message matching the filter options.
 *
 * @param {DATA, 60 Bytes} to -
 * ^(optional) Identity of the receiver. When present it will try to decrypt any incoming message
 *  if the client holds the private key to this identity.
 * @param {Array of DATA} topics - Array of DATA topics which the incoming message's topics should match.
 * @callback callback
 * @param {error} err - Error Object
 * @param {Boolean} result - returns true if the identity was successfully added to the group, otherwise false.
 */
GethApiDouble.prototype.shh_newFilter = function(to, topics, callback) {
  callback(null, false);
};

/**
 * Uninstalls a filter with given id. Should always be called when watch is no longer needed.
 * Additonally Filters timeout when they aren't requested with shh_getFilterChanges for a period of time.
 *
 * @param {QUANTITY} id - The filter id. Ex: "0x7"
 * @callback callback
 * @param {error} err - Error Object
 * @param {Boolean} result - true if the filter was successfully uninstalled, otherwise false.
 */
GethApiDouble.prototype.shh_uninstallFilter = function(id, callback) {
  callback(null, false);
};

/**
 * Polling method for whisper filters. Returns new messages since the last call of this method.
 *
 * @param {QUANTITY} id - The filter id. Ex: "0x7"
 * @callback callback
 * @param {error} err - Error Object
 * @param {Array} result - More Info: https://github.com/ethereum/wiki/wiki/JSON-RPC#shh_getfilterchanges
 */
GethApiDouble.prototype.shh_getFilterChanges = function(id, callback) {
  callback(null, []);
};

/**
 * Get all messages matching a filter. Unlike shh_getFilterChanges this returns all messages.
 *
 * @param {QUANTITY} id - The filter id. Ex: "0x7"
 * @callback callback
 * @param {error} err - Error Object
 * @param {Array} result - See: shh_getFilterChanges
 */
GethApiDouble.prototype.shh_getMessages = function(id, callback) {
  callback(null, false);
};

module.exports = GethApiDouble;<|MERGE_RESOLUTION|>--- conflicted
+++ resolved
@@ -234,7 +234,6 @@
     var result = null;
 
     if (receipt) {
-<<<<<<< HEAD
       // if the block is undefined the transaction is still pending
       if (typeof receipt.block === "undefined") {
         // assemble the block object with null values for pending transactions
@@ -245,13 +244,10 @@
           },
           header: { number: null }
         };
-        result = txhelper.toJSON(receipt.tx, receipt.block);
+        result = receipt.tx.toJsonRpc(receipt.block);
       } else {
-        result = txhelper.toJSON(receipt.tx, receipt.block);
+        result = receipt.tx.toJsonRpc(receipt.block);
       }
-=======
-      result = receipt.tx.toJsonRpc(receipt.block);
->>>>>>> e9a54a4c
     }
 
     callback(null, result);
