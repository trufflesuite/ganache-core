--- conflicted
+++ resolved
@@ -253,27 +253,16 @@
     }
 
     var requests = [
-<<<<<<< HEAD
-      self.database.blocks.push.bind(self.database.blocks, block),
-      self.database.blockLogs.push.bind(self.database.blockLogs, logs),
-      self.database.blockHashes.set.bind(self.database.blockHashes, to.hex(block.hash()), length)
-=======
       self.data.blocks.push.bind(self.data.blocks, block),
       self.data.blockLogs.push.bind(self.data.blockLogs, logs),
       self.data.blockHashes.set.bind(self.data.blockHashes, to.hex(block.hash()), length)
->>>>>>> 112f91d7
     ];
 
     block.transactions.forEach(function(tx, index) {
       var txHash = to.hex(tx.hash());
       requests.push(
-<<<<<<< HEAD
-        self.database.transactions.set.bind(self.database.transactions, txHash, tx),
-        self.database.transactionReceipts.set.bind(self.database.transactionReceipts, txHash, receipts[index])
-=======
         self.data.transactions.set.bind(self.data.transactions, txHash, tx),
         self.data.transactionReceipts.set.bind(self.data.transactionReceipts, txHash, receipts[index])
->>>>>>> 112f91d7
       );
     });
 
@@ -300,31 +289,12 @@
     var requests = [];
     var blockHash = to.hex(block.hash());
 
-<<<<<<< HEAD
-      var requests = [];
-      var blockHash = to.hex(block.hash());
-
-      block.transactions.forEach(function(tx) {
-        var txHash = to.txHash(tx);
-
-        requests.push(
-          self.database.transactions.del.bind(self.database.transactions, txHash),
-          self.database.transactionReceipts.del.bind(self.database.transactionReceipts, txHash)
-        );
-      });
-
-      requests.push(
-        self.database.blockLogs.pop.bind(self.database.blockLogs),
-        self.database.blockHashes.del.bind(self.database.blockHashes, blockHash),
-        self.database.blocks.pop.bind(self.database.blocks) // Do this one last in case anything relies on it.
-=======
     block.transactions.forEach(function(tx) {
       var txHash = to.hex(tx.hash());
 
       requests.push(
         self.data.transactions.del.bind(self.data.transactions, txHash),
         self.data.transactionReceipts.del.bind(self.data.transactionReceipts, txHash)
->>>>>>> 112f91d7
       );
     });
 
