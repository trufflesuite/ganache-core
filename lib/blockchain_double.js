var to = require("./utils/to.js");
var Account = require("ethereumjs-account");
var Block = require("ethereumjs-block");
var Log = require("./utils/log");
var Receipt = require("./utils/receipt");
var Database = require("./database");
var Trie = require("merkle-patricia-tree");
var VM = require("ethereumjs-vm");
var RuntimeError = require("./utils/runtimeerror");
var utils = require("ethereumjs-util");
var async = require("async");
var Heap = require("heap");
var EventEmitter = require("events");
var _ = require("lodash");

function BlockchainDouble(options) {
  var self = this;
  EventEmitter.apply(self);

  this.database = new Database(options);

  this.options = options = this._applyDefaultOptions(options || {});

  this.logger = options.logger || console;

  this.pending_transactions = [];

  // tracks latest state root as latest block changes
  this._latestStateRoot = undefined;

  // updated periodically to keep up with the times
  this.blockGasLimit = options.gasLimit;
  this.defaultTransactionGasLimit = options.defaultTransactionGasLimit;
  this.timeAdjustment = 0;
}

const defaultOptions = {
  gasLimit: "0x6691b7",
  defaultTransactionGasLimit: "0x15f90",
  time: null,
  debug: false,
  allowUnlimitedContractSize: false
};

// inheritence w/ prototype chaining
BlockchainDouble.prototype = Object.create(EventEmitter.prototype);
BlockchainDouble.prototype.constructor = BlockchainDouble;

BlockchainDouble.prototype._applyDefaultOptions = function(options) {
  // We want this function to mutate the options object so that we can report
  // our settings back to our consumer application (e.g., ganache)
  return _.merge(options, defaultOptions, Object.assign({}, options));
};

BlockchainDouble.prototype.getVM = function getVM(root) {
  const self = this;

  let vm = new VM({
    state: this.getStateTrie(root),
    blockchain: {
      // EthereumJS VM needs a blockchain object in order to get block information.
      // When calling getBlock() it will pass a number that's of a Buffer type.
      // Unfortunately, it uses a 64-character buffer (when converted to hex) to
      // represent block numbers as well as block hashes. Since it's very unlikely
      // any block number will get higher than the maximum safe Javascript integer,
      // we can convert this buffer to a number ahead of time before calling our
      // own getBlock(). If the conversion succeeds, we have a block number.
      // If it doesn't, we have a block hash. (Note: Our implementation accepts both.)
      getBlock: function(number, done) {
        try {
          number = to.number(number);
        } catch (e) {
          // Do nothing; must be a block hash.
        }

        self.getBlock(number, done);
      }
    },
    enableHomestead: true,
    activatePrecompiles: true,
    allowUnlimitedContractSize: this.options.allowUnlimitedContractSize
  });

  if (this.options.debug === true) {
    // log executed opcodes, including args as hex
    vm.on("step", function(info) {
      var name = info.opcode.name;
      var argsNum = info.opcode.in;
      if (argsNum) {
        var args = info.stack
          .slice(-argsNum)
          .map((arg) => to.hex(arg))
          .join(" ");

        self.logger.log(`${name} ${args}`);
      } else {
        self.logger.log(name);
      }
    });
  }

  return vm;
};

BlockchainDouble.prototype.getLatestStateRoot = function getLatestStateRoot(callback) {
  return this._latestStateRoot;
};

BlockchainDouble.prototype.getStateTrie = function getStateTrie(root) {
  return new Trie(this.database.trie_db, root);
};

BlockchainDouble.prototype.initialize = function(accounts, callback) {
  var self = this;

  self.database.initialize(function(err) {
    if (err) {
      return callback(err);
    }

    self.latestBlock(function(err, block) {
      if (err) {
        return callback(err);
      }

      var options = self.options;

      if (options.time) {
        self.setTime(options.time);
      }

      // If we already have a block, then that means there's an existing chain.
      // Don't create a genesis block.
      if (block) {
        self.emit("block", block);
        return callback();
      }

      const vm = self.getVM();

      self.createGenesisBlock(function(err, block) {
        if (err) {
          return callback(err);
        }

        accounts = accounts || [];

        async.eachSeries(
          accounts,
          function(accountData, finished) {
            self.putAccount(accountData.account, accountData.address, vm, finished);
          },
          function(err) {
            if (err) {
              return callback(err);
            }

            block.header.stateRoot = vm.stateManager.trie.root;

            // Create first block
            self.putBlock(block, [], [], callback);
          }
        );
      });
    });
  });
};

// Overrideable so other implementations (forking) can edit it.
BlockchainDouble.prototype.createGenesisBlock = function(callback) {
  this.createBlock(callback);
};

BlockchainDouble.prototype.latestBlock = function(callback) {
  this.database.blocks.last(function(err, last) {
    if (err) {
      return callback(err);
    }
    callback(null, last);
  });
};

// number accepts number (integer, hex) or tag (e.g., "latest")
BlockchainDouble.prototype.getEffectiveBlockNumber = function(number, callback) {
  if (typeof number !== "string") {
    number = to.hex(number);
  }

  // If we have a hex number
  if (number.indexOf("0x") >= 0) {
    return callback(null, to.number(number));
  } else {
    if (number === "latest" || number === "pending") {
      return this.getHeight(callback);
    } else if (number === "earliest") {
      return callback(null, 0);
    }
  }
};

// number accepts number (integer, hex), tag (e.g., "latest") or block hash
// This function is used by ethereumjs-vm
BlockchainDouble.prototype.getBlock = function(number, callback) {
  var self = this;

  if (typeof number !== "string") {
    number = to.hex(number);
  }

  // If we have a hex number or a block hash
  if (number.indexOf("0x") >= 0) {
    var hash = number;

    // block hash
    if (hash.length > 40) {
      this.database.blockHashes.get(to.hex(hash), function(err, blockIndex) {
        if (err) {
          return callback(err);
        }
        return self.database.blocks.get(blockIndex, callback);
      });
    } else {
      // Block number
      return this.database.blocks.get(to.number(hash), callback);
    }
  } else {
    if (number === "latest" || number === "pending") {
      return this.latestBlock(callback);
    } else if (number === "earliest") {
      return this.database.blocks.first(callback);
    }
  }
};

BlockchainDouble.prototype.putBlock = function(block, logs, receipts, callback) {
  var self = this;

  this.database.blocks.length(function(err, length) {
    if (err) {
      return callback(err);
    }

    var requests = [
      self.database.blocks.push.bind(self.database.blocks, block),
      self.database.blockLogs.push.bind(self.database.blockLogs, logs),
      self.database.blockHashes.set.bind(
        self.database.blockHashes,
        to.hex(block.hash()),
        length
      )
    ];

    block.transactions.forEach(function(tx, index) {
      var txHash = to.txHash(tx);
      requests.push(
        self.database.transactions.set.bind(
          self.database.transactions,
          txHash,
          tx
        ),
        self.database.transactionReceipts.set.bind(
          self.database.transactionReceipts,
          txHash,
          receipts[index]
        )
      );
    });

    async.parallel(requests, (err, result) => {
      if (!err) {
        self.emit("block", block);
        self._latestStateRoot = block.header.stateRoot;
      }
      callback(err, result);
    });
  });
};

BlockchainDouble.prototype.popBlock = function(callback) {
  var self = this;

  this.database.blocks.last(function(err, block) {
    if (err) {
      return callback(err);
    }

    if (block == null) {
      return callback(null, null);
    }

    // update latest stateRoot before actually deleting to avoid race conditions
    self.getBlock(block.header.parentHash, function(err, parent) {
      if (err) {
        return callback(err);
      }

<<<<<<< HEAD
    block.transactions.forEach(function(tx) {
      var txHash = to.txHash(tx);
=======
      if (parent == null) {
        return callback(new Error("Tried to pop genesis block, not allowed."));
      }

      var requests = [];
      var blockHash = to.hex(block.hash());

      block.transactions.forEach(function(tx) {
        var txHash = to.hex(tx.hash());

        requests.push(
          self.database.transactions.del.bind(
            self.database.transactions,
            txHash
          ),
          self.database.transactionReceipts.del.bind(
            self.database.transactionReceipts,
            txHash
          )
        );
      });

>>>>>>> 56153af1
      requests.push(
        self.database.blockLogs.pop.bind(
          self.database.blockLogs
        ),
        self.database.blockHashes.del.bind(
          self.database.blockHashes,
          blockHash
        ),
        self.database.blocks.pop.bind(
          self.database.blocks
        ) // Do this one last in case anything relies on it.
      );

      async.series(requests, function(err) {
        if (err) {
          return callback(err);
        }

        callback(null, block);
      });
    });
  });
};

BlockchainDouble.prototype.clearPendingTransactions = function() {
  this.pending_transactions = [];
};

BlockchainDouble.prototype.putAccount = function(account, address, vm, callback) {
  var self = this;

  address = utils.toBuffer(address);
  if (typeof vm === "function") {
    callback = vm;
    vm = null;
  }

  function _putAccount(vm) {
    vm.stateManager.putAccount(address, account, function(err) {
      if (err) {
        return callback(err);
      }

      vm.stateManager.cache.flush(callback);
    });
  }

  if (vm) {
    _putAccount(vm);
  } else {
    let stateRoot = this.getLatestStateRoot();
    vm = self.getVM(stateRoot);
    _putAccount(vm);
  }
};

/**
 * createBlock
 *
 * Create a new block, where the parent's block is either the latest block
 * on the chain or the parent block passed in.
 *
 * @param  {Block}   parent   The block meant to be the parent block (optional)
 * @param  {Function} callback Callback function called after block is created
 * @return Block              The block created.
 */
BlockchainDouble.prototype.createBlock = function(parent, callback) {
  var self = this;

  if (typeof parent === "function") {
    callback = parent;
    parent = null;
  }

  var block = new Block();

  function getParent(callback) {
    if (parent) {
      return callback(null, parent);
    } else {
      self.latestBlock(callback);
    }
  }

  getParent(function(err, parent) {
    if (err) {
      return callback(err);
    }

    var parentNumber = parent != null ? to.number(parent.header.number) : -1;

    block.header.gasLimit = self.blockGasLimit;

    // Ensure we have the right block number for the VM.
    block.header.number = to.hex(parentNumber + 1);

    // Set the timestamp before processing txs
    block.header.timestamp = to.hex(self.currentTime());

    if (parent != null) {
      block.header.parentHash = to.hex(parent.hash());
    }

    // temporarily set the new block's state root to the parent's
    // will be updated by processBlock
    if (self._latestStateRoot) {
      block.header.stateRoot = self._latestStateRoot;
    }

    callback(null, block);
  });
};

BlockchainDouble.prototype.getQueuedNonce = function(address, callback) {
  const self = this;
  var nonce = null;

  this.pending_transactions.forEach(function(tx) {
    // tx.from and address are buffers, so cannot simply do
    // tx.from==address
    if (to.hex(tx.from) !== to.hex(address)) {
      return;
    }

    var pendingNonce = to.number(tx.nonce) || 0;
    // If this is the first queued nonce for this address we found,
    // or it's higher than the previous highest, note it.
    if (nonce === null || pendingNonce > nonce) {
      nonce = pendingNonce;
    }
  });

  // If we found a queued transaction nonce, return one higher
  // than the highest we found
  if (nonce != null) {
    return callback(null, Buffer.from([nonce + 1]));
  }

  let stateRoot = this.getLatestStateRoot();
  const stateTrie = self.getStateTrie(stateRoot);
  stateTrie.get(address, function(err, val) {
    if (err) {
      return callback(err);
    }

    var account = new Account(val);
    callback(null, account.nonce);
  });
};

BlockchainDouble.prototype.queueTransaction = function(tx) {
  this.pending_transactions.push(tx);
};

BlockchainDouble.prototype.sortByPriceAndNonce = function() {
  // Sorts transactions like I believe geth does.
  // See the description of 'SortByPriceAndNonce' at
  // https://github.com/ethereum/go-ethereum/blob/290e851f57f5d27a1d5f0f7ad784c836e017c337/core/types/transaction.go
  var self = this;
  var sortedByNonce = {};

  self.pending_transactions.forEach((tx) => {
    const from = to.hex(tx.from);
    if (sortedByNonce[from]) {
      sortedByNonce[from].push(tx);
    } else {
      sortedByNonce[from] = [tx];
    }
  });

  var priceSort = function(a, b) {
    return parseInt(to.hex(b.gasPrice), 16) - parseInt(to.hex(a.gasPrice), 16);
  };
  var nonceSort = function(a, b) {
    return parseInt(to.hex(a.nonce), 16) - parseInt(to.hex(b.nonce), 16);
  };

  // Now sort each address by nonce
  Object.keys(sortedByNonce).forEach((address) => {
    sortedByNonce[address].sort(nonceSort);
  });

  // Initialise a heap, sorted by price, for the head transaction from each account.
  var heap = new Heap(priceSort);
  Object.keys(sortedByNonce).forEach((address) => {
    heap.push(sortedByNonce[address].shift());
  });

  // Now reorder our transactions. Compare the next transactions from each account, and choose
  // the one with the highest gas price.
  const sortedTransactions = [];
  while (heap.size() > 0) {
    const best = heap.pop();
    let address = to.hex(best.from);
    if (sortedByNonce[address].length > 0) {
      // Push on the next transaction from this account
      heap.push(sortedByNonce[address].shift());
    }
    sortedTransactions.push(best);
  }
  self.pending_transactions = sortedTransactions;
};

BlockchainDouble.prototype.processCall = function(tx, blockNumber, callback) {
  var self = this;
  let vm;

  var cleanUpAndReturn = function(err, result) {
    vm.stateManager.revert(function(revertErr) {
      if (err) {
        return callback(err);
      }
      if (revertErr) {
        return callback(revertErr);
      }
      callback(null, result);
    });
  };

  var runCall = function(tx, err, block) {
    if (err) {
      return callback(err);
    }

    vm = self.getVM(block.header.stateRoot);

    // create a fake block with this fake transaction
    self.createBlock(block, function(err, block) {
      if (err) {
        return callback(err);
      }
      block.transactions.push(tx);

      // We checkpoint here for speed. We want all state trie reads/writes to happen in memory,
      // and the final output be flushed to the database at the end of transaction processing.
      vm.stateManager.checkpoint();

      var runArgs = {
        tx: tx,
        block: block,
        skipBalance: true,
        skipNonce: true
      };

      vm.runTx(runArgs, function(vmerr, result) {
        // This is a check that has been in there for awhile. I'm unsure if it's required, but it can't hurt.
        if (vmerr && vmerr instanceof Error === false) {
          vmerr = new Error("VM error: " + vmerr);
        }

        // If we're given an error back directly, it's worse than a runtime error. Expose it and get out.
        if (vmerr) {
          return cleanUpAndReturn(vmerr);
        }

        // If no error, check for a runtime error. This can return null if no runtime error.
        vmerr = RuntimeError.fromResults([tx], { results: [result] });

        cleanUpAndReturn(vmerr, result);
      });
    });
  };

  // Delegate block selection
  blockNumber === "latest"
    ? self.latestBlock(runCall.bind(null, tx))
    : self.getBlock(blockNumber, runCall.bind(null, tx));
};

/**
 * processBlock
 *
 * Process the passed in block and included transactions
 *
 * @param  {Block} block       block to process
 * @param  {Boolean} commit    Whether or not changes should be committed to the state
 * trie and the block appended to the end of the chain.
 * @param  {VM} vm Optional VM instance to use to process the block. If null, processBlock
 * gets its own VM instance from the stateManager.
 * @param  {Function} callback Callback function when transaction processing is completed.
 * @return [type]              [description]
 */
BlockchainDouble.prototype.processBlock = function(block, commit, vm, callback) {
  var self = this;

  vm = vm || self.getVM(block.header.stateRoot);

  // We checkpoint here for speed. We want all state trie reads/writes to happen in memory,
  // and the final output be flushed to the database at the end of transaction processing.
  vm.stateManager.checkpoint();

  var cleanup = function(err) {
    vm.stateManager.revert(function(e) {
      callback(err || e);
    });
  };

  vm.runBlock(
    {
      block: block,
      generate: true
    },
    function(vmerr, results) {
      // This is a check that has been in there for awhile. I'm unsure if it's required, but it can't hurt.
      if (vmerr && vmerr instanceof Error === false) {
        vmerr = new Error("VM error: " + vmerr);
      }

      // If we're given an error back directly, it's worse than a runtime error. Expose it and get out.
      if (vmerr) {
        return cleanup(vmerr);
      }

      // If no error, check for a runtime error. This can return null if no runtime error.
      vmerr = RuntimeError.fromResults(block.transactions, results);

      // Note, even if we have an error, some transactions may still have succeeded.
      // Process their logs if so, returning the error at the end.

      var logs = [];
      var receipts = [];

      var totalBlockGasUsage = 0;

      results.results.forEach(function(result) {
        totalBlockGasUsage += to.number(result.gasUsed);
      });

      block.header.gasUsed = utils.toBuffer(to.hex(totalBlockGasUsage));

      for (var v = 0; v < results.receipts.length; v++) {
        var result = results.results[v];
        var receipt = results.receipts[v];
        var tx = block.transactions[v];
        var txHash = to.txHash(tx, true);
        var txLogs = [];

        // Only process the transaction's logs if it didn't error.
        if (result.vm.exception === 1) {
          for (var i = 0; i < receipt.logs.length; i++) {
            var receiptLog = receipt.logs[i];
            var address = to.hex(receiptLog[0]);
            var topics = [];

            for (var j = 0; j < receiptLog[1].length; j++) {
              topics.push(to.hex(receiptLog[1][j]));
            }

            var data = to.hex(receiptLog[2]);

            var log = new Log({
              logIndex: to.hex(i),
              transactionIndex: to.hex(v),
              transactionHash: txHash,
              block: block,
              address: address,
              data: data,
              topics: topics,
              type: "mined"
            });

            logs.push(log);
            txLogs.push(log);
          }
        }

        let rcpt = new Receipt(
          tx,
          block,
          txLogs,
          result.gasUsed.toArrayLike(Buffer),
          receipt.gasUsed,
          result.createdAddress,
          receipt.status,
          to.hex(result.bloom.bitvector)
        );
        receipts.push(rcpt);
      }

      function commmitIfNeeded(cb) {
        if (commit === true) {
          vm.stateManager.commit(function(e) {
            if (e) {
              return cleanup(e);
            }

            block.header.stateRoot = vm.stateManager.trie.root;

            // Put that block on the end the chain
            self.putBlock(block, logs, receipts, cb);
          });
        } else {
          vm.stateManager.revert(cb);
        }
      }

      commmitIfNeeded(function(e) {
        if (e) {
          return callback(e);
        }
        // Note we return the vm err here too, if it exists.
        callback(vmerr, block.transactions, results);
      });
    }
  );
};

/**
 * processNextBlock
 *
 * Process the next block like a normal blockchain, pulling from the list of
 * pending transactions.
 *
 * @param  {number} timestamp at which the block is mined
 * @param  {Function} callback Callback when transaction processing is finished.
 * @return [type]              [description]
 */
BlockchainDouble.prototype.processNextBlock = function(timestamp, callback) {
  var self = this;

  if (typeof timestamp === "function") {
    callback = timestamp;
    timestamp = undefined;
  }

  self.sortByPriceAndNonce();

  // Grab only the transactions that can fit within the block
  var currentTransactions = [];
  var totalGasLimit = 0;
  var maxGasLimit = to.number(self.blockGasLimit);

  while (self.pending_transactions.length > 0) {
    var tx = self.pending_transactions[0];
    var gasLimit = to.number(tx.gasLimit);

    if (totalGasLimit + gasLimit <= maxGasLimit) {
      totalGasLimit += gasLimit;
      self.pending_transactions.shift();
      currentTransactions.push(tx);
    } else {
      // Next one won't fit. Break.
      break;
    }
  }

  // Remember, we ensured transactions had a valid gas limit when they were queued (in the state manager).
  // If we run into a case where we can't process any because one is higher than the gas limit,
  // then it's a serious issue. This should never happen, but let's check anyway.
  if (currentTransactions.length === 0 && self.pending_transactions.length > 0) {
    // Error like geth.
    var error = "Unexpected error condition: next transaction exceeds block gas limit";
    return callback(error);
  }

  // Create a new block meant to be the end of the chain
  this.createBlock(function(err, block) {
    if (err) {
      return callback(err);
    }

    // Overwrite block timestamp
    if (timestamp) {
      self.database.blocks.last(function(err, last) {
        if (err) {
          return callback(err);
        }
        if (last && to.number(last.header.timestamp) > timestamp) {
          self.logger.log(
            "Waring: Setting the block timestamp (" + timestamp + ") that is earlier than the parent block one."
          );
        }
      });
      block.header.timestamp = to.hex(timestamp);
      self.setTime(new Date(timestamp * 1000));
    }
    // Add transactions to the block.
    Array.prototype.push.apply(block.transactions, currentTransactions);

    // Process the block, committing the block to the chain
    self.processBlock(block, true, null, callback);
  });
};

/**
 * processTransactionTrace
 *
 * Run a previously-run transaction in the same state in which it occurred at the time it was run.
 * This will return the vm-level trace output for debugging purposes.
 *
 * Strategy:
 *
 *  1. Find block where transaction occurred
 *  2. Rerun every transaction in that block prior to and including the requested transaction
 *  3. Send trace results back.
 *
 * @param  {[type]}   tx       [description]
 * @param  {Function} callback [description]
 * @return [type]              [description]
 */
BlockchainDouble.prototype.processTransactionTrace = function(hash, params, callback) {
  var self = this;
  var targetHash = to.hex(hash);
  var txHashCurrentlyProcessing = "";
  var txCurrentlyProcessing = null;
  var vm;

  var storageStack = {
    currentDepth: -1,
    stack: []
  };

  var returnVal = {
    gas: 0,
    returnValue: "",
    structLogs: []
  };

  function stepListener(event, next) {
    // See these docs:
    // https://github.com/ethereum/go-ethereum/wiki/Management-APIs

    var gasLeft = to.number(event.gasLeft);
    var totalGasUsedAfterThisStep = to.number(txCurrentlyProcessing.gasLimit) - gasLeft;
    var gasUsedThisStep = totalGasUsedAfterThisStep - returnVal.gas;
    returnVal.gas += gasUsedThisStep;

    var isMemoryEnabled = !params.disableMemory;
    var memory = null;
    if (isMemoryEnabled) {
      // Get memory and break it up into 32-byte words.
      // Note we may possibly have to pad the final word.
      memory = Buffer.from(event.memory).toString("hex");
      memory = memory.match(/.{1,64}/g) || [];

      if (memory.length > 0) {
        var lastItem = memory[memory.length - 1];
        if (lastItem.length < 64) {
          memory[memory.length - 1] = lastItem + new Array(64 - lastItem.length + 1).join("0");
        }
      }
    }

    var stack;
    if (params.disableStack) {
      stack = null;
    } else {
      stack = event.stack.map((item) => {
        return to.rpcDataHexString(item, 64).replace("0x", ""); // non-0x prefixed.
      });
    }

    var structLog = {
      depth: event.depth,
      error: "",
      gas: gasLeft,
      gasCost: gasUsedThisStep,
      memory,
      op: event.opcode.name,
      pc: event.pc,
      stack,
      storage: null
    };

    if (params.disableStorage) {
      returnVal.structLogs.push(structLog);
      next();
    } else {
      structLog = self.processStorageTrace(structLog, storageStack, event, vm, function(err, structLog) {
        if (err) {
          return next(err);
        }
        returnVal.structLogs.push(structLog);
        next();
      });
    }
  }

  function beforeTxListener(tx) {
    txCurrentlyProcessing = tx;
    txHashCurrentlyProcessing = to.txHash(tx);
    if (txHashCurrentlyProcessing === targetHash) {
      vm.on("step", stepListener);
    }
  }

  // afterTxListener cleans up everything.
  function afterTxListener() {
    if (txHashCurrentlyProcessing === targetHash) {
      vm.removeListener("step", stepListener);
      vm.removeListener("beforeTx", beforeTxListener);
      vm.removeListener("afterTx", afterTxListener);
    }
  }

  // #1 - get block via transaction receipt
  this.getTransactionReceipt(targetHash, function(err, receipt) {
    if (err) {
      return callback(err);
    }

    if (!receipt) {
      return callback(new Error("Unknown transaction " + targetHash));
    }

    var targetBlock = receipt.block;

    // Get the parent of the target block
    self.getBlock(to.rpcDataHexString(targetBlock.header.parentHash), function(err, parent) {
      if (err) {
        return callback(err);
      }

      // #2 - get VM at original block's stateRoot
      vm = self.getVM(parent.header.stateRoot);
      // Listen to beforeTx and afterTx so we know when our target transaction
      // is processing. These events will add the vent listener for getting the trace data.
      vm.on("beforeTx", beforeTxListener);
      vm.on("afterTx", afterTxListener);

      // Prepare the "next" block with necessary transactions
      self.createBlock(parent, function(err, block) {
        if (err) {
          return callback(err);
        }

        for (var i = 0; i < targetBlock.transactions.length; i++) {
          var tx = targetBlock.transactions[i];
          block.transactions.push(tx);

          // After including the target transaction, that's all we need to do.
          if (to.txHash(tx) === targetHash) {
            break;
          }
        }

        // #3 - Process the block without committing the data.
        self.processBlock(block, false, vm, function(err) {
          // Ignore runtime errors, or else erroneous transactions can't be traced.
          if (err && err.message.indexOf("VM Exception") === 0) {
            err = null;
          }

          // Just to be safe
          vm.removeListener("beforeTx", beforeTxListener);
          vm.removeListener("afterTx", afterTxListener);
          vm.removeListener("step", stepListener);

          // #5 - send state results back
          callback(err, returnVal);
        });
      });
    });
  });
};

BlockchainDouble.prototype.processStorageTrace = function(structLog, storageStack, event, vm, callback) {
  var name = event.opcode.name;

  var argsNum = event.opcode.in;
  var args = event.stack.slice(-argsNum).map((arg) => to.hex(arg));

  if (storageStack.currentDepth > event.depth) {
    storageStack.stack.pop();
  }
  if (storageStack.currentDepth < event.depth) {
    storageStack.stack.push({});
  }

  storageStack.currentDepth = event.depth;

  var key;
  var value;
  switch (name) {
    case "SSTORE":
      key = to.rpcDataHexString(args[1], 64).replace("0x", "");
      value = to.rpcDataHexString(args[0], 64).replace("0x", "");
      // use Object.assign to prevent future steps from overwriting this step's storage values
      structLog.storage = Object.assign({}, storageStack.stack[storageStack.currentDepth]);

      callback(null, structLog);
      // assign after callback because this storage change actually takes
      // effect _after_ this opcode executes
      storageStack.stack[storageStack.currentDepth][key] = value;
      break;
    case "SLOAD":
      // this one's more fun, we need to get the value the contract is loading from current storage
      key = to.rpcDataHexString(args[0], 64).replace("0x", "");

      vm.stateManager.getContractStorage(event.address, "0x" + key, function(err, result) {
        if (err) {
          return callback(err);
        }

        value = to.rpcDataHexString(result, 64).replace("0x", "");
        storageStack.stack[storageStack.currentDepth][key] = value;
        // use Object.assign to prevent future steps from overwriting this step's storage values
        structLog.storage = Object.assign({}, storageStack.stack[storageStack.currentDepth]);
        callback(null, structLog);
      });
      break;
    default:
      // use Object.assign to prevent future steps from overwriting this step's storage values
      structLog.storage = Object.assign({}, storageStack.stack[storageStack.currentDepth]);
      callback(null, structLog);
  }
};

BlockchainDouble.prototype.getAccount = function(trie, address, number, callback) {
  var self = this;

  if (typeof number === "function") {
    callback = number;
    number = address;
    address = trie;
    trie = null;
  }

  this.getBlock(number, function(err, block) {
    if (err) {
      return callback(err);
    }

    if (!trie) {
      trie = self.getStateTrie(block.header.stateRoot);
    }

    trie.get(utils.toBuffer(address), function(err, data) {
      if (err) {
        return callback(err);
      }

      var account = new Account(data);

      account.exists = !!data;

      callback(null, account);
    });
  });
};

BlockchainDouble.prototype.getNonce = function(address, number, callback) {
  this.getAccount(address, number, function(err, account) {
    if (err) {
      return callback(err);
    }
    callback(null, account.nonce);
  });
};

BlockchainDouble.prototype.getBalance = function(address, number, callback) {
  this.getAccount(address, number, function(err, account) {
    if (err) {
      return callback(err);
    }

    callback(null, account.balance);
  });
};

// Note! Storage values are returned RLP encoded!
BlockchainDouble.prototype.getStorage = function(address, position, number, callback) {
  var self = this;

  this.getBlock(number, function(err, block) {
    if (err) {
      return callback(err);
    }

    var trie = self.getStateTrie(block.header.stateRoot);

    trie.get(utils.toBuffer(address), function(err, data) {
      if (err != null) {
        return callback(err);
      }

      var account = new Account(data);

      trie.root = account.stateRoot;

      trie.get(utils.setLengthLeft(utils.toBuffer(position), 32), function(err, value) {
        if (err != null) {
          return callback(err);
        }

        callback(null, value);
      });
    });
  });
};

BlockchainDouble.prototype.getCode = function(address, number, callback) {
  var self = this;

  this.getBlock(number, function(err, block) {
    if (err) {
      return callback(err);
    }

    var trie = self.getStateTrie(block.header.stateRoot);

    trie.get(utils.toBuffer(address), function(err, data) {
      if (err != null) {
        return callback(err);
      }

      var account = new Account(data);

      account.getCode(trie, function(err, code) {
        if (err) {
          return callback(err);
        }

        callback(null, code);
      });
    });
  });
};

BlockchainDouble.prototype.getTransaction = function(hash, callback) {
  hash = to.hex(hash);

  this.database.transactions.get(hash, function(err, tx) {
    if (err) {
      if (err.notFound) {
        return callback(null, null);
      } else {
        return callback(err);
      }
    }
    callback(null, tx);
  });
};

BlockchainDouble.prototype.getTransactionReceipt = function(hash, callback) {
  hash = to.hex(hash);

  this.database.transactionReceipts.get(hash, function(err, receipt) {
    if (err) {
      if (err.notFound) {
        return callback(null, null);
      } else {
        return callback(err);
      }
    }

    callback(err, receipt);
  });
};

BlockchainDouble.prototype.getBlockLogs = function(number, callback) {
  var self = this;
  this.getEffectiveBlockNumber(number, function(err, effective) {
    if (err) {
      return callback(err);
    }
    self.database.blockLogs.get(effective, callback);
  });
};

BlockchainDouble.prototype.getHeight = function(callback) {
  this.database.blocks.length(function(err, length) {
    if (err) {
      return callback(err);
    }
    callback(null, length - 1);
  });
};

BlockchainDouble.prototype.currentTime = function() {
  return ((new Date().getTime() / 1000) | 0) + this.timeAdjustment;
};

BlockchainDouble.prototype.increaseTime = function(seconds) {
  if (seconds < 0) {
    seconds = 0;
  }
  this.timeAdjustment += seconds;
  return this.timeAdjustment;
};

BlockchainDouble.prototype.setTime = function(date) {
  var now = (new Date().getTime() / 1000) | 0;
  var start = (date.getTime() / 1000) | 0;
  this.timeAdjustment = start - now;
};

BlockchainDouble.prototype.close = function(callback) {
  this.database.close(callback);
};

module.exports = BlockchainDouble;<|MERGE_RESOLUTION|>--- conflicted
+++ resolved
@@ -294,10 +294,6 @@
         return callback(err);
       }
 
-<<<<<<< HEAD
-    block.transactions.forEach(function(tx) {
-      var txHash = to.txHash(tx);
-=======
       if (parent == null) {
         return callback(new Error("Tried to pop genesis block, not allowed."));
       }
@@ -306,7 +302,7 @@
       var blockHash = to.hex(block.hash());
 
       block.transactions.forEach(function(tx) {
-        var txHash = to.hex(tx.hash());
+        var txHash = to.txHash(tx);
 
         requests.push(
           self.database.transactions.del.bind(
@@ -320,7 +316,6 @@
         );
       });
 
->>>>>>> 56153af1
       requests.push(
         self.database.blockLogs.pop.bind(
           self.database.blockLogs
