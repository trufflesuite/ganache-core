var utils = require("ethereumjs-util");

module.exports = {
  // Note: Do not use to.hex() when you really mean utils.addHexPrefix().
  hex: function(val) {
    if (typeof val == "string") {
<<<<<<< HEAD
      if (val === "0x") {
        return val;
      } else if (val.indexOf("0x") == 0) {
=======
      if (val.indexOf("0x") == 0) {
>>>>>>> cf723a04
        return val;
      } else {
        val = new utils.BN(val);
      }
    }

    if (typeof val == "boolean") {
      val = val ? 1 : 0;
    }

    if (typeof val == "number") {
      val = utils.intToHex(val);
    }

    // Support Buffer, BigInteger and BN library
    // Hint: BN is used in ethereumjs
    if (typeof val == "object") {
      val = val.toString("hex");
    }

    return utils.addHexPrefix(val);
  },

  rpcQuantityHexString: function(val) {
    val = this.hex(val);
    val = "0x" + val.replace("0x", "").replace(/^0+/, "");

    // RPC Quantities must represent `0` as `0x0`
    if (val === "0x") {
      val = "0x0";
    }

    return val;
  },

  rpcDataHexString: function(val, length) {
    if(typeof(length) == "number") {
      val = this.hex(val).replace("0x", "");

      val = new Array(length-val.length).fill("0").join("") + val;
    } else {
      if(val.length == 0) {
        return "0x";
      }
      val = this.hex(val).replace("0x", "");

      if(val.length % 2 != 0) {
        val = "0" + val;
      }
    }
    return "0x" + val;
  },

  hexWithZeroPadding: function(val) {
    val = this.hex(val);
    const digits = val.replace("0x", "");
    if (digits.length & 0x1) {
      return "0x0" + digits;
    }
    return val;
  },

  number: function(val) {
    if (typeof val == "number") {
      return val;
    }
    if (typeof val == "string") {
      if (val.indexOf('0x') !== 0) {
        return parseInt(val, 10)
      }
    }
    var bufVal = utils.toBuffer(val);
    return utils.bufferToInt(bufVal);
  }
};<|MERGE_RESOLUTION|>--- conflicted
+++ resolved
@@ -4,14 +4,8 @@
   // Note: Do not use to.hex() when you really mean utils.addHexPrefix().
   hex: function(val) {
     if (typeof val == "string") {
-<<<<<<< HEAD
-      if (val === "0x") {
-        return val;
-      } else if (val.indexOf("0x") == 0) {
-=======
-      if (val.indexOf("0x") == 0) {
->>>>>>> cf723a04
-        return val;
+      if (val.indexOf("0x") === 0) {
+        return val.trim();
       } else {
         val = new utils.BN(val);
       }
