--- conflicted
+++ resolved
@@ -1,14 +1,8 @@
-<<<<<<< HEAD
 const RuntimeError = require("./runtimeerror");
 
-const STIPEND = 2300;
-module.exports = (vm, runArgs, callback) => {
-  const steps = stepTracker();
-=======
 const { BN } = require("ethereumjs-util");
 const bn = (val = 0) => new BN(val);
 const STIPEND = bn(2300);
->>>>>>> 58449212
 
 const check = (set) => (opname) => set.has(opname);
 const isCall = check(new Set(["CALL", "DELEGATECALL", "STATICCALL", "CALLCODE"]));
@@ -16,29 +10,9 @@
 const isCreate = check(new Set(["CREATE", "CREATE2"]));
 const isTerminator = check(new Set(["STOP", "RETURN", "REVERT", "INVALID", "SELFDESTRUCT"]));
 
-<<<<<<< HEAD
-  vm.runTx(runArgs, function(vmerr, result) {
-    if (vmerr) {
-      return callback(vmerr);
-    } else if (result.vm.exception === 0) {
-      const vmerr = RuntimeError.fromResults([runArgs.tx], { results: [result] });
-      return callback(vmerr, result);
-    } else if (steps.done()) {
-      let estimate = result.gasUsed;
-      result.gasEstimate = estimate;
-    } else {
-      const actualUsed = steps.ops[0].gasLeft.sub(steps.ops[steps.ops.length - 1].gasLeft).toNumber();
-      const total = getTotal();
-      const sixtyFloorths = total - actualUsed;
-      result.gasEstimate = result.gasUsed.addn(sixtyFloorths);
-    }
-    callback(vmerr, result);
-  });
-=======
 module.exports = async(vm, runArgs, callback) => {
   const steps = stepTracker();
   vm.on("step", steps.collect);
->>>>>>> 58449212
 
   const Context = (index, fee) => {
     const base = index === 0;
@@ -165,7 +139,8 @@
   if (vmerr) {
     return callback(vmerr);
   } else if (result.execResult.exceptionError) {
-    return callback(new Error(`execution error: ${result.execResult.exceptionError.error}`));
+    const vmerr = RuntimeError.fromResults([runArgs.tx], { results: [result] });
+    return callback(vmerr, result);
   } else if (steps.done()) {
     const estimate = result.gasUsed;
     result.gasEstimate = estimate;
